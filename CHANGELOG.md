--- conflicted
+++ resolved
@@ -9,11 +9,7 @@
 We would recommend to consult log of the 
 [DataLad git repository](http://github.com/datalad/datalad) for more details.
 
-<<<<<<< HEAD
-## 0.9.0 (Sep 13, 2017) -- isn't it a lucky day even though not a Friday?
-=======
 ## 0.9.0 (Sep 19, 2017) -- isn't it a lucky day even though not a Friday?
->>>>>>> c9a0a2cd
 
 ### Major refactoring and deprecations
 
@@ -35,11 +31,8 @@
 - [remove] doesn't remove when some files of a dataset could not be dropped
 - [publish] 
   - no longer hides error during a repository push
-<<<<<<< HEAD
-=======
   - publish behaves "correctly" for `--since=` in considering only the
     differences the last "pushed" state
->>>>>>> c9a0a2cd
   - data transfer handling while publishing with dependencies, to github
 - improved robustness with broken Git configuration
 - [search] should search for unicode strings correctly and not crash
