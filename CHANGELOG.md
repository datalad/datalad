--- conflicted
+++ resolved
@@ -9,11 +9,7 @@
 We would recommend to consult log of the 
 [DataLad git repository](http://github.com/datalad/datalad) for more details.
 
-<<<<<<< HEAD
 ## 0.14.0 (??? ??, 2020) -- will be better than ever
-=======
-## 0.13.4 (??? ??, 2020) -- will be better than ever
->>>>>>> e216dc3b
 
 bet we will fix some bugs and make a world even a better place.
 
