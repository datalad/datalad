     ____            _             _                   _ 
    |  _ \    __ _  | |_    __ _  | |       __ _    __| |
    | | | |  / _` | | __|  / _` | | |      / _` |  / _` |
    | |_| | | (_| | | |_  | (_| | | |___  | (_| | | (_| |
    |____/   \__,_|  \__|  \__,_| |_____|  \__,_|  \__,_|
                                               Change Log

This is a high level and scarce summary of the changes between releases.
We would recommend to consult log of the 
[DataLad git repository](http://github.com/datalad/datalad) for more details.

## 0.12.0rc3 (??? ??, 2019) -- will be better than ever
￼
bet we will fix some bugs and make a world even a better place.

### Major refactoring and deprecations

- hopefully none

### Fixes

- [create-sibling][]  ([#3318][])
  - Siblings are no longer configured with a post-update hook unless a
    web interface requested with `--ui`.
  - `git submodule update --init` is no longer called from the
    post-update hook.
  - If `--inherit` is given for a dataset without a superdataset, a
    warning is now given instead of raising an error.
- The internal command runner failed on Python 2 when its `env`
  argument had unicode values.  ([#3332][])
- The safeguard that prevents creating a dataset in a subdirectory
  that already contains tracked files for another repository failed on
  Git versions before 2.14.  For older Git versions, we now warn the
  caller that the safeguard is not active.  ([#3347][])
- A regression introduced in 0.11.1 prevented [save][] from committing
  changes under a subdirectory when the subdirectory was specified as
  a path argument.  ([#3106][])

### Enhancements and new features

<<<<<<< HEAD
?

## 0.12.0rc2 (Mar 18, 2019) -- revolution!

### Fixes

- `GitRepo.dirty` does not report on nested empty directories ([#3196][]).

- `GitRepo.save()` reports results on deleted files.

### Enhancements and new features

- Absorb a new set of core commands from the datalad-revolution extension:
  - `rev-status`: like `git status`, but simpler and working with dataset
     hierarchies
  - `rev-save`: a 2-in-1 replacement for save and add
  - `rev-create`: a ~30% faster create

- JSON support tools can now read and write compressed files.


## 0.12.0rc1 (Mar 03, 2019) -- to boldly go ...

### Major refactoring and deprecations

- Discontinued support for git-annex direct-mode (also no longer
  supported upstream).

### Enhancements and new features

- Dataset and Repo object instances are now hashable, and can be
  created based on pathlib Path object instances

- Imported various additional methods for the Repo classes to query
  information and save changes.
=======
- The internal command runner was too aggressive in its decision to
  sleep.  ([#3322][])
- The "INFO" label in log messages now retains the default text color
  for the terminal rather than using white, which only worked well for
  terminals with dark backgrounds.  ([#3334][])
- A short flag `-R` is now available for the `--recursion-limit` flag,
  a flag shared by several subcommands.  ([#3340][])
>>>>>>> 87349451

## 0.11.4 (Mar 18, 2019) -- get-ready

Largely a bug fix release with a few enhancements

### Important

- 0.11.x series will be the last one with support for direct mode of [git-annex][]
  which is used on crippled (no symlinks and no locking) filesystems.
  v7 repositories should be used instead.

### Fixes

- Extraction of .gz files is broken without p7zip installed.  We now
  abort with an informative error in this situation.  ([#3176][])

- Committing failed in some cases because we didn't ensure that the
  path passed to `git read-tree --index-output=...` resided on the
  same filesystem as the repository.  ([#3181][])

- Some pointless warnings during metadata aggregation have been
  eliminated.  ([#3186][])

- With Python 3 the LORIS token authenticator did not properly decode
  a response ([#3205][]).

- With Python 3 downloaders unnecessarily decoded the response when
  getting the status, leading to an encoding error.  ([#3210][])

- In some cases, our internal command Runner did not adjust the
  environment's `PWD` to match the current working directory specified
  with the `cwd` parameter.  ([#3215][])

- The specification of the pyliblzma dependency was broken.  ([#3220][])

- [search] displayed an uninformative blank log message in some
  cases.  ([#3222][])

- The logic for finding the location of the aggregate metadata DB
  anchored the search path incorrectly, leading to a spurious warning.
  ([#3241][])

- Some progress bars were still displayed when stdout and stderr were
  not attached to a tty.  ([#3281][])

- Check for stdin/out/err to not be closed before checking for `.isatty`.
  ([#3268][])

### Enhancements and new features

- Creating a new repository now aborts if any of the files in the
  directory are tracked by a repository in a parent directory.
  ([#3211][])

- [run] learned to replace the `{tmpdir}` placeholder in commands with
  a temporary directory.  ([#3223][])
 
- [duecredit][] support has been added for citing DataLad itself as
  well as datasets that an analysis uses.  ([#3184][])

- The `eval_results` interface helper unintentionally modified one of
  its arguments.  ([#3249][])

- A few DataLad constants have been added, changed, or renamed ([#3250][]):
  - `HANDLE_META_DIR` is now `DATALAD_DOTDIR`.  The old name should be
     considered deprecated.
  - `METADATA_DIR` now refers to `DATALAD_DOTDIR/metadata` rather than
    `DATALAD_DOTDIR/meta` (which is still available as
    `OLDMETADATA_DIR`).
  - The new `DATASET_METADATA_FILE` refers to `METADATA_DIR/dataset.json`.
  - The new `DATASET_CONFIG_FILE` refers to `DATALAD_DOTDIR/config`.
  - `METADATA_FILENAME` has been renamed to `OLDMETADATA_FILENAME`.

## 0.11.3 (Feb 19, 2019) -- read-me-gently

Just a few of important fixes and minor enhancements.

### Fixes

- The logic for setting the maximum command line length now works
  around Python 3.4 returning an unreasonably high value for
  `SC_ARG_MAX` on Debian systems. ([#3165][])

- DataLad commands that are conceptually "read-only", such as
  `datalad ls -L`, can fail when the caller lacks write permissions
  because git-annex tries merging remote git-annex branches to update
  information about availability. DataLad now disables
  `annex.merge-annex-branches` in some common "read-only" scenarios to
  avoid these failures. ([#3164][])

### Enhancements and new features

- Accessing an "unbound" dataset method now automatically imports the
  necessary module rather than requiring an explicit import from the
  Python caller. For example, calling `Dataset.add` no longer needs to
  be preceded by `from datalad.distribution.add import Add` or an
  import of `datalad.api`. ([#3156][])

- Configuring the new variable `datalad.ssh.identityfile` instructs
  DataLad to pass a value to the `-i` option of `ssh`. ([#3149][])
  ([#3168][])

## 0.11.2 (Feb 07, 2019) -- live-long-and-prosper

A variety of bugfixes and enhancements

### Major refactoring and deprecations

- All extracted metadata is now placed under git-annex by default.
  Previously files smaller than 20 kb were stored in git. ([#3109][])
- The function `datalad.cmd.get_runner` has been removed. ([#3104][])

### Fixes

- Improved handling of long commands:
  - The code that inspected `SC_ARG_MAX` didn't check that the
    reported value was a sensible, positive number. ([#3025][])
  - More commands that invoke `git` and `git-annex` with file
    arguments learned to split up the command calls when it is likely
    that the command would fail due to exceeding the maximum supported
    length. ([#3138][])
- The `setup_yoda_dataset` procedure created a malformed
  .gitattributes line. ([#3057][])
- [download-url][] unnecessarily tried to infer the dataset when
  `--no-save` was given. ([#3029][])
- [rerun][] aborted too late and with a confusing message when a ref
  specified via `--onto` didn't exist. ([#3019][])
- [run][]:
  - `run` didn't preserve the current directory prefix ("./") on
     inputs and outputs, which is problematic if the caller relies on
     this representation when formatting the command. ([#3037][])
  - Fixed a number of unicode py2-compatibility issues. ([#3035][]) ([#3046][])
  - To proceed with a failed command, the user was confusingly
    instructed to use `save` instead of `add` even though `run` uses
    `add` underneath. ([#3080][])
- Fixed a case where the helper class for checking external modules
  incorrectly reported a module as unknown. ([#3051][])
- [add-archive-content][] mishandled the archive path when the leading
  path contained a symlink. ([#3058][])
- Following denied access, the credential code failed to consider a
  scenario, leading to a type error rather than an appropriate error
  message. ([#3091][])
- Some tests failed when executed from a `git worktree` checkout of the
  source repository. ([#3129][])
- During metadata extraction, batched annex processes weren't properly
  terminated, leading to issues on Windows. ([#3137][])
- [add][] incorrectly handled an "invalid repository" exception when
  trying to add a submodule. ([#3141][])
- Pass `GIT_SSH_VARIANT=ssh` to git processes to be able to specify
  alternative ports in SSH urls

### Enhancements and new features

- [search][] learned to suggest closely matching keys if there are no
  hits. ([#3089][])
- [create-sibling][]
  - gained a `--group` option so that the caller can specify the file
    system group for the repository. ([#3098][])
  - now understands SSH URLs that have a port in them (i.e. the
    "ssh://[user@]host.xz[:port]/path/to/repo.git/" syntax mentioned
    in `man git-fetch`). ([#3146][])
- Interface classes can now override the default renderer for
  summarizing results. ([#3061][])
- [run][]:
  - `--input` and `--output` can now be shortened to `-i` and `-o`.
    ([#3066][])
  - Placeholders such as "{inputs}" are now expanded in the command
    that is shown in the commit message subject. ([#3065][])
  - `interface.run.run_command` gained an `extra_inputs` argument so
    that wrappers like [datalad-container][] can specify additional inputs
    that aren't considered when formatting the command string. ([#3038][])
  - "--" can now be used to separate options for `run` and those for
    the command in ambiguous cases. ([#3119][])
- The utilities `create_tree` and `ok_file_has_content` now support
  ".gz" files. ([#3049][])
- The Singularity container for 0.11.1 now uses [nd_freeze][] to make
  its builds reproducible.
- A [publications][] page has been added to the documentation. ([#3099][])
- `GitRepo.set_gitattributes` now accepts a `mode` argument that
  controls whether the .gitattributes file is appended to (default) or
  overwritten. ([#3115][])
- `datalad --help` now avoids using `man` so that the list of
  subcommands is shown.  ([#3124][])

## 0.11.1 (Nov 26, 2018) -- v7-better-than-v6

Rushed out bugfix release to stay fully compatible with recent
[git-annex][] which introduced v7 to replace v6.

### Fixes

- [install][]: be able to install recursively into a dataset ([#2982][])
- [save][]: be able to commit/save changes whenever files potentially
  could have swapped their storage between git and annex
  ([#1651][]) ([#2752][]) ([#3009][])
- [aggregate-metadata][]:
  - dataset's itself is now not "aggregated" if specific paths are
    provided for aggregation ([#3002][]). That resolves the issue of
    `-r` invocation aggregating all subdatasets of the specified dataset
    as well
  - also compare/verify the actual content checksum of aggregated metadata
    while considering subdataset metadata for re-aggregation ([#3007][])
- `annex` commands are now chunked assuming 50% "safety margin" on the
  maximal command line length. Should resolve crashes while operating
  ot too many files at ones ([#3001][])
- `run` sidecar config processing ([#2991][])
- no double trailing period in docs ([#2984][])
- correct identification of the repository with symlinks in the paths
  in the tests ([#2972][])
- re-evaluation of dataset properties in case of dataset changes ([#2946][])
- [text2git][] procedure to use `ds.repo.set_gitattributes`
  ([#2974][]) ([#2954][])
- Switch to use plain `os.getcwd()` if inconsistency with env var
  `$PWD` is detected ([#2914][])
- Make sure that credential defined in env var takes precedence
  ([#2960][]) ([#2950][])

### Enhancements and new features

- [shub://datalad/datalad:git-annex-dev](https://singularity-hub.org/containers/5663/view)
  provides a Debian buster Singularity image with build environment for
  [git-annex][]. `tools/bisect-git-annex` provides a helper for running
  `git bisect` on git-annex using that Singularity container ([#2995][])
- Added `.zenodo.json` for better integration with Zenodo for citation
- [run-procedure][] now provides names and help messages with a custom
  renderer for ([#2993][])
- Documentation: point to [datalad-revolution][] extension (prototype of
  the greater DataLad future)
- [run][]
  - support injecting of a detached command ([#2937][])
- `annex` metadata extractor now extracts `annex.key` metadata record.
  Should allow now to identify uses of specific files etc ([#2952][])
- Test that we can install from http://datasets.datalad.org
- Proper rendering of `CommandError` (e.g. in case of "out of space"
  error) ([#2958][])


## 0.11.0 (Oct 23, 2018) -- Soon-to-be-perfect

[git-annex][] 6.20180913 (or later) is now required - provides a number of
fixes for v6 mode operations etc.

### Major refactoring and deprecations

- `datalad.consts.LOCAL_CENTRAL_PATH` constant was deprecated in favor
  of `datalad.locations.default-dataset` [configuration][] variable
  ([#2835][])

### Minor refactoring

- `"notneeded"` messages are no longer reported by default results
  renderer
- [run][] no longer shows commit instructions upon command failure when
  `explicit` is true and no outputs are specified ([#2922][])
- `get_git_dir` moved into GitRepo ([#2886][])
- `_gitpy_custom_call` removed from GitRepo ([#2894][])
- `GitRepo.get_merge_base` argument is now called `commitishes` instead
  of `treeishes` ([#2903][])

### Fixes

- [update][] should not leave the dataset in non-clean state ([#2858][])
  and some other enhancements ([#2859][])
- Fixed chunking of the long command lines to account for decorators
  and other arguments ([#2864][])
- Progress bar should not crash the process on some missing progress
  information ([#2891][])
- Default value for `jobs` set to be `"auto"` (not `None`) to take
  advantage of possible parallel get if in `-g` mode ([#2861][])
- [wtf][] must not crash if `git-annex` is not installed etc ([#2865][]),
  ([#2865][]), ([#2918][]), ([#2917][])
- Fixed paths (with spaces etc) handling while reporting annex error
  output ([#2892][]), ([#2893][])
- `__del__` should not access `.repo` but `._repo` to avoid attempts
  for reinstantiation etc ([#2901][])
- Fix up submodule `.git` right in `GitRepo.add_submodule` to avoid
  added submodules being non git-annex friendly ([#2909][]), ([#2904][])
- [run-procedure][] ([#2905][])
  - now will provide dataset into the procedure if called within dataset
  - will not crash if procedure is an executable without `.py` or `.sh`
    suffixes
- Use centralized `.gitattributes` handling while setting annex backend
  ([#2912][])
- `GlobbedPaths.expand(..., full=True)` incorrectly returned relative
   paths when called more than once ([#2921][])

### Enhancements and new features

- Report progress on [clone][] when installing from "smart" git servers
  ([#2876][])
- Stale/unused `sth_like_file_has_content` was removed ([#2860][])
- Enhancements to [search][] to operate on "improved" metadata layouts
  ([#2878][])
- Output of `git annex init` operation is now logged ([#2881][])
- New
  - `GitRepo.cherry_pick` ([#2900][])
  - `GitRepo.format_commit` ([#2902][])
- [run-procedure][] ([#2905][])
  - procedures can now recursively be discovered in subdatasets as well.
    The uppermost has highest priority
  - Procedures in user and system locations now take precedence over
    those in datasets.

## 0.10.3.1 (Sep 13, 2018) -- Nothing-is-perfect

Emergency bugfix to address forgotten boost of version in
`datalad/version.py`.

## 0.10.3 (Sep 13, 2018) -- Almost-perfect

This is largely a bugfix release which addressed many (but not yet all)
issues of working with git-annex direct and version 6 modes, and operation
on Windows in general.  Among enhancements you will see the
support of public S3 buckets (even with periods in their names),
ability to configure new providers interactively, and improved `egrep`
search backend.

Although we do not require with this release, it is recommended to make
sure that you are using a recent `git-annex` since it also had a variety
of fixes and enhancements in the past months.

### Fixes

- Parsing of combined short options has been broken since DataLad
  v0.10.0. ([#2710][])
- The `datalad save` instructions shown by `datalad run` for a command
  with a non-zero exit were incorrectly formatted. ([#2692][])
- Decompression of zip files (e.g., through `datalad
  add-archive-content`) failed on Python 3.  ([#2702][])
- Windows:
  - colored log output was not being processed by colorama.  ([#2707][])
  - more codepaths now try multiple times when removing a file to deal
    with latency and locking issues on Windows.  ([#2795][])
- Internal git fetch calls have been updated to work around a
  GitPython `BadName` issue.  ([#2712][]), ([#2794][])
- The progess bar for annex file transferring was unable to handle an
  empty file.  ([#2717][])
- `datalad add-readme` halted when no aggregated metadata was found
  rather than displaying a warning.  ([#2731][])
- `datalad rerun` failed if `--onto` was specified and the history
  contained no run commits.  ([#2761][])
- Processing of a command's results failed on a result record with a
  missing value (e.g., absent field or subfield in metadata).  Now the
  missing value is rendered as "N/A".  ([#2725][]).
- A couple of documentation links in the "Delineation from related
  solutions" were misformatted.  ([#2773][])
- With the latest git-annex, several known V6 failures are no longer
  an issue.  ([#2777][])
- In direct mode, commit changes would often commit annexed content as
  regular Git files.  A new approach fixes this and resolves a good
  number of known failures.  ([#2770][])
- The reporting of command results failed if the current working
  directory was removed (e.g., after an unsuccessful `install`). ([#2788][])
- When installing into an existing empty directory, `datalad install`
  removed the directory after a failed clone.  ([#2788][])
- `datalad run` incorrectly handled inputs and outputs for paths with
  spaces and other characters that require shell escaping.  ([#2798][])
- Globbing inputs and outputs for `datalad run` didn't work correctly
  if a subdataset wasn't installed.  ([#2796][])
- Minor (in)compatibility with git 2.19 - (no) trailing period
  in an error message now. ([#2815][])

### Enhancements and new features

- Anonymous access is now supported for S3 and other downloaders.  ([#2708][])
- A new interface is available to ease setting up new providers.  ([#2708][])
- Metadata: changes to egrep mode search  ([#2735][])
  - Queries in egrep mode are now case-sensitive when the query
    contains any uppercase letters and are case-insensitive otherwise.
    The new mode egrepcs can be used to perform a case-sensitive query
    with all lower-case letters.
  - Search can now be limited to a specific key.
  - Multiple queries (list of expressions) are evaluated using AND to
    determine whether something is a hit.
  - A single multi-field query (e.g., `pa*:findme`) is a hit, when any
    matching field matches the query.
  - All matching key/value combinations across all (multi-field)
    queries are reported in the query_matched result field.
  - egrep mode now shows all hits rather than limiting the results to
    the top 20 hits.
- The documentation on how to format commands for `datalad run` has
  been improved.  ([#2703][])
- The method for determining the current working directory on Windows
  has been improved.  ([#2707][])
- `datalad --version` now simply shows the version without the
  license.  ([#2733][])
- `datalad export-archive` learned to export under an existing
  directory via its `--filename` option.  ([#2723][])
- `datalad export-to-figshare` now generates the zip archive in the
  root of the dataset unless `--filename` is specified.  ([#2723][])
- After importing `datalad.api`, `help(datalad.api)` (or
  `datalad.api?` in IPython) now shows a summary of the available
  DataLad commands.  ([#2728][])
- Support for using `datalad` from IPython has been improved.  ([#2722][])
- `datalad wtf` now returns structured data and reports the version of
  each extension.  ([#2741][])
- The internal handling of gitattributes information has been
  improved.  A user-visible consequence is that `datalad create
  --force` no longer duplicates existing attributes.  ([#2744][])
- The "annex" metadata extractor can now be used even when no content
  is present.  ([#2724][])
- The `add_url_to_file` method (called by commands like `datalad
  download-url` and `datalad add-archive-content`) learned how to
  display a progress bar.  ([#2738][])


## 0.10.2 (Jul 09, 2018) -- Thesecuriestever

Primarily a bugfix release to accommodate recent git-annex release
forbidding file:// and http://localhost/ URLs which might lead to
revealing private files if annex is publicly shared.

### Fixes

- fixed testing to be compatible with recent git-annex (6.20180626)
- [download-url][] will now download to current directory instead of the
  top of the dataset

### Enhancements and new features

- do not quote ~ in URLs to be consistent with quote implementation in
  Python 3.7 which now follows RFC 3986
- [run][] support for user-configured placeholder values
- documentation on native git-annex metadata support
- handle 401 errors from LORIS tokens
- `yoda` procedure will instantiate `README.md`
- `--discover` option added to [run-procedure][] to list available
  procedures

## 0.10.1 (Jun 17, 2018) -- OHBM polish

The is a minor bugfix release.

### Fixes

- Be able to use backports.lzma as a drop-in replacement for pyliblzma.
- Give help when not specifying a procedure name in `run-procedure`.
- Abort early when a downloader received no filename.
- Avoid `rerun` error when trying to unlock non-available files.

## 0.10.0 (Jun 09, 2018) -- The Release

This release is a major leap forward in metadata support.

### Major refactoring and deprecations

- Metadata
  - Prior metadata provided by datasets under `.datalad/meta` is no
    longer used or supported. Metadata must be reaggregated using 0.10
    version
  - Metadata extractor types are no longer auto-guessed and must be
    explicitly specified in `datalad.metadata.nativetype` config
    (could contain multiple values)
  - Metadata aggregation of a dataset hierarchy no longer updates all
    datasets in the tree with new metadata. Instead, only the target
    dataset is updated. This behavior can be changed via the --update-mode
    switch. The new default prevents needless modification of (3rd-party)
    subdatasets.
  - Neuroimaging metadata support has been moved into a dedicated extension:
    https://github.com/datalad/datalad-neuroimaging
- Crawler
  - moved into a dedicated extension:
    https://github.com/datalad/datalad-crawler
- `export_tarball` plugin has been generalized to `export_archive` and
  can now also generate ZIP archives.
- By default a dataset X is now only considered to be a super-dataset of
  another dataset Y, if Y is also a registered subdataset of X.

### Fixes

A number of fixes did not make it into the 0.9.x series:

- Dynamic configuration overrides via the `-c` option were not in effect.
- `save` is now more robust with respect to invocation in subdirectories
  of a dataset.
- `unlock` now reports correct paths when running in a dataset subdirectory.
- `get` is more robust to path that contain symbolic links.
- symlinks to subdatasets of a dataset are now correctly treated as a symlink,
  and not as a subdataset
- `add` now correctly saves staged subdataset additions.
- Running `datalad save` in a dataset no longer adds untracked content to the
  dataset. In order to add content a path has to be given, e.g. `datalad save .`
- `wtf` now works reliably with a DataLad that wasn't installed from Git (but,
  e.g., via pip)
- More robust URL handling in `simple_with_archives` crawler pipeline.

### Enhancements and new features

- Support for DataLad extension that can contribute API components from 3rd-party sources,
  incl. commands, metadata extractors, and test case implementations.
  See https://github.com/datalad/datalad-extension-template for a demo extension.
- Metadata (everything has changed!)
  - Metadata extraction and aggregation is now supported for datasets and individual
    files.
  - Metadata query via `search` can now discover individual files.
  - Extracted metadata can now be stored in XZ compressed files, is optionally
    annexed (when exceeding a configurable size threshold), and obtained on
    demand (new configuration option `datalad.metadata.create-aggregate-annex-limit`).
  - Status and availability of aggregated metadata can now be reported via
    `metadata --get-aggregates`
  - New configuration option `datalad.metadata.maxfieldsize` to exclude too large
    metadata fields from aggregation.
  - The type of metadata is no longer guessed during metadata extraction. A new
    configuration option `datalad.metadata.nativetype` was introduced to enable
    one or more particular metadata extractors for a dataset.
  - New configuration option `datalad.metadata.store-aggregate-content` to enable
    the storage of aggregated metadata for dataset content (i.e. file-based metadata)
    in contrast to just metadata describing a dataset as a whole.
- `search` was completely reimplemented. It offers three different modes now:
  - 'egrep' (default): expression matching in a plain string version of metadata
  - 'textblob': search a text version of all metadata using a fully featured
     query language (fast indexing, good for keyword search)
  - 'autofield': search an auto-generated index that preserves individual fields
     of metadata that can be represented in a tabular structure (substantial
     indexing cost, enables the most detailed queries of all modes)
- New extensions:
  - addurls, an extension for creating a dataset (and possibly subdatasets)
    from a list of URLs.
  - export_to_figshare
  - extract_metadata
- add_readme makes use of available metadata
- By default the wtf extension now hides sensitive information, which can be
  included in the output by passing `--senstive=some` or `--senstive=all`.
- Reduced startup latency by only importing commands necessary for a particular
  command line call.
- `datalad create -d <parent> --nosave` now registers subdatasets, when possible.
- `datalad run` now provides a way for the caller to save the result when a
  command has a non-zero exit status.
- `datalad rerun` now has a `--script` option that can be used to extract
  previous commands into a file.
- A DataLad Singularity container is now available on
  [Singularity Hub](https://singularity-hub.org/collections/667).
- More casts have been embedded in the [use case section of the documentation](http://docs.datalad.org/en/docs/usecases/index.html).
- `datalad --report-status` has a new value 'all' that can be used to
  temporarily re-enable reporting that was disable by configuration settings.


## 0.9.3 (Mar 16, 2018) -- pi+0.02 release

Some important bug fixes which should improve usability

### Fixes

- `datalad-archives` special remote now will lock on acquiring or
  extracting an archive - this allows for it to be used with -J flag
  for parallel operation
- relax introduced in 0.9.2 demand on git being configured for datalad
  operation - now we will just issue a warning
- `datalad ls` should now list "authored date" and work also for datasets
  in detached HEAD mode
- `datalad save` will now save original file as well, if file was
  "git mv"ed, so you can now `datalad run git mv old new` and have
  changes recorded

### Enhancements and new features

- `--jobs` argument now could take `auto` value which would decide on
  # of jobs depending on the # of available CPUs.
  `git-annex` > 6.20180314 is recommended to avoid regression with -J.
- memoize calls to `RI` meta-constructor -- should speed up operation a
  bit
- `DATALAD_SEED` environment variable could be used to seed Python RNG
  and provide reproducible UUIDs etc (useful for testing and demos)


## 0.9.2 (Mar 04, 2018) -- it is (again) better than ever

Largely a bugfix release with a few enhancements.

### Fixes

- Execution of external commands (git) should not get stuck when
  lots of both stdout and stderr output, and should not loose remaining
  output in some cases
- Config overrides provided in the command line (-c) should now be
  handled correctly
- Consider more remotes (not just tracking one, which might be none)
  while installing subdatasets
- Compatibility with git 2.16 with some changed behaviors/annotations
  for submodules
- Fail `remove` if `annex drop` failed
- Do not fail operating on files which start with dash (-)
- URL unquote paths within S3, URLs and DataLad RIs (///)
- In non-interactive mode fail if authentication/access fails
- Web UI:
  - refactored a little to fix incorrect listing of submodules in
    subdirectories
  - now auto-focuses on search edit box upon entering the page
- Assure that extracted from tarballs directories have executable bit set

### Enhancements and new features

- A log message and progress bar will now inform if a tarball to be
  downloaded while getting specific files
  (requires git-annex > 6.20180206)
- A dedicated `datalad rerun` command capable of rerunning entire
  sequences of previously `run` commands.
  **Reproducibility through VCS. Use `run` even if not interested in `rerun`**
- Alert the user if `git` is not yet configured but git operations
  are requested
- Delay collection of previous ssh connections until it is actually
  needed.  Also do not require ':' while specifying ssh host
- AutomagicIO: Added proxying of isfile, lzma.LZMAFile and io.open
- Testing:
  - added DATALAD_DATASETS_TOPURL=http://datasets-tests.datalad.org to
    run tests against another website to not obscure access stats
  - tests run against temporary HOME to avoid side-effects
  - better unit-testing of interactions with special remotes
- CONTRIBUTING.md describes how to setup and use `git-hub` tool to
  "attach" commits to an issue making it into a PR
- DATALAD_USE_DEFAULT_GIT env variable could be used to cause DataLad
  to use default (not the one possibly bundled with git-annex) git
- Be more robust while handling not supported requests by annex in
  special remotes
- Use of `swallow_logs` in the code was refactored away -- less
  mysteries now, just increase logging level
- `wtf` plugin will report more information about environment, externals
  and the system


## 0.9.1 (Oct 01, 2017) -- "DATALAD!"(JBTM)

Minor bugfix release

### Fixes

- Should work correctly with subdatasets named as numbers of bool
  values (requires also GitPython >= 2.1.6)
- Custom special remotes should work without crashing with 
  git-annex >= 6.20170924


## 0.9.0 (Sep 19, 2017) -- isn't it a lucky day even though not a Friday?

### Major refactoring and deprecations

- the `files` argument of [save][] has been renamed to `path` to be uniform with
  any other command
- all major commands now implement more uniform API semantics and result reporting.
  Functionality for modification detection of dataset content has been completely replaced
  with a more efficient implementation
- [publish][] now features a `--transfer-data` switch that allows for a
  disambiguous specification of whether to publish data -- independent of
  the selection which datasets to publish (which is done via their paths).
  Moreover, [publish][] now transfers data before repository content is pushed.

### Fixes

- [drop][] no longer errors when some subdatasets are not installed
- [install][] will no longer report nothing when a Dataset instance was
  given as a source argument, but rather perform as expected
- [remove][] doesn't remove when some files of a dataset could not be dropped
- [publish][] 
  - no longer hides error during a repository push
  - publish behaves "correctly" for `--since=` in considering only the
    differences the last "pushed" state
  - data transfer handling while publishing with dependencies, to github
- improved robustness with broken Git configuration
- [search][] should search for unicode strings correctly and not crash
- robustify git-annex special remotes protocol handling to allow for spaces in
  the last argument
- UI credentials interface should now allow to Ctrl-C the entry
- should not fail while operating on submodules named with
  numerics only or by bool (true/false) names
- crawl templates should not now override settings for `largefiles` if 
  specified in `.gitattributes`


### Enhancements and new features

- **Exciting new feature** [run][] command to protocol execution of an external 
  command and rerun computation if desired. 
  See [screencast](http://datalad.org/features.html#reproducible-science)
- [save][] now uses Git for detecting with sundatasets need to be inspected for
  potential changes, instead of performing a complete traversal of a dataset tree
- [add][] looks for changes relative to the last commited state of a dataset
  to discover files to add more efficiently
- [diff][] can now report untracked files in addition to modified files
- [uninstall][] will check itself whether a subdataset is properly registered in a
  superdataset, even when no superdataset is given in a call
- [subdatasets][] can now configure subdatasets for exclusion from recursive
  installation (`datalad-recursiveinstall` submodule configuration property)
- precrafted pipelines of [crawl][] now will not override `annex.largefiles`
  setting if any was set within `.gitattribues` (e.g. by `datalad create --text-no-annex`)
- framework for screencasts: `tools/cast*` tools and sample cast scripts under
  `doc/casts` which are published at [datalad.org/features.html](http://datalad.org/features.html)
- new [project YouTube channel](https://www.youtube.com/channel/UCB8-Zf7D0DSzAsREoIt0Bvw) 
- tests failing in direct and/or v6 modes marked explicitly

## 0.8.1 (Aug 13, 2017) -- the best birthday gift

Bugfixes

### Fixes

- Do not attempt to [update][] a not installed sub-dataset
- In case of too many files to be specified for [get][] or [copy_to][], we
  will make multiple invocations of underlying git-annex command to not
  overfill command line
- More robust handling of unicode output in terminals which might not support it

### Enhancements and new features

- Ship a copy of numpy.testing to facilitate [test][] without requiring numpy
  as dependency. Also allow to pass to command which test(s) to run
- In [get][] and [copy_to][] provide actual original requested paths, not the
  ones we deduced need to be transferred, solely for knowing the total


## 0.8.0 (Jul 31, 2017) -- it is better than ever

A variety of fixes and enhancements

### Fixes

- [publish][] would now push merged `git-annex` branch even if no other changes
  were done
- [publish][] should be able to publish using relative path within SSH URI
  (git hook would use relative paths)
- [publish][] should better tollerate publishing to pure git and `git-annex` 
  special remotes 

### Enhancements and new features

- [plugin][] mechanism came to replace [export][]. See [export_tarball][] for the
  replacement of [export][].  Now it should be easy to extend datalad's interface
  with custom functionality to be invoked along with other commands.
- Minimalistic coloring of the results rendering
- [publish][]/`copy_to` got progress bar report now and support of `--jobs`
- minor fixes and enhancements to crawler (e.g. support of recursive removes)


## 0.7.0 (Jun 25, 2017) -- when it works - it is quite awesome!

New features, refactorings, and bug fixes.

### Major refactoring and deprecations

- [add-sibling][] has been fully replaced by the [siblings][] command
- [create-sibling][], and [unlock][] have been re-written to support the
  same common API as most other commands

### Enhancements and new features

- [siblings][] can now be used to query and configure a local repository by
  using the sibling name ``here``
- [siblings][] can now query and set annex preferred content configuration. This
  includes ``wanted`` (as previously supported in other commands), and now
  also ``required``
- New [metadata][] command to interface with datasets/files [meta-data][] 
- Documentation for all commands is now built in a uniform fashion
- Significant parts of the documentation of been updated
- Instantiate GitPython's Repo instances lazily

### Fixes

- API documentation is now rendered properly as HTML, and is easier to browse by
  having more compact pages
- Closed files left open on various occasions (Popen PIPEs, etc)
- Restored basic (consumer mode of operation) compatibility with Windows OS 


## 0.6.0 (Jun 14, 2017) -- German perfectionism

This release includes a **huge** refactoring to make code base and functionality
more robust and flexible

- outputs from API commands could now be highly customized.  See
  `--output-format`, `--report-status`, `--report-type`, and `--report-type`
  options for [datalad][] command.
- effort was made to refactor code base so that underlying functions behave as
  generators where possible
- input paths/arguments analysis was redone for majority of the commands to provide
  unified behavior

### Major refactoring and deprecations

- `add-sibling` and `rewrite-urls` were refactored in favor of new [siblings][]
  command which should be used for siblings manipulations
- 'datalad.api.alwaysrender' config setting/support is removed in favor of new
  outputs processing

### Fixes

- Do not flush manually git index in pre-commit to avoid "Death by the Lock" issue
- Deployed by [publish][] `post-update` hook script now should be more robust
  (tolerate directory names with spaces, etc.)
- A variety of fixes, see
  [list of pull requests and issues closed](https://github.com/datalad/datalad/milestone/41?closed=1)
  for more information

### Enhancements and new features

- new [annotate-paths][] plumbing command to inspect and annotate provided
  paths.  Use `--modified` to summarize changes between different points in
  the history
- new [clone][] plumbing command to provide a subset (install a single dataset
  from a URL) functionality of [install][]
- new [diff][] plumbing command
- new [siblings][] command to list or manipulate siblings
- new [subdatasets][] command to list subdatasets and their properties
- [drop][] and [remove][] commands were refactored
- `benchmarks/` collection of [Airspeed velocity](https://github.com/spacetelescope/asv/)
  benchmarks initiated.  See reports at http://datalad.github.io/datalad/
- crawler would try to download a new url multiple times increasing delay between
  attempts.  Helps to resolve problems with extended crawls of Amazon S3
- [CRCNS][] crawler pipeline now also fetches and aggregates meta-data for the
  datasets from datacite
- overall optimisations to benefit from the aforementioned refactoring and
  improve user-experience
- a few stub and not (yet) implemented commands (e.g. `move`) were removed from
  the interface
- Web frontend got proper coloring for the breadcrumbs and some additional
  caching to speed up interactions.  See http://datasets.datalad.org
- Small improvements to the online documentation.  See e.g.
  [summary of differences between git/git-annex/datalad](http://docs.datalad.org/en/latest/related.html#git-git-annex-datalad)

## 0.5.1 (Mar 25, 2017) -- cannot stop the progress

A bugfix release

### Fixes

- [add][] was forcing addition of files to annex regardless of settings
  in `.gitattributes`.  Now that decision is left to annex by default
- `tools/testing/run_doc_examples` used to run
  doc examples as tests, fixed up to provide status per each example
  and not fail at once
- `doc/examples`
  - [3rdparty_analysis_workflow.sh](http://docs.datalad.org/en/latest/generated/examples/3rdparty_analysis_workflow.html)
    was fixed up to reflect changes in the API of 0.5.0.
- progress bars
  - should no longer crash **datalad** and report correct sizes and speeds
  - should provide progress reports while using Python 3.x

### Enhancements and new features

- `doc/examples`
  - [nipype_workshop_dataset.sh](http://docs.datalad.org/en/latest/generated/examples/nipype_workshop_dataset.html)
    new example to demonstrate how new super- and sub- datasets were established
    as a part of our datasets collection


## 0.5.0 (Mar 20, 2017) -- it's huge

This release includes an avalanche of bug fixes, enhancements, and
additions which at large should stay consistent with previous behavior
but provide better functioning.  Lots of code was refactored to provide
more consistent code-base, and some API breakage has happened.  Further
work is ongoing to standardize output and results reporting
([#1350][])

### Most notable changes

- requires [git-annex][] >= 6.20161210 (or better even >= 6.20161210 for
  improved functionality)
- commands should now operate on paths specified (if any), without
  causing side-effects on other dirty/staged files
- [save][]
    - `-a` is deprecated in favor of `-u` or `--all-updates`
      so only changes known components get saved, and no new files
      automagically added
    - `-S` does no longer store the originating dataset in its commit
       message
- [add][]
    - can specify commit/save message with `-m`
- [add-sibling][] and [create-sibling][]
    - now take the name of the sibling (remote) as a `-s` (`--name`)
      option, not a positional argument
    - `--publish-depends` to setup publishing data and code to multiple
      repositories (e.g. github + webserve) should now be functional
      see [this comment](https://github.com/datalad/datalad/issues/335#issuecomment-277240733)
    - got `--publish-by-default` to specify what refs should be published
      by default
    - got `--annex-wanted`, `--annex-groupwanted` and `--annex-group`
      settings which would be used to instruct annex about preferred
      content. [publish][] then will publish data using those settings if
      `wanted` is set.
    - got `--inherit` option to automagically figure out url/wanted and
      other git/annex settings for new remote sub-dataset to be constructed
- [publish][]
    - got `--skip-failing` refactored into `--missing` option
      which could use new feature of [create-sibling][] `--inherit`

### Fixes

- More consistent interaction through ssh - all ssh connections go
  through [sshrun][] shim for a "single point of authentication", etc.
- More robust [ls][] operation outside of the datasets
- A number of fixes for direct and v6 mode of annex

### Enhancements and new features

- New [drop][] and [remove][] commands
- [clean][]
    - got `--what` to specify explicitly what cleaning steps to perform
      and now could be invoked with `-r`
- `datalad` and `git-annex-remote*` scripts now do not use setuptools
  entry points mechanism and rely on simple import to shorten start up time
- [Dataset][] is also now using [Flyweight pattern][], so the same instance is
  reused for the same dataset
- progressbars should not add more empty lines

### Internal refactoring

- Majority of the commands now go through `_prep` for arguments validation
  and pre-processing to avoid recursive invocations


## 0.4.1 (Nov 10, 2016) -- CA release

Requires now GitPython >= 2.1.0

### Fixes

- [save][]
     - to not save staged files if explicit paths were provided
- improved (but not yet complete) support for direct mode
- [update][] to not crash if some sub-datasets are not installed
- do not log calls to `git config` to avoid leakage of possibly 
  sensitive settings to the logs

### Enhancements and new features

- New [rfc822-compliant metadata][] format
- [save][]
    - -S to save the change also within all super-datasets
- [add][] now has progress-bar reporting
- [create-sibling-github][] to create a :term:`sibling` of a dataset on
  github
- [OpenfMRI][] crawler and datasets were enriched with URLs to separate
  files where also available from openfmri s3 bucket
  (if upgrading your datalad datasets, you might need to run
  `git annex enableremote datalad` to make them available)
- various enhancements to log messages
- web interface
    - populates "install" box first thus making UX better over slower
      connections


## 0.4 (Oct 22, 2016) -- Paris is waiting

Primarily it is a bugfix release but because of significant refactoring
of the [install][] and [get][] implementation, it gets a new minor release. 

### Fixes

- be able to [get][] or [install][] while providing paths while being 
  outside of a dataset
- remote annex datasets get properly initialized
- robust detection of outdated [git-annex][]

### Enhancements and new features

- interface changes
    - [get][] `--recursion-limit=existing` to not recurse into not-installed
       subdatasets
    - [get][] `-n` to possibly install sub-datasets without getting any data
    - [install][] `--jobs|-J` to specify number of parallel jobs for annex 
      [get][] call could use (ATM would not work when data comes from archives)
- more (unit-)testing
- documentation: see http://docs.datalad.org/en/latest/basics.html
  for basic principles and useful shortcuts in referring to datasets
- various webface improvements:  breadcrumb paths, instructions how
  to install dataset, show version from the tags, etc.

## 0.3.1 (Oct 1, 2016) -- what a wonderful week

Primarily bugfixes but also a number of enhancements and core
refactorings

### Fixes

- do not build manpages and examples during installation to avoid
  problems with possibly previously outdated dependencies
- [install][] can be called on already installed dataset (with `-r` or
  `-g`)

### Enhancements and new features

- complete overhaul of datalad configuration settings handling
  (see [Configuration documentation][]), so majority of the environment.
  Now uses git format and stores persistent configuration settings under
  `.datalad/config` and local within `.git/config`
  variables we have used were renamed to match configuration names
- [create-sibling][] does not now by default upload web front-end
- [export][] command with a plug-in interface and `tarball` plugin to export
  datasets
- in Python, `.api` functions with rendering of results in command line
  got a _-suffixed sibling, which would render results as well in Python
  as well (e.g., using `search_` instead of `search` would also render
  results, not only output them back as Python objects)
- [get][]
    - `--jobs` option (passed to `annex get`) for parallel downloads
    - total and per-download (with git-annex >= 6.20160923) progress bars
      (note that if content is to be obtained from an archive, no progress
      will be reported yet)
- [install][] `--reckless` mode option
- [search][]
    - highlights locations and fieldmaps for better readability
    - supports `-d^` or `-d///` to point to top-most or centrally
      installed meta-datasets
    - "complete" paths to the datasets are reported now
    - `-s` option to specify which fields (only) to search
- various enhancements and small fixes to [meta-data][] handling, [ls][],
  custom remotes, code-base formatting, downloaders, etc
- completely switched to `tqdm` library (`progressbar` is no longer
  used/supported)


## 0.3 (Sep 23, 2016) -- winter is coming

Lots of everything, including but not limited to

- enhanced index viewer, as the one on http://datasets.datalad.org
- initial new data providers support: [Kaggle][], [BALSA][], [NDA][], [NITRC][]
- initial [meta-data support and management][]
- new and/or improved crawler pipelines for [BALSA][], [CRCNS][], [OpenfMRI][]
- refactored [install][] command, now with separate [get][]
- some other commands renaming/refactoring (e.g., [create-sibling][])
- datalad [search][] would give you an option to install datalad's 
  super-dataset under ~/datalad if ran outside of a dataset

### 0.2.3 (Jun 28, 2016) -- busy OHBM

New features and bugfix release

- support of /// urls to point to http://datasets.datalad.org
- variety of fixes and enhancements throughout

### 0.2.2 (Jun 20, 2016) -- OHBM we are coming!

New feature and bugfix release

- greately improved documentation
- publish command API RFing allows for custom options to annex, and uses
  --to REMOTE for consistent with annex invocation
- variety of fixes and enhancements throughout

### 0.2.1 (Jun 10, 2016)

- variety of fixes and enhancements throughout

## 0.2 (May 20, 2016)

Major RFing to switch from relying on rdf to git native submodules etc

## 0.1 (Oct 14, 2015)

Release primarily focusing on interface functionality including initial
publishing

[git-annex]: http://git-annex.branchable.com/
[duecredit]: https://github.com/duecredit/duecredit

[Kaggle]: https://www.kaggle.com
[BALSA]: http://balsa.wustl.edu
[NDA]: http://data-archive.nimh.nih.gov
[NITRC]: https://www.nitrc.org
[CRCNS]: http://crcns.org
[FCON1000]: http://fcon_1000.projects.nitrc.org
[OpenfMRI]: http://openfmri.org

[Configuration documentation]: http://docs.datalad.org/config.html

[Dataset]: http://docs.datalad.org/en/latest/generated/datalad.api.Dataset.html
[Sibling]: http://docs.datalad.org/en/latest/glossary.html

[rfc822-compliant metadata]: http://docs.datalad.org/en/latest/metadata.html#rfc822-compliant-meta-data
[meta-data support and management]: http://docs.datalad.org/en/latest/cmdline.html#meta-data-handling
[meta-data]: http://docs.datalad.org/en/latest/cmdline.html#meta-data-handling

[add-archive-content]: https://datalad.readthedocs.io/en/latest/generated/man/datalad-add-archive-content.html
[add-sibling]: http://datalad.readthedocs.io/en/latest/generated/man/datalad-add-sibling.html
[add]: http://datalad.readthedocs.io/en/latest/generated/man/datalad-add.html
[annotate-paths]: http://docs.datalad.org/en/latest/generated/man/datalad-annotate-paths.html
[clean]: http://datalad.readthedocs.io/en/latest/generated/man/datalad-clean.html
[clone]: http://datalad.readthedocs.io/en/latest/generated/man/datalad-clone.html
[configuration]: http://docs.datalad.org/en/latest/config.html
[copy_to]: http://docs.datalad.org/en/latest/_modules/datalad/support/annexrepo.html?highlight=%22copy_to%22
[create-sibling-github]: http://datalad.readthedocs.io/en/latest/generated/man/datalad-create-sibling-github.html
[create-sibling]: http://datalad.readthedocs.io/en/latest/generated/man/datalad-create-sibling.html
[datalad]: http://docs.datalad.org/en/latest/generated/man/datalad.html
[datalad-container]: https://github.com/datalad/datalad-container
[datalad-revolution]: http://github.com/datalad/datalad-revolution
[download-url]: https://datalad.readthedocs.io/en/latest/generated/man/datalad-download-url.html
[diff]: http://datalad.readthedocs.io/en/latest/generated/man/datalad-diff.html
[drop]: http://datalad.readthedocs.io/en/latest/generated/man/datalad-drop.html
[export]: http://datalad.readthedocs.io/en/latest/generated/man/datalad-export.html
[export_tarball]: http://docs.datalad.org/en/latest/generated/datalad.plugin.export_tarball.html
[get]: http://datalad.readthedocs.io/en/latest/generated/man/datalad-get.html
[install]: http://datalad.readthedocs.io/en/latest/generated/man/datalad-install.html
[ls]: http://datalad.readthedocs.io/en/latest/generated/man/datalad-ls.html
[metadata]: http://datalad.readthedocs.io/en/latest/generated/man/datalad-metadata.html
[nd_freeze]: https://github.com/neurodebian/neurodebian/blob/master/tools/nd_freeze
[plugin]: http://datalad.readthedocs.io/en/latest/generated/man/datalad-plugin.html
[publications]: https://datalad.readthedocs.io/en/latest/publications.html
[publish]: http://datalad.readthedocs.io/en/latest/generated/man/datalad-publish.html
[remove]: http://datalad.readthedocs.io/en/latest/generated/man/datalad-remove.html
[rerun]: https://datalad.readthedocs.io/en/latest/generated/man/datalad-rerun.html
[run]: http://datalad.readthedocs.io/en/latest/generated/man/datalad-run.html
[run-procedure]: http://datalad.readthedocs.io/en/latest/generated/man/datalad-run-procedure.html
[save]: http://datalad.readthedocs.io/en/latest/generated/man/datalad-save.html
[search]: http://datalad.readthedocs.io/en/latest/generated/man/datalad-search.html
[siblings]: http://datalad.readthedocs.io/en/latest/generated/man/datalad-siblings.html
[sshrun]: http://datalad.readthedocs.io/en/latest/generated/man/datalad-sshrun.html
[subdatasets]: http://datalad.readthedocs.io/en/latest/generated/man/datalad-subdatasets.html
[unlock]: http://datalad.readthedocs.io/en/latest/generated/man/datalad-unlock.html
[update]: http://datalad.readthedocs.io/en/latest/generated/man/datalad-update.html
[wtf]: http://datalad.readthedocs.io/en/latest/generated/man/datalad-wtf.html

[Flyweight pattern]: https://en.wikipedia.org/wiki/Flyweight_pattern
[#1350]: https://github.com/datalad/datalad/issues/1350
[#1651]: https://github.com/datalad/datalad/issues/1651
[#2692]: https://github.com/datalad/datalad/issues/2692
[#2702]: https://github.com/datalad/datalad/issues/2702
[#2703]: https://github.com/datalad/datalad/issues/2703
[#2707]: https://github.com/datalad/datalad/issues/2707
[#2708]: https://github.com/datalad/datalad/issues/2708
[#2710]: https://github.com/datalad/datalad/issues/2710
[#2712]: https://github.com/datalad/datalad/issues/2712
[#2717]: https://github.com/datalad/datalad/issues/2717
[#2722]: https://github.com/datalad/datalad/issues/2722
[#2723]: https://github.com/datalad/datalad/issues/2723
[#2724]: https://github.com/datalad/datalad/issues/2724
[#2725]: https://github.com/datalad/datalad/issues/2725
[#2728]: https://github.com/datalad/datalad/issues/2728
[#2731]: https://github.com/datalad/datalad/issues/2731
[#2733]: https://github.com/datalad/datalad/issues/2733
[#2735]: https://github.com/datalad/datalad/issues/2735
[#2738]: https://github.com/datalad/datalad/issues/2738
[#2741]: https://github.com/datalad/datalad/issues/2741
[#2744]: https://github.com/datalad/datalad/issues/2744
[#2752]: https://github.com/datalad/datalad/issues/2752
[#2761]: https://github.com/datalad/datalad/issues/2761
[#2770]: https://github.com/datalad/datalad/issues/2770
[#2773]: https://github.com/datalad/datalad/issues/2773
[#2777]: https://github.com/datalad/datalad/issues/2777
[#2788]: https://github.com/datalad/datalad/issues/2788
[#2794]: https://github.com/datalad/datalad/issues/2794
[#2795]: https://github.com/datalad/datalad/issues/2795
[#2796]: https://github.com/datalad/datalad/issues/2796
[#2798]: https://github.com/datalad/datalad/issues/2798
[#2815]: https://github.com/datalad/datalad/issues/2815
[#2835]: https://github.com/datalad/datalad/issues/2835
[#2858]: https://github.com/datalad/datalad/issues/2858
[#2859]: https://github.com/datalad/datalad/issues/2859
[#2860]: https://github.com/datalad/datalad/issues/2860
[#2861]: https://github.com/datalad/datalad/issues/2861
[#2864]: https://github.com/datalad/datalad/issues/2864
[#2865]: https://github.com/datalad/datalad/issues/2865
[#2876]: https://github.com/datalad/datalad/issues/2876
[#2878]: https://github.com/datalad/datalad/issues/2878
[#2881]: https://github.com/datalad/datalad/issues/2881
[#2886]: https://github.com/datalad/datalad/issues/2886
[#2891]: https://github.com/datalad/datalad/issues/2891
[#2892]: https://github.com/datalad/datalad/issues/2892
[#2893]: https://github.com/datalad/datalad/issues/2893
[#2894]: https://github.com/datalad/datalad/issues/2894
[#2900]: https://github.com/datalad/datalad/issues/2900
[#2901]: https://github.com/datalad/datalad/issues/2901
[#2902]: https://github.com/datalad/datalad/issues/2902
[#2903]: https://github.com/datalad/datalad/issues/2903
[#2904]: https://github.com/datalad/datalad/issues/2904
[#2905]: https://github.com/datalad/datalad/issues/2905
[#2909]: https://github.com/datalad/datalad/issues/2909
[#2912]: https://github.com/datalad/datalad/issues/2912
[#2914]: https://github.com/datalad/datalad/issues/2914
[#2917]: https://github.com/datalad/datalad/issues/2917
[#2918]: https://github.com/datalad/datalad/issues/2918
[#2921]: https://github.com/datalad/datalad/issues/2921
[#2922]: https://github.com/datalad/datalad/issues/2922
[#2937]: https://github.com/datalad/datalad/issues/2937
[#2946]: https://github.com/datalad/datalad/issues/2946
[#2950]: https://github.com/datalad/datalad/issues/2950
[#2952]: https://github.com/datalad/datalad/issues/2952
[#2954]: https://github.com/datalad/datalad/issues/2954
[#2958]: https://github.com/datalad/datalad/issues/2958
[#2960]: https://github.com/datalad/datalad/issues/2960
[#2972]: https://github.com/datalad/datalad/issues/2972
[#2974]: https://github.com/datalad/datalad/issues/2974
[#2982]: https://github.com/datalad/datalad/issues/2982
[#2984]: https://github.com/datalad/datalad/issues/2984
[#2991]: https://github.com/datalad/datalad/issues/2991
[#2993]: https://github.com/datalad/datalad/issues/2993
[#2995]: https://github.com/datalad/datalad/issues/2995
[#3001]: https://github.com/datalad/datalad/issues/3001
[#3002]: https://github.com/datalad/datalad/issues/3002
[#3007]: https://github.com/datalad/datalad/issues/3007
[#3009]: https://github.com/datalad/datalad/issues/3009
[#3019]: https://github.com/datalad/datalad/issues/3019
[#3025]: https://github.com/datalad/datalad/issues/3025
[#3029]: https://github.com/datalad/datalad/issues/3029
[#3035]: https://github.com/datalad/datalad/issues/3035
[#3037]: https://github.com/datalad/datalad/issues/3037
[#3038]: https://github.com/datalad/datalad/issues/3038
[#3046]: https://github.com/datalad/datalad/issues/3046
[#3049]: https://github.com/datalad/datalad/issues/3049
[#3051]: https://github.com/datalad/datalad/issues/3051
[#3057]: https://github.com/datalad/datalad/issues/3057
[#3058]: https://github.com/datalad/datalad/issues/3058
[#3061]: https://github.com/datalad/datalad/issues/3061
[#3065]: https://github.com/datalad/datalad/issues/3065
[#3066]: https://github.com/datalad/datalad/issues/3066
[#3080]: https://github.com/datalad/datalad/issues/3080
[#3089]: https://github.com/datalad/datalad/issues/3089
[#3091]: https://github.com/datalad/datalad/issues/3091
[#3098]: https://github.com/datalad/datalad/issues/3098
[#3099]: https://github.com/datalad/datalad/issues/3099
[#3104]: https://github.com/datalad/datalad/issues/3104
[#3106]: https://github.com/datalad/datalad/issues/3106
[#3109]: https://github.com/datalad/datalad/issues/3109
[#3115]: https://github.com/datalad/datalad/issues/3115
[#3119]: https://github.com/datalad/datalad/issues/3119
[#3124]: https://github.com/datalad/datalad/issues/3124
[#3129]: https://github.com/datalad/datalad/issues/3129
[#3137]: https://github.com/datalad/datalad/issues/3137
[#3138]: https://github.com/datalad/datalad/issues/3138
[#3141]: https://github.com/datalad/datalad/issues/3141
[#3146]: https://github.com/datalad/datalad/issues/3146
[#3149]: https://github.com/datalad/datalad/issues/3149
[#3156]: https://github.com/datalad/datalad/issues/3156
[#3164]: https://github.com/datalad/datalad/issues/3164
[#3165]: https://github.com/datalad/datalad/issues/3165
[#3168]: https://github.com/datalad/datalad/issues/3168
[#3176]: https://github.com/datalad/datalad/issues/3176
[#3181]: https://github.com/datalad/datalad/issues/3181
[#3184]: https://github.com/datalad/datalad/issues/3184
[#3186]: https://github.com/datalad/datalad/issues/3186
[#3196]: https://github.com/datalad/datalad/issues/3196
[#3205]: https://github.com/datalad/datalad/issues/3205
[#3210]: https://github.com/datalad/datalad/issues/3210
[#3211]: https://github.com/datalad/datalad/issues/3211
[#3215]: https://github.com/datalad/datalad/issues/3215
[#3220]: https://github.com/datalad/datalad/issues/3220
[#3222]: https://github.com/datalad/datalad/issues/3222
[#3223]: https://github.com/datalad/datalad/issues/3223
[#3241]: https://github.com/datalad/datalad/issues/3241
[#3249]: https://github.com/datalad/datalad/issues/3249
[#3250]: https://github.com/datalad/datalad/issues/3250
[#3268]: https://github.com/datalad/datalad/issues/3268
[#3281]: https://github.com/datalad/datalad/issues/3281
[#3318]: https://github.com/datalad/datalad/issues/3318
[#3322]: https://github.com/datalad/datalad/issues/3322
[#3332]: https://github.com/datalad/datalad/issues/3332
[#3334]: https://github.com/datalad/datalad/issues/3334
[#3340]: https://github.com/datalad/datalad/issues/3340
[#3347]: https://github.com/datalad/datalad/issues/3347<|MERGE_RESOLUTION|>--- conflicted
+++ resolved
@@ -11,6 +11,56 @@
 
 ## 0.12.0rc3 (??? ??, 2019) -- will be better than ever
 ￼
+bet we will fix some bugs and make a world even a better place.
+
+### Major refactoring and deprecations
+
+- hopefully none
+
+### Fixes
+
+?
+
+### Enhancements and new features
+
+?
+
+## 0.12.0rc2 (Mar 18, 2019) -- revolution!
+
+### Fixes
+
+- `GitRepo.dirty` does not report on nested empty directories ([#3196][]).
+
+- `GitRepo.save()` reports results on deleted files.
+
+### Enhancements and new features
+
+- Absorb a new set of core commands from the datalad-revolution extension:
+  - `rev-status`: like `git status`, but simpler and working with dataset
+     hierarchies
+  - `rev-save`: a 2-in-1 replacement for save and add
+  - `rev-create`: a ~30% faster create
+
+- JSON support tools can now read and write compressed files.
+
+
+## 0.12.0rc1 (Mar 03, 2019) -- to boldly go ...
+
+### Major refactoring and deprecations
+
+- Discontinued support for git-annex direct-mode (also no longer
+  supported upstream).
+
+### Enhancements and new features
+
+- Dataset and Repo object instances are now hashable, and can be
+  created based on pathlib Path object instances
+
+- Imported various additional methods for the Repo classes to query
+  information and save changes.
+
+## 0.11.5 (??? ??, 2019) -- will be better than ever
+
 bet we will fix some bugs and make a world even a better place.
 
 ### Major refactoring and deprecations
@@ -38,43 +88,6 @@
 
 ### Enhancements and new features
 
-<<<<<<< HEAD
-?
-
-## 0.12.0rc2 (Mar 18, 2019) -- revolution!
-
-### Fixes
-
-- `GitRepo.dirty` does not report on nested empty directories ([#3196][]).
-
-- `GitRepo.save()` reports results on deleted files.
-
-### Enhancements and new features
-
-- Absorb a new set of core commands from the datalad-revolution extension:
-  - `rev-status`: like `git status`, but simpler and working with dataset
-     hierarchies
-  - `rev-save`: a 2-in-1 replacement for save and add
-  - `rev-create`: a ~30% faster create
-
-- JSON support tools can now read and write compressed files.
-
-
-## 0.12.0rc1 (Mar 03, 2019) -- to boldly go ...
-
-### Major refactoring and deprecations
-
-- Discontinued support for git-annex direct-mode (also no longer
-  supported upstream).
-
-### Enhancements and new features
-
-- Dataset and Repo object instances are now hashable, and can be
-  created based on pathlib Path object instances
-
-- Imported various additional methods for the Repo classes to query
-  information and save changes.
-=======
 - The internal command runner was too aggressive in its decision to
   sleep.  ([#3322][])
 - The "INFO" label in log messages now retains the default text color
@@ -82,7 +95,6 @@
   terminals with dark backgrounds.  ([#3334][])
 - A short flag `-R` is now available for the `--recursion-limit` flag,
   a flag shared by several subcommands.  ([#3340][])
->>>>>>> 87349451
 
 ## 0.11.4 (Mar 18, 2019) -- get-ready
 
@@ -1293,7 +1305,6 @@
 [#3098]: https://github.com/datalad/datalad/issues/3098
 [#3099]: https://github.com/datalad/datalad/issues/3099
 [#3104]: https://github.com/datalad/datalad/issues/3104
-[#3106]: https://github.com/datalad/datalad/issues/3106
 [#3109]: https://github.com/datalad/datalad/issues/3109
 [#3115]: https://github.com/datalad/datalad/issues/3115
 [#3119]: https://github.com/datalad/datalad/issues/3119
@@ -1324,10 +1335,4 @@
 [#3249]: https://github.com/datalad/datalad/issues/3249
 [#3250]: https://github.com/datalad/datalad/issues/3250
 [#3268]: https://github.com/datalad/datalad/issues/3268
-[#3281]: https://github.com/datalad/datalad/issues/3281
-[#3318]: https://github.com/datalad/datalad/issues/3318
-[#3322]: https://github.com/datalad/datalad/issues/3322
-[#3332]: https://github.com/datalad/datalad/issues/3332
-[#3334]: https://github.com/datalad/datalad/issues/3334
-[#3340]: https://github.com/datalad/datalad/issues/3340
-[#3347]: https://github.com/datalad/datalad/issues/3347+[#3281]: https://github.com/datalad/datalad/issues/3281