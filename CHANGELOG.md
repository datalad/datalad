     ____            _             _                   _ 
    |  _ \    __ _  | |_    __ _  | |       __ _    __| |
    | | | |  / _` | | __|  / _` | | |      / _` |  / _` |
    | |_| | | (_| | | |_  | (_| | | |___  | (_| | | (_| |
    |____/   \__,_|  \__|  \__,_| |_____|  \__,_|  \__,_|
                                               Change Log

This is a high level and scarce summary of the changes between releases.
We would recommend to consult log of the 
[DataLad git repository](http://github.com/datalad/datalad) for more details.


<<<<<<< HEAD
## 0.13.0 (??? ??, 2020) -- will be better than ever

bet we will fix some bugs and make a world even a better place.

### Major refactoring and deprecations

- `datalad add`, which was deprecated in 0.12.0, has been removed.
  ([#4158][])

- The following `GitRepo` and `AnnexRepo` methods have been removed:
  `get_changed_files`, `get_missing_files`, and `get_deleted_files`.
  ([#4169][]) ([#4158][])

- The `get_branch_commits` method of `GitRepo` and `AnnexRepo` has
  been renamed to `get_branch_commits_`.  ([#3834][])

- The custom `commit` method of `AnnexRepo` has been removed, and
  `AnnexRepo.commit` now resolves to the parent method,
  `GitRepo.commit`.  ([#4168][])

### Fixes

- `AnnexRepo.get_size_from_key` incorrectly handled file chunks.
  ([#4081][])

- [create-sibling][] would too readily clobber existing paths when
  called with `--existing=replace`.  It now gets confirmation from the
  user before doing so if running interactively and unconditionally
  aborts when running non-interactively.  ([#4147][])

- [update][]  ([#4159][])
  - queried the incorrect branch configuration when updating non-annex
    repositories.
  - didn't account for the fact that the local repository can be
    configured as the upstream "remote" for a branch.

- When the caller included `--bare` as a `git init` option, [create][]
  crashed creating the bare repository, which is currently
  unsupported, rather than aborting with an informative error message.
  ([#4065][])

- The logic for automatically propagating the 'origin' remote when
  cloning a local source could unintentionally triggered a fetch of a
  non-local remote.  ([#4196][])

### Enhancements and new features

- The new command [create-sibling-ria][] provides support for creating
  a sibling in a [RIA store][handbook-scalable-datastore]. ([#4124][])

- The command examples have been expanded and improved.  ([#4091][])

- The tooling for linking to the [DataLad Handbook][handbook] from
  DataLad's documentation has been improved.  ([#4046][])

- The `--reckless` parameter of [clone][] and [install][] learned a
  new "ephemeral" mode, where the .git/annex/ of the cloned repository
  is symlinked to the local source repository's.  ([#4099][])

- Most of the remaining spots that use GitPython have been rewritten
  without it.  Most notably, this includes rewrites of the `clone`,
  `fetch`, and `push` methods of `GitRepo`.  ([#4080][]) ([#4087][])
  ([#4170][]) ([#4171][]) ([#4175][])

- [update][]  ([#4167][])
  - learned to disallow non-fast-forward updates when `ff-only` is
    given to the `--merge` option.
  - gained a `--follow` option that controls how `--merge` behaves,
    adding support for merging in the revision that is registered in
    the parent dataset rather than merging in the configured branch
    from the sibling.
  - now provides a result record for merge events.

- [create-sibling][] now supports local paths as targets in addition
  to SSH URLs.  ([#4187][])

- When `GitRepo.commit` splits its operation across multiple calls to
  avoid exceeding the maximum command line length, it now amends to
  initial commit to avoid creating multiple commits.  ([#4156][])

- The rendering of command errors has been improved.  ([#4157][])

- `datalad <subcommand>` learned to point to the [datalad-container][]
  extension when a subcommand from that extension is given but the
  extension is not installed.  ([#4174][])

- [save][] now displays a message to signal that the working tree is
  clean to make it more obvious that no results being rendered
  corresponds to a clean state.  ([#4106][])

- Calling [diff][] without `--recursive` but with a path constraint
  within a subdataset ("<subdataset>/<path>") now traverses into the
  subdataset, as "<subdataset>/" would, restricting its report to
  "<subdataset>/<path>".  ([#4235][])


## 0.12.3 (??? ??, 2020) -- will be better than ever

=======
## 0.12.4 (??? ??, 2019) -- will be better than ever
￼
>>>>>>> dbcbbc4d
bet we will fix some bugs and make a world even a better place.

### Major refactoring and deprecations

- hopefully none

### Fixes

?

### Enhancements and new features

?


## 0.12.3 (March 16, 2020) -- .

Updates for compatibility with the latest git-annex, along with a few
miscellaneous fixes

### Major refactoring and deprecations

- All spots that raised a `NoDatasetArgumentFound` exception now raise
  a `NoDatasetFound` exception to better reflect the situation: it is
  the _dataset_ rather than the _argument_ that is not found.  For
  compatibility, the latter inherits from the former, but new code
  should prefer the latter.  ([#4285][])

### Fixes

- Updates for compatibility with git-annex version 8.20200226. ([#4214][])

- `datalad export-to-figshare` failed to export if the generated title
  was fewer than three characters.  It now queries the caller for the
  title and guards against titles that are too short.  ([#4140][])

- Authentication was requested multiple times when git-annex launched
  parallel downloads from the `datalad` special remote. ([#4308][])

- At verbose logging levels, DataLad requests that git-annex display
  debugging information too.  Work around a bug in git-annex that
  prevented that from happening.  ([#4212][])

- The internal command runner looked in the wrong place for some
  configuration variables, including `datalad.log.outputs`, resulting
  in the default value always being used.  ([#4194][])

- [publish][] failed when trying to publish to a git-lfs special
  remote for the first time.  ([#4200][])

- `AnnexRepo.set_remote_url` is supposed to establish shared SSH
  connections but failed to do so.  ([#4262][])

### Enhancements and new features

- The message provided when a command cannot determine what dataset to
  operate on has been improved.  ([#4285][])

- The "aws-s3" authentication type now allows specifying the host
  through "aws-s3_host", which was needed to work around an
  authorization error due to a longstanding upstream bug.  ([#4239][])

- The xmp metadata extractor now recognizes ".wav" files.


## 0.12.2 (Jan 28, 2020) -- Smoothen the ride

Mostly a bugfix release with various robustifications, but also makes
the first step towards versioned dataset installation requests.

### Major refactoring and deprecations

- The minimum required version for GitPython is now 2.1.12. ([#4070][])

### Fixes

- The class for handling configuration values, `ConfigManager`,
  inappropriately considered the current working directory's dataset,
  if any, for both reading and writing when instantiated with
  `dataset=None`.  This misbehavior is fairly inaccessible through
  typical use of DataLad.  It affects `datalad.cfg`, the top-level
  configuration instance that should not consider repository-specific
  values.  It also affects Python users that call `Dataset` with a
  path that does not yet exist and persists until that dataset is
  created. ([#4078][])

- [update][] saved the dataset when called with `--merge`, which is
  unnecessary and risks committing unrelated changes.  ([#3996][])

- Confusing and irrelevant information about Python defaults have been
  dropped from the command-line help.  ([#4002][])

- The logic for automatically propagating the 'origin' remote when
  cloning a local source didn't properly account for relative paths.
  ([#4045][])

- Various fixes to file name handling and quoting on Windows.
  ([#4049][]) ([#4050][])

- When cloning failed, error lines were not bubbled up to the user in
  some scenarios.  ([#4060][])

### Enhancements and new features

- [clone][] (and thus [install][])
  - now propagates the `reckless` mode from the superdataset when
    cloning a dataset into it.  ([#4037][])
  - gained support for `ria+<protocol>://` URLs that point to
    [RIA][handbook-scalable-datastore] stores.  ([#4022][])
  - learned to read "@version" from `ria+` URLs and install that
    version of a dataset ([#4036][]) and to apply URL rewrites
    configured through Git's `url.*.insteadOf` mechanism ([#4064][]).
  - now copies `datalad.get.subdataset-source-candidate-<name>`
    options configured within the superdataset into the subdataset.
    This is particularly useful for RIA data stores. ([#4073][])

- Archives are now (optionally) handled with 7-Zip instead of
  `patool`.  7-Zip will be used by default, but `patool` will be used
  on non-Windows systems if the `datalad.runtime.use-patool` option is
  set or the `7z` executable is not found.  ([#4041][])


## 0.12.1 (Jan 15, 2020) -- Small bump after big bang

Fix some fallout after major release.

### Fixes

- Revert incorrect relative path adjustment to URLs in [clone][]. ([#3538][])

- Various small fixes to internal helpers and test to run on Windows
  ([#2566][]) ([#2534][])

## 0.12.0 (Jan 11, 2020) -- Krakatoa

This release is the result of more than a year of development that includes
fixes for a large number of issues, yielding more robust behavior across a
wider range of use cases, and introduces major changes in API and behavior. It
is the first release for which extensive user documentation is available in a
dedicated [DataLad Handbook][handbook].  Python 3 (3.5 and later) is now the
only supported Python flavor.

### Major changes 0.12 vs 0.11

- [save][] fully replaces [add][] (which is obsolete now, and will be removed
  in a future release).

- A new Git-annex aware [status][] command enables detailed inspection of dataset
  hierarchies. The previously available [diff][] command has been adjusted to
  match [status][] in argument semantics and behavior.

- The ability to configure dataset procedures prior and after the execution of
  particular commands has been replaced by a flexible "hook" mechanism that is able
  to run arbitrary DataLad commands whenever command results are detected that match
  a specification.

- Support of the Windows platform has been improved substantially. While performance
  and feature coverage on Windows still falls behind Unix-like systems, typical data
  consumer use cases, and standard dataset operations, such as [create][] and [save][],
  are now working. Basic support for data provenance capture via [run][] is also
  functional.

- Support for Git-annex direct mode repositories has been removed, following the
  end of support in Git-annex itself.

- The semantics of relative paths in command line arguments have changed. Previously,
  a call `datalad save --dataset /tmp/myds some/relpath` would have been interpreted
  as saving a file at `/tmp/myds/some/relpath` into dataset `/tmp/myds`. This has
  changed to saving `$PWD/some/relpath` into dataset `/tmp/myds`. More generally,
  relative paths are now always treated as relative to the current working directory,
  except for path arguments of [Dataset][] class instance methods of the Python API.
  The resulting partial duplication of path specifications between path and dataset
  arguments is mitigated by the introduction of two special symbols that can be given
  as dataset argument: `^` and `^.`, which identify the topmost superdataset and the
  closest dataset that contains the working directory, respectively.

- The concept of a "core API" has been introduced. Commands situated in the module
  `datalad.core` (such as [create][], [save][], [run][], [status][], [diff][])
  receive additional scrutiny regarding API and implementation, and are
  meant to provide longer-term stability. Application developers are encouraged to
  preferentially build on these commands.

### Major refactoring and deprecations since 0.12.0rc6

- [clone][] has been incorporated into the growing core API. The public
  `--alternative-source` parameter has been removed, and a `clone_dataset`
  function with multi-source capabilities is provided instead. The
  `--reckless` parameter can now take literal mode labels instead of just
  beeing a binary flag, but backwards compatibility is maintained.

- The `get_file_content` method of `GitRepo` was no longer used
  internally or in any known DataLad extensions and has been removed.
  ([#3812][])

- The function `get_dataset_root` has been replaced by
  `rev_get_dataset_root`.  `rev_get_dataset_root` remains as a
  compatibility alias and will be removed in a later release.  ([#3815][])

- The `add_sibling` module, marked obsolete in v0.6.0, has been
  removed.  ([#3871][])

- `mock` is no longer declared as an external dependency because we
   can rely on it being in the standard library now that our minimum
   required Python version is 3.5. ([#3860][])

- [download-url][] now requires that directories be indicated with a
  trailing slash rather than interpreting a path as directory when it
  doesn't exist.  This avoids confusion that can result from typos and
  makes it possible to support directory targets that do not exist.
  ([#3854][])

- The `dataset_only` argument of the `ConfigManager` class is
  deprecated.  Use `source="dataset"` instead.  ([#3907][])

- The `--proc-pre` and `--proc-post` options have been removed, and
  configuration values for `datalad.COMMAND.proc-pre` and
  `datalad.COMMAND.proc-post` are no longer honored.  The new result
  hook mechanism provides an alternative for `proc-post`
  procedures. ([#3963][])

### Fixes since 0.12.0rc6

- [publish][] crashed when called with a detached HEAD.  It now aborts
  with an informative message.  ([#3804][])

- Since 0.12.0rc6 the call to [update][] in [siblings][] resulted in a
  spurious warning.  ([#3877][])

- [siblings][] crashed if it encountered an annex repository that was
  marked as dead.  ([#3892][])

- The update of [rerun][] in v0.12.0rc3 for the rewritten [diff][]
  command didn't account for a change in the output of `diff`, leading
  to `rerun --report` unintentionally including unchanged files in its
  diff values.  ([#3873][])

- In 0.12.0rc5 [download-url][] was updated to follow the new path
  handling logic, but its calls to AnnexRepo weren't properly
  adjusted, resulting in incorrect path handling when the called from
  a dataset subdirectory.  ([#3850][])

- [download-url][] called `git annex addurl` in a way that failed to
  register a URL when its header didn't report the content size.
  ([#3911][])

- With Git v2.24.0, saving new subdatasets failed due to a bug in that
  Git release.  ([#3904][])

- With DataLad configured to stop on failure (e.g., specifying
  `--on-failure=stop` from the command line), a failing result record
  was not rendered.  ([#3863][])

- Installing a subdataset yielded an "ok" status in cases where the
  repository was not yet in its final state, making it ineffective for
  a caller to operate on the repository in response to the result.
  ([#3906][])

- The internal helper for converting git-annex's JSON output did not
  relay information from the "error-messages" field.  ([#3931][])

- [run-procedure][] reported relative paths that were confusingly not
  relative to the current directory in some cases.  It now always
  reports absolute paths. ([#3959][])

- [diff][] inappropriately reported files as deleted in some cases
  when `to` was a value other than `None`.  ([#3999][])

- An assortment of fixes for Windows compatibility.  ([#3971][]) ([#3974][])
  ([#3975][]) ([#3976][]) ([#3979][])

- Subdatasets installed from a source given by relative path will now
  have this relative path used as 'url' in their .gitmodules record,
  instead of an absolute path generated by Git. ([#3538][])

- [clone][] will now correctly interpret '~/...' paths as absolute path
  specifications. ([#3958][])

- [run-procedure][] mistakenly reported a directory as a procedure.
  ([#3793][])

- The cleanup for batched git-annex processes has been improved.
  ([#3794][]) ([#3851][])

- The function for adding a version ID to an AWS S3 URL doesn't
  support URLs with an "s3://" scheme and raises a
  `NotImplementedError` exception when it encounters one.  The
  function learned to return a URL untouched if an "s3://" URL comes
  in with a version ID.  ([#3842][])

- A few spots needed to be adjusted for compatibility with git-annex's
  new `--sameas` [feature][gx-sameas], which allows special remotes to
  share a data store. ([#3856][])

- The `swallow_logs` utility failed to capture some log messages due
  to an incompatibility with Python 3.7.  ([#3935][])

- [siblings][]
  - crashed if `--inherit` was passed but the parent dataset did not
    have a remote with a matching name.  ([#3954][])
  - configured the wrong pushurl and annexurl values in some
    cases. ([#3955][])

### Enhancements and new features since 0.12.0rc6

- By default, datasets cloned from local source paths will now get a
  configured remote for any recursively discoverable 'origin' sibling that
  is also available from a local path in order to maximize automatic file
  availability across local annexes. ([#3926][])

- The new [result hooks mechanism][hooks] allows callers to specify,
  via local Git configuration values, DataLad command calls that will
  be triggered in response to matching result records (i.e., what you
  see when you call a command with `-f json_pp`).  ([#3903][])

- The command interface classes learned to use a new `_examples_`
  attribute to render documentation examples for both the Python and
  command-line API.  ([#3821][])

- Candidate URLs for cloning a submodule can now be generated based on
  configured templates that have access to various properties of the
  submodule, including its dataset ID.  ([#3828][])

- DataLad's check that the user's Git identity is configured has been
  sped up and now considers the appropriate environment variables as
  well.  ([#3807][])

- The `tag` method of `GitRepo` can now tag revisions other than
  `HEAD` and accepts a list of arbitrary `git tag` options.
  ([#3787][])

- When `get` clones a subdataset and the subdataset's HEAD differs
  from the commit that is registered in the parent, the active branch
  of the subdataset is moved to the registered commit if the
  registered commit is an ancestor of the subdataset's HEAD commit.
  This handling has been moved to a more central location within
  `GitRepo`, and now applies to any `update_submodule(..., init=True)`
  call.  ([#3831][])

- The output of `datalad -h` has been reformatted to improve
  readability.  ([#3862][])

- [unlock][] has been sped up.  ([#3880][])

- [run-procedure][] learned to provide and render more information
  about discovered procedures, including whether the procedure is
  overridden by another procedure with the same base name.  ([#3960][])

- [save][] now ([#3817][])
  - records the active branch in the superdataset when registering a
    new subdataset.
  - calls `git annex sync` when saving a dataset on an adjusted branch
    so that the changes are brought into the mainline branch.

- [subdatasets][] now aborts when its `dataset` argument points to a
  non-existent dataset.  ([#3940][])

- [wtf][] now
  - reports the dataset ID if the current working directory is
    visiting a dataset.  ([#3888][])
  - outputs entries deterministically.  ([#3927][])

- The `ConfigManager` class
  - learned to exclude ``.datalad/config`` as a source of
    configuration values, restricting the sources to standard Git
    configuration files, when called with `source="local"`.
    ([#3907][])
  - accepts a value of "override" for its `where` argument to allow
    Python callers to more convenient override configuration.
    ([#3970][])

- Commands now accept a `dataset` value of "^."  as shorthand for "the
  dataset to which the current directory belongs".  ([#3242][])

## 0.12.0rc6 (Oct 19, 2019) -- some releases are better than the others

bet we will fix some bugs and make a world even a better place.

### Major refactoring and deprecations

- DataLad no longer supports Python 2.  The minimum supported version
  of Python is now 3.5.  ([#3629][])

- Much of the user-focused content at http://docs.datalad.org has been
  removed in favor of more up to date and complete material available
  in the [DataLad Handbook][handbook].  Going forward, the plan is to
  restrict http://docs.datalad.org to technical documentation geared
  at developers.  ([#3678][])

- [update][] used to allow the caller to specify which dataset(s) to
  update as a `PATH` argument or via the the `--dataset` option; now
  only the latter is supported.  Path arguments only serve to restrict
  which subdataset are updated when operating recursively.
  ([#3700][])

- Result records from a [get][] call no longer have a "state" key.
  ([#3746][])

- [update][] and [get][] no longer support operating on independent
  hierarchies of datasets.  ([#3700][]) ([#3746][])

- The [run][] update in 0.12.0rc4 for the new path resolution logic
  broke the handling of inputs and outputs for calls from a
  subdirectory.  ([#3747][])

- The `is_submodule_modified` method of `GitRepo` as well as two
  helper functions in gitrepo.py, `kwargs_to_options` and
  `split_remote_branch`, were no longer used internally or in any
  known DataLad extensions and have been removed.  ([#3702][])
  ([#3704][])

- The `only_remote` option of `GitRepo.is_with_annex` was not used
  internally or in any known extensions and has been dropped.
  ([#3768][])

- The `get_tags` method of `GitRepo` used to sort tags by committer
  date.  It now sorts them by the tagger date for annotated tags and
  the committer date for lightweight tags.  ([#3715][])

- The `rev_resolve_path` substituted `resolve_path` helper. ([#3797][])


### Fixes

- Correctly handle relative paths in [publish][]. ([#3799][]) ([#3102][])

- Do not errorneously discover directory as a procedure. ([#3793][])

- Correctly extract version from manpage to trigger use of manpages for
  `--help`. ([#3798][])

- The `cfg_yoda` procedure saved all modifications in the repository
  rather than saving only the files it modified.  ([#3680][])

- Some spots in the documentation that were supposed appear as two
  hyphen's were incorrectly rendered in the HTML output en-dash's.
  ([#3692][])

- [create][], [install][], and [clone][] treated paths as relative to
  the dataset even when the string form was given, violating the new
  path handling rules.  ([#3749][]) ([#3777][]) ([#3780][])

- Providing the "^" shortcut to `--dataset` didn't work properly when
  called from a subdirectory of a subdataset.  ([#3772][])

- We failed to propagate some errors from git-annex when working with
  its JSON output.  ([#3751][])

- With the Python API, callers are allowed to pass a string or list of
  strings as the `cfg_proc` argument to [create][], but the string
  form was mishandled.  ([#3761][])

- Incorrect command quoting for SSH calls on Windows that rendered
  basic SSH-related functionality (e.g., [sshrun][]) on Windows
  unusable.  ([#3688][])

- Annex JSON result handling assumed platform-specific paths on Windows
  instead of the POSIX-style that is happening across all platforms.
  ([#3719][])

- `path_is_under()` was incapable of comparing Windows paths with different
  drive letters.  ([#3728][])

### Enhancements and new features

- Provide a collection of "public" `call_git*` helpers within GitRepo
  and replace use of "private" and less specific `_git_custom_command`
  calls.  ([#3791][])

- [status][] gained a `--report-filetype`.  Setting it to "raw" can
  give a performance boost for the price of no longer distinguishing
  symlinks that point to annexed content from other symlinks.
  ([#3701][])

- [save][] disables file type reporting by [status][] to improve
  performance.  ([#3712][])

- [subdatasets][] ([#3743][])
  - now extends its result records with a `contains` field that lists
    which `contains` arguments matched a given subdataset.
  - yields an 'impossible' result record when a `contains` argument
    wasn't matched to any of the reported subdatasets.

- [install][] now shows more readable output when cloning fails.
  ([#3775][])

- `SSHConnection` now displays a more informative error message when
  it cannot start the `ControlMaster` process.  ([#3776][])

- If the new configuration option `datalad.log.result-level` is set to
  a single level, all result records will be logged at that level.  If
  you've been bothered by DataLad's double reporting of failures,
  consider setting this to "debug".  ([#3754][])

- Configuration values from `datalad -c OPTION=VALUE ...` are now
  validated to provide better errors.  ([#3695][])

- [rerun][] learned how to handle history with merges.  As was already
  the case when cherry picking non-run commits, re-creating merges may
  results in conflicts, and `rerun` does not yet provide an interface
  to let the user handle these.  ([#2754][])

- The `fsck` method of `AnnexRepo` has been enhanced to expose more
  features of the underlying `git fsck` command.  ([#3693][])

- `GitRepo` now has a `for_each_ref_` method that wraps `git
  for-each-ref`, which is used in various spots that used to rely on
  GitPython functionality.  ([#3705][])

- Do not pretend to be able to work in optimized (`python -O`) mode,
  crash early with an informative message. ([#3803][])

## 0.12.0rc5 (September 04, 2019) -- .

Various fixes and enhancements that bring the 0.12.0 release closer.

### Major refactoring and deprecations

- The two modules below have a new home.  The old locations still
  exist as compatibility shims and will be removed in a future
  release.
  - `datalad.distribution.subdatasets` has been moved to
    `datalad.local.subdatasets` ([#3429][])
  - `datalad.interface.run` has been moved to `datalad.core.local.run`
    ([#3444][])

- The `lock` method of `AnnexRepo` and the `options` parameter of
  `AnnexRepo.unlock` were unused internally and have been removed.
  ([#3459][])

- The `get_submodules` method of `GitRepo` has been rewritten without
  GitPython.  When the new `compat` flag is true (the current
  default), the method returns a value that is compatible with the old
  return value.  This backwards-compatible return value and the
  `compat` flag will be removed in a future release.  ([#3508][])

- The logic for resolving relative paths given to a command has
  changed ([#3435][]).  The new rule is that relative paths are taken
  as relative to the dataset only if a dataset _instance_ is passed by
  the caller.  In all other scenarios they're considered relative to
  the current directory.

  The main user-visible difference from the command line is that using
  the `--dataset` argument does _not_ result in relative paths being
  taken as relative to the specified dataset.  (The undocumented
  distinction between "rel/path" and "./rel/path" no longer exists.)

  All commands under `datalad.core` and `datalad.local`, as well as
  `unlock` and `addurls`, follow the new logic.  The goal is for all
  commands to eventually do so.

### Fixes

- The function for loading JSON streams wasn't clever enough to handle
  content that included a Unicode line separator like
  U2028. ([#3524][])

- When [unlock][] was called without an explicit target (i.e., a
  directory or no paths at all), the call failed if any of the files
  did not have content present.  ([#3459][])

- `AnnexRepo.get_content_info` failed in the rare case of a key
  without size information.  ([#3534][])

- [save][] ignored `--on-failure` in its underlying call to
  [status][].  ([#3470][])

- Calling [remove][] with a subdirectory displayed spurious warnings
  about the subdirectory files not existing.  ([#3586][])

- Our processing of `git-annex --json` output mishandled info messages
  from special remotes.  ([#3546][])

- [create][]
  - didn't bypass the "existing subdataset" check when called with
    `--force` as of 0.12.0rc3 ([#3552][])
  - failed to register the up-to-date revision of a subdataset when
    `--cfg-proc` was used with `--dataset` ([#3591][])

- The base downloader had some error handling that wasn't compatible
  with Python 3.  ([#3622][])

- Fixed a number of Unicode py2-compatibility issues. ([#3602][])

- `AnnexRepo.get_content_annexinfo` did not properly chunk file
  arguments to avoid exceeding the command-line character limit.
  ([#3587][])

### Enhancements and new features

- New command `create-sibling-gitlab` provides an interface for
  creating a publication target on a GitLab instance.  ([#3447][])

- [subdatasets][]  ([#3429][])
  - now supports path-constrained queries in the same manner as
    commands like `save` and `status`
  - gained a `--contains=PATH` option that can be used to restrict the
    output to datasets that include a specific path.
  - now narrows the listed subdatasets to those underneath the current
    directory when called with no arguments

- [status][] learned to accept a plain `--annex` (no value) as
  shorthand for `--annex basic`.  ([#3534][])

- The `.dirty` property of `GitRepo` and `AnnexRepo` has been sped up.
  ([#3460][])

- The `get_content_info` method of `GitRepo`, used by `status` and
  commands that depend on `status`, now restricts its git calls to a
  subset of files, if possible, for a performance gain in repositories
  with many files.  ([#3508][])

- Extensions that do not provide a command, such as those that provide
  only metadata extractors, are now supported.  ([#3531][])

- When calling git-annex with `--json`, we log standard error at the
  debug level rather than the warning level if a non-zero exit is
  expected behavior.  ([#3518][])

- [create][] no longer refuses to create a new dataset in the odd
  scenario of an empty .git/ directory upstairs.  ([#3475][])

- As of v2.22.0 Git treats a sub-repository on an unborn branch as a
  repository rather than as a directory.  Our documentation and tests
  have been updated appropriately.  ([#3476][])

- [addurls][] learned to accept a `--cfg-proc` value and pass it to
  its `create` calls.  ([#3562][])

## 0.12.0rc4 (May 15, 2019) -- the revolution is over

With the replacement of the `save` command implementation with `rev-save`
the revolution effort is now over, and the set of key commands for
local dataset operations (`create`, `run`, `save`, `status`, `diff`) is
 now complete. This new core API is available from `datalad.core.local`
(and also via `datalad.api`, as any other command).
￼
### Major refactoring and deprecations

- The `add` command is now deprecated. It will be removed in a future
  release.

### Fixes

- Remove hard-coded dependencies on POSIX path conventions in SSH support
  code ([#3400][])

- Emit an `add` result when adding a new subdataset during [save][] ([#3398][])

- SSH file transfer now actually opens a shared connection, if none exists
  yet ([#3403][])

### Enhancements and new features

- `SSHConnection` now offers methods for file upload and dowload (`get()`,
  `put()`. The previous `copy()` method only supported upload and was
  discontinued ([#3401][])


## 0.12.0rc3 (May 07, 2019) -- the revolution continues
￼
Continues API consolidation and replaces the `create` and `diff` command
with more performant implementations.

### Major refactoring and deprecations

- The previous `diff` command has been replaced by the diff variant
  from the [datalad-revolution][] extension.  ([#3366][])

- `rev-create` has been renamed to `create`, and the previous `create`
  has been removed.  ([#3383][])

- The procedure `setup_yoda_dataset` has been renamed to `cfg_yoda`
  ([#3353][]).

- The `--nosave` of `addurls` now affects only added content, not
  newly created subdatasets ([#3259][]).

- `Dataset.get_subdatasets` (deprecated since v0.9.0) has been
  removed.  ([#3336][])

- The `.is_dirty` method of `GitRepo` and `AnnexRepo` has been
  replaced by `.status` or, for a subset of cases, the `.dirty`
  property.  ([#3330][])

- `AnnexRepo.get_status` has been replaced by `AnnexRepo.status`.
  ([#3330][])

### Fixes

- [status][]
  - reported on directories that contained only ignored files ([#3238][])
  - gave a confusing failure when called from a subdataset with an
    explicitly specified dataset argument and "." as a path ([#3325][])
  - misleadingly claimed that the locally present content size was
    zero when `--annex basic` was specified ([#3378][])

- An informative error wasn't given when a download provider was
  invalid.  ([#3258][])

- Calling `rev-save PATH` saved unspecified untracked subdatasets.
  ([#3288][])

- The available choices for command-line options that take values are
  now displayed more consistently in the help output.  ([#3326][])

- The new pathlib-based code had various encoding issues on Python 2.
  ([#3332][])

### Enhancements and new features

- [wtf][] now includes information about the Python version.  ([#3255][])

- When operating in an annex repository, checking whether git-annex is
  available is now delayed until a call to git-annex is actually
  needed, allowing systems without git-annex to operate on annex
  repositories in a restricted fashion.  ([#3274][])

- The `load_stream` on helper now supports auto-detection of
  compressed files.  ([#3289][])

- `create` (formerly `rev-create`)
  - learned to be speedier by passing a path to `status` ([#3294][])
  - gained a `--cfg-proc` (or `-c`) convenience option for running
    configuration procedures (or more accurately any procedure that
    begins with "cfg_") in the newly created dataset ([#3353][])

- `AnnexRepo.set_metadata` now returns a list while
  `AnnexRepo.set_metadata_` returns a generator, a behavior which is
  consistent with the `add` and `add_` method pair.  ([#3298][])

- `AnnexRepo.get_metadata` now supports batch querying of known annex
   files.  Note, however, that callers should carefully validate the
   input paths because the batch call will silently hang if given
   non-annex files.  ([#3364][])

- [status][]
  - now reports a "bytesize" field for files tracked by Git ([#3299][])
  - gained a new option `eval_subdataset_state` that controls how the
    subdataset state is evaluated.  Depending on the information you
    need, you can select a less expensive mode to make `status`
    faster.  ([#3324][])
  - colors deleted files "red" ([#3334][])

- Querying repository content is faster due to batching of `git
  cat-file` calls.  ([#3301][])

- The dataset ID of a subdataset is now recorded in the superdataset.
  ([#3304][])

- `GitRepo.diffstatus`
  - now avoids subdataset recursion when the comparison is not with
    the working tree, which substantially improves performance when
    diffing large dataset hierarchies  ([#3314][])
  - got smarter and faster about labeling a subdataset as "modified"
    ([#3343][])

- `GitRepo.get_content_info` now supports disabling the file type
  evaluation, which gives a performance boost in cases where this
  information isn't needed.  ([#3362][])

- The XMP metadata extractor now filters based on file name to improve
  its performance.  ([#3329][])

## 0.12.0rc2 (Mar 18, 2019) -- revolution!

### Fixes

- `GitRepo.dirty` does not report on nested empty directories ([#3196][]).

- `GitRepo.save()` reports results on deleted files.

### Enhancements and new features

- Absorb a new set of core commands from the datalad-revolution extension:
  - `rev-status`: like `git status`, but simpler and working with dataset
     hierarchies
  - `rev-save`: a 2-in-1 replacement for save and add
  - `rev-create`: a ~30% faster create

- JSON support tools can now read and write compressed files.


## 0.12.0rc1 (Mar 03, 2019) -- to boldly go ...

### Major refactoring and deprecations

- Discontinued support for git-annex direct-mode (also no longer
  supported upstream).

### Enhancements and new features

- Dataset and Repo object instances are now hashable, and can be
  created based on pathlib Path object instances

- Imported various additional methods for the Repo classes to query
  information and save changes.


## 0.11.8 (Oct 11, 2019) -- annex-we-are-catching-up

### Fixes

- Our internal command runner failed to capture output in some cases.
  ([#3656][])
- Workaround in the tests around python in cPython >= 3.7.5 ';' in
  the filename confusing mimetypes ([#3769][]) ([#3770][])

### Enhancements and new features

- Prepared for upstream changes in git-annex, including support for
  the latest git-annex
  - 7.20190912 auto-upgrades v5 repositories to v7.  ([#3648][]) ([#3682][])
  - 7.20191009 fixed treatment of (larger/smaller)than in .gitattributes ([#3765][])

- The `cfg_text2git` procedure, as well the `--text-no-annex` option
  of [create][], now configure .gitattributes so that empty files are
  stored in git rather than annex.  ([#3667][])


## 0.11.7 (Sep 06, 2019) -- python2-we-still-love-you-but-...

Primarily bugfixes with some optimizations and refactorings.

### Fixes

- [addurls][]
  - now provides better handling when the URL file isn't in the
    expected format.  ([#3579][])
  - always considered a relative file for the URL file argument as
    relative to the current working directory, which goes against the
    convention used by other commands of taking relative paths as
    relative to the dataset argument.  ([#3582][])

- [run-procedure][]
  - hard coded "python" when formatting the command for non-executable
    procedures ending with ".py".  `sys.executable` is now used.
    ([#3624][])
  - failed if arguments needed more complicated quoting than simply
    surrounding the value with double quotes.  This has been resolved
    for systems that support `shlex.quote`, but note that on Windows
    values are left unquoted. ([#3626][])

- [siblings][] now displays an informative error message if a local
  path is given to `--url` but `--name` isn't specified.  ([#3555][])

- [sshrun][], the command DataLad uses for `GIT_SSH_COMMAND`, didn't
  support all the parameters that Git expects it to.  ([#3616][])

- Fixed a number of Unicode py2-compatibility issues. ([#3597][])

- [download-url][] now will create leading directories of the output path
  if they do not exist ([#3646][])

### Enhancements and new features

- The [annotate-paths][] helper now caches subdatasets it has seen to
  avoid unnecessary calls.  ([#3570][])

- A repeated configuration query has been dropped from the handling of
  `--proc-pre` and `--proc-post`.  ([#3576][])

- Calls to `git annex find` now use `--in=.` instead of the alias
  `--in=here` to take advantage of an optimization that git-annex (as
  of the current release, 7.20190730) applies only to the
  former. ([#3574][])

- [addurls][] now suggests close matches when the URL or file format
  contains an unknown field.  ([#3594][])

- Shared logic used in the setup.py files of Datalad and its
  extensions has been moved to modules in the _datalad_build_support/
  directory.  ([#3600][])

- Get ready for upcoming git-annex dropping support for direct mode
  ([#3631][])


## 0.11.6 (Jul 30, 2019) -- am I the last of 0.11.x?

Primarily bug fixes to achieve more robust performance

### Fixes

- Our tests needed various adjustments to keep up with upstream
  changes in Travis and Git. ([#3479][]) ([#3492][]) ([#3493][])

- `AnnexRepo.is_special_annex_remote` was too selective in what it
  considered to be a special remote.  ([#3499][])

- We now provide information about unexpected output when git-annex is
  called with `--json`.  ([#3516][])

- Exception logging in the `__del__` method of `GitRepo` and
  `AnnexRepo` no longer fails if the names it needs are no longer
  bound.  ([#3527][])

- [addurls][] botched the construction of subdataset paths that were
  more than two levels deep and failed to create datasets in a
  reliable, breadth-first order.  ([#3561][])

- Cloning a `type=git` special remote showed a spurious warning about
  the remote not being enabled.  ([#3547][])

### Enhancements and new features

- For calls to git and git-annex, we disable automatic garbage
  collection due to past issues with GitPython's state becoming stale,
  but doing so results in a larger .git/objects/ directory that isn't
  cleaned up until garbage collection is triggered outside of DataLad.
  Tests with the latest GitPython didn't reveal any state issues, so
  we've re-enabled automatic garbage collection.  ([#3458][])

- [rerun][] learned an `--explicit` flag, which it relays to its calls
  to [run][[]].  This makes it possible to call `rerun` in a dirty
  working tree ([#3498][]).

- The [metadata][] command aborts earlier if a metadata extractor is
  unavailable.  ([#3525][])

## 0.11.5 (May 23, 2019) -- stability is not overrated

Should be faster and less buggy, with a few enhancements.

### Fixes

- [create-sibling][]  ([#3318][])
  - Siblings are no longer configured with a post-update hook unless a
    web interface is requested with `--ui`.
  - `git submodule update --init` is no longer called from the
    post-update hook.
  - If `--inherit` is given for a dataset without a superdataset, a
    warning is now given instead of raising an error.
- The internal command runner failed on Python 2 when its `env`
  argument had unicode values.  ([#3332][])
- The safeguard that prevents creating a dataset in a subdirectory
  that already contains tracked files for another repository failed on
  Git versions before 2.14.  For older Git versions, we now warn the
  caller that the safeguard is not active.  ([#3347][])
- A regression introduced in v0.11.1 prevented [save][] from committing
  changes under a subdirectory when the subdirectory was specified as
  a path argument.  ([#3106][])
- A workaround introduced in v0.11.1 made it possible for [save][] to
  do a partial commit with an annex file that has gone below the
  `annex.largefiles` threshold.  The logic of this workaround was
  faulty, leading to files being displayed as typechanged in the index
  following the commit.  ([#3365][])
- The resolve_path() helper confused paths that had a semicolon for
  SSH RIs.  ([#3425][])
- The detection of SSH RIs has been improved.  ([#3425][])

### Enhancements and new features

- The internal command runner was too aggressive in its decision to
  sleep.  ([#3322][])
- The "INFO" label in log messages now retains the default text color
  for the terminal rather than using white, which only worked well for
  terminals with dark backgrounds.  ([#3334][])
- A short flag `-R` is now available for the `--recursion-limit` flag,
  a flag shared by several subcommands.  ([#3340][])
- The authentication logic for [create-sibling-github][] has been
  revamped and now supports 2FA.  ([#3180][])
- New configuration option `datalad.ui.progressbar` can be used to
  configure the default backend for progress reporting ("none", for
  example, results in no progress bars being shown).  ([#3396][])
- A new progress backend, available by setting datalad.ui.progressbar
  to "log", replaces progress bars with a log message upon completion
  of an action.  ([#3396][])
- DataLad learned to consult the [NO_COLOR][] environment variable and
  the new `datalad.ui.color` configuration option when deciding to
  color output.  The default value, "auto", retains the current
  behavior of coloring output if attached to a TTY ([#3407][]).
- [clean][] now removes annex transfer directories, which is useful
  for cleaning up failed downloads. ([#3374][])
- [clone][] no longer refuses to clone into a local path that looks
  like a URL, making its behavior consistent with `git clone`.
  ([#3425][])
- [wtf][]
  - Learned to fall back to the `dist` package if `platform.dist`,
    which has been removed in the yet-to-be-release Python 3.8, does
    not exist.  ([#3439][])
  - Gained a `--section` option for limiting the output to specific
    sections and a `--decor` option, which currently knows how to
    format the output as GitHub's `<details>` section.  ([#3440][])

## 0.11.4 (Mar 18, 2019) -- get-ready

Largely a bug fix release with a few enhancements

### Important

- 0.11.x series will be the last one with support for direct mode of [git-annex][]
  which is used on crippled (no symlinks and no locking) filesystems.
  v7 repositories should be used instead.

### Fixes

- Extraction of .gz files is broken without p7zip installed.  We now
  abort with an informative error in this situation.  ([#3176][])

- Committing failed in some cases because we didn't ensure that the
  path passed to `git read-tree --index-output=...` resided on the
  same filesystem as the repository.  ([#3181][])

- Some pointless warnings during metadata aggregation have been
  eliminated.  ([#3186][])

- With Python 3 the LORIS token authenticator did not properly decode
  a response ([#3205][]).

- With Python 3 downloaders unnecessarily decoded the response when
  getting the status, leading to an encoding error.  ([#3210][])

- In some cases, our internal command Runner did not adjust the
  environment's `PWD` to match the current working directory specified
  with the `cwd` parameter.  ([#3215][])

- The specification of the pyliblzma dependency was broken.  ([#3220][])

- [search] displayed an uninformative blank log message in some
  cases.  ([#3222][])

- The logic for finding the location of the aggregate metadata DB
  anchored the search path incorrectly, leading to a spurious warning.
  ([#3241][])

- Some progress bars were still displayed when stdout and stderr were
  not attached to a tty.  ([#3281][])

- Check for stdin/out/err to not be closed before checking for `.isatty`.
  ([#3268][])

### Enhancements and new features

- Creating a new repository now aborts if any of the files in the
  directory are tracked by a repository in a parent directory.
  ([#3211][])

- [run] learned to replace the `{tmpdir}` placeholder in commands with
  a temporary directory.  ([#3223][])
 
- [duecredit][] support has been added for citing DataLad itself as
  well as datasets that an analysis uses.  ([#3184][])

- The `eval_results` interface helper unintentionally modified one of
  its arguments.  ([#3249][])

- A few DataLad constants have been added, changed, or renamed ([#3250][]):
  - `HANDLE_META_DIR` is now `DATALAD_DOTDIR`.  The old name should be
     considered deprecated.
  - `METADATA_DIR` now refers to `DATALAD_DOTDIR/metadata` rather than
    `DATALAD_DOTDIR/meta` (which is still available as
    `OLDMETADATA_DIR`).
  - The new `DATASET_METADATA_FILE` refers to `METADATA_DIR/dataset.json`.
  - The new `DATASET_CONFIG_FILE` refers to `DATALAD_DOTDIR/config`.
  - `METADATA_FILENAME` has been renamed to `OLDMETADATA_FILENAME`.

## 0.11.3 (Feb 19, 2019) -- read-me-gently

Just a few of important fixes and minor enhancements.

### Fixes

- The logic for setting the maximum command line length now works
  around Python 3.4 returning an unreasonably high value for
  `SC_ARG_MAX` on Debian systems. ([#3165][])

- DataLad commands that are conceptually "read-only", such as
  `datalad ls -L`, can fail when the caller lacks write permissions
  because git-annex tries merging remote git-annex branches to update
  information about availability. DataLad now disables
  `annex.merge-annex-branches` in some common "read-only" scenarios to
  avoid these failures. ([#3164][])

### Enhancements and new features

- Accessing an "unbound" dataset method now automatically imports the
  necessary module rather than requiring an explicit import from the
  Python caller. For example, calling `Dataset.add` no longer needs to
  be preceded by `from datalad.distribution.add import Add` or an
  import of `datalad.api`. ([#3156][])

- Configuring the new variable `datalad.ssh.identityfile` instructs
  DataLad to pass a value to the `-i` option of `ssh`. ([#3149][])
  ([#3168][])

## 0.11.2 (Feb 07, 2019) -- live-long-and-prosper

A variety of bugfixes and enhancements

### Major refactoring and deprecations

- All extracted metadata is now placed under git-annex by default.
  Previously files smaller than 20 kb were stored in git. ([#3109][])
- The function `datalad.cmd.get_runner` has been removed. ([#3104][])

### Fixes

- Improved handling of long commands:
  - The code that inspected `SC_ARG_MAX` didn't check that the
    reported value was a sensible, positive number. ([#3025][])
  - More commands that invoke `git` and `git-annex` with file
    arguments learned to split up the command calls when it is likely
    that the command would fail due to exceeding the maximum supported
    length. ([#3138][])
- The `setup_yoda_dataset` procedure created a malformed
  .gitattributes line. ([#3057][])
- [download-url][] unnecessarily tried to infer the dataset when
  `--no-save` was given. ([#3029][])
- [rerun][] aborted too late and with a confusing message when a ref
  specified via `--onto` didn't exist. ([#3019][])
- [run][]:
  - `run` didn't preserve the current directory prefix ("./") on
     inputs and outputs, which is problematic if the caller relies on
     this representation when formatting the command. ([#3037][])
  - Fixed a number of unicode py2-compatibility issues. ([#3035][]) ([#3046][])
  - To proceed with a failed command, the user was confusingly
    instructed to use `save` instead of `add` even though `run` uses
    `add` underneath. ([#3080][])
- Fixed a case where the helper class for checking external modules
  incorrectly reported a module as unknown. ([#3051][])
- [add-archive-content][] mishandled the archive path when the leading
  path contained a symlink. ([#3058][])
- Following denied access, the credential code failed to consider a
  scenario, leading to a type error rather than an appropriate error
  message. ([#3091][])
- Some tests failed when executed from a `git worktree` checkout of the
  source repository. ([#3129][])
- During metadata extraction, batched annex processes weren't properly
  terminated, leading to issues on Windows. ([#3137][])
- [add][] incorrectly handled an "invalid repository" exception when
  trying to add a submodule. ([#3141][])
- Pass `GIT_SSH_VARIANT=ssh` to git processes to be able to specify
  alternative ports in SSH urls

### Enhancements and new features

- [search][] learned to suggest closely matching keys if there are no
  hits. ([#3089][])
- [create-sibling][]
  - gained a `--group` option so that the caller can specify the file
    system group for the repository. ([#3098][])
  - now understands SSH URLs that have a port in them (i.e. the
    "ssh://[user@]host.xz[:port]/path/to/repo.git/" syntax mentioned
    in `man git-fetch`). ([#3146][])
- Interface classes can now override the default renderer for
  summarizing results. ([#3061][])
- [run][]:
  - `--input` and `--output` can now be shortened to `-i` and `-o`.
    ([#3066][])
  - Placeholders such as "{inputs}" are now expanded in the command
    that is shown in the commit message subject. ([#3065][])
  - `interface.run.run_command` gained an `extra_inputs` argument so
    that wrappers like [datalad-container][] can specify additional inputs
    that aren't considered when formatting the command string. ([#3038][])
  - "--" can now be used to separate options for `run` and those for
    the command in ambiguous cases. ([#3119][])
- The utilities `create_tree` and `ok_file_has_content` now support
  ".gz" files. ([#3049][])
- The Singularity container for 0.11.1 now uses [nd_freeze][] to make
  its builds reproducible.
- A [publications][] page has been added to the documentation. ([#3099][])
- `GitRepo.set_gitattributes` now accepts a `mode` argument that
  controls whether the .gitattributes file is appended to (default) or
  overwritten. ([#3115][])
- `datalad --help` now avoids using `man` so that the list of
  subcommands is shown.  ([#3124][])

## 0.11.1 (Nov 26, 2018) -- v7-better-than-v6

Rushed out bugfix release to stay fully compatible with recent
[git-annex][] which introduced v7 to replace v6.

### Fixes

- [install][]: be able to install recursively into a dataset ([#2982][])
- [save][]: be able to commit/save changes whenever files potentially
  could have swapped their storage between git and annex
  ([#1651][]) ([#2752][]) ([#3009][])
- [aggregate-metadata][]:
  - dataset's itself is now not "aggregated" if specific paths are
    provided for aggregation ([#3002][]). That resolves the issue of
    `-r` invocation aggregating all subdatasets of the specified dataset
    as well
  - also compare/verify the actual content checksum of aggregated metadata
    while considering subdataset metadata for re-aggregation ([#3007][])
- `annex` commands are now chunked assuming 50% "safety margin" on the
  maximal command line length. Should resolve crashes while operating
  ot too many files at ones ([#3001][])
- `run` sidecar config processing ([#2991][])
- no double trailing period in docs ([#2984][])
- correct identification of the repository with symlinks in the paths
  in the tests ([#2972][])
- re-evaluation of dataset properties in case of dataset changes ([#2946][])
- [text2git][] procedure to use `ds.repo.set_gitattributes`
  ([#2974][]) ([#2954][])
- Switch to use plain `os.getcwd()` if inconsistency with env var
  `$PWD` is detected ([#2914][])
- Make sure that credential defined in env var takes precedence
  ([#2960][]) ([#2950][])

### Enhancements and new features

- [shub://datalad/datalad:git-annex-dev](https://singularity-hub.org/containers/5663/view)
  provides a Debian buster Singularity image with build environment for
  [git-annex][]. `tools/bisect-git-annex` provides a helper for running
  `git bisect` on git-annex using that Singularity container ([#2995][])
- Added `.zenodo.json` for better integration with Zenodo for citation
- [run-procedure][] now provides names and help messages with a custom
  renderer for ([#2993][])
- Documentation: point to [datalad-revolution][] extension (prototype of
  the greater DataLad future)
- [run][]
  - support injecting of a detached command ([#2937][])
- `annex` metadata extractor now extracts `annex.key` metadata record.
  Should allow now to identify uses of specific files etc ([#2952][])
- Test that we can install from http://datasets.datalad.org
- Proper rendering of `CommandError` (e.g. in case of "out of space"
  error) ([#2958][])


## 0.11.0 (Oct 23, 2018) -- Soon-to-be-perfect

[git-annex][] 6.20180913 (or later) is now required - provides a number of
fixes for v6 mode operations etc.

### Major refactoring and deprecations

- `datalad.consts.LOCAL_CENTRAL_PATH` constant was deprecated in favor
  of `datalad.locations.default-dataset` [configuration][] variable
  ([#2835][])

### Minor refactoring

- `"notneeded"` messages are no longer reported by default results
  renderer
- [run][] no longer shows commit instructions upon command failure when
  `explicit` is true and no outputs are specified ([#2922][])
- `get_git_dir` moved into GitRepo ([#2886][])
- `_gitpy_custom_call` removed from GitRepo ([#2894][])
- `GitRepo.get_merge_base` argument is now called `commitishes` instead
  of `treeishes` ([#2903][])

### Fixes

- [update][] should not leave the dataset in non-clean state ([#2858][])
  and some other enhancements ([#2859][])
- Fixed chunking of the long command lines to account for decorators
  and other arguments ([#2864][])
- Progress bar should not crash the process on some missing progress
  information ([#2891][])
- Default value for `jobs` set to be `"auto"` (not `None`) to take
  advantage of possible parallel get if in `-g` mode ([#2861][])
- [wtf][] must not crash if `git-annex` is not installed etc ([#2865][]),
  ([#2865][]), ([#2918][]), ([#2917][])
- Fixed paths (with spaces etc) handling while reporting annex error
  output ([#2892][]), ([#2893][])
- `__del__` should not access `.repo` but `._repo` to avoid attempts
  for reinstantiation etc ([#2901][])
- Fix up submodule `.git` right in `GitRepo.add_submodule` to avoid
  added submodules being non git-annex friendly ([#2909][]), ([#2904][])
- [run-procedure][] ([#2905][])
  - now will provide dataset into the procedure if called within dataset
  - will not crash if procedure is an executable without `.py` or `.sh`
    suffixes
- Use centralized `.gitattributes` handling while setting annex backend
  ([#2912][])
- `GlobbedPaths.expand(..., full=True)` incorrectly returned relative
   paths when called more than once ([#2921][])

### Enhancements and new features

- Report progress on [clone][] when installing from "smart" git servers
  ([#2876][])
- Stale/unused `sth_like_file_has_content` was removed ([#2860][])
- Enhancements to [search][] to operate on "improved" metadata layouts
  ([#2878][])
- Output of `git annex init` operation is now logged ([#2881][])
- New
  - `GitRepo.cherry_pick` ([#2900][])
  - `GitRepo.format_commit` ([#2902][])
- [run-procedure][] ([#2905][])
  - procedures can now recursively be discovered in subdatasets as well.
    The uppermost has highest priority
  - Procedures in user and system locations now take precedence over
    those in datasets.

## 0.10.3.1 (Sep 13, 2018) -- Nothing-is-perfect

Emergency bugfix to address forgotten boost of version in
`datalad/version.py`.

## 0.10.3 (Sep 13, 2018) -- Almost-perfect

This is largely a bugfix release which addressed many (but not yet all)
issues of working with git-annex direct and version 6 modes, and operation
on Windows in general.  Among enhancements you will see the
support of public S3 buckets (even with periods in their names),
ability to configure new providers interactively, and improved `egrep`
search backend.

Although we do not require with this release, it is recommended to make
sure that you are using a recent `git-annex` since it also had a variety
of fixes and enhancements in the past months.

### Fixes

- Parsing of combined short options has been broken since DataLad
  v0.10.0. ([#2710][])
- The `datalad save` instructions shown by `datalad run` for a command
  with a non-zero exit were incorrectly formatted. ([#2692][])
- Decompression of zip files (e.g., through `datalad
  add-archive-content`) failed on Python 3.  ([#2702][])
- Windows:
  - colored log output was not being processed by colorama.  ([#2707][])
  - more codepaths now try multiple times when removing a file to deal
    with latency and locking issues on Windows.  ([#2795][])
- Internal git fetch calls have been updated to work around a
  GitPython `BadName` issue.  ([#2712][]), ([#2794][])
- The progess bar for annex file transferring was unable to handle an
  empty file.  ([#2717][])
- `datalad add-readme` halted when no aggregated metadata was found
  rather than displaying a warning.  ([#2731][])
- `datalad rerun` failed if `--onto` was specified and the history
  contained no run commits.  ([#2761][])
- Processing of a command's results failed on a result record with a
  missing value (e.g., absent field or subfield in metadata).  Now the
  missing value is rendered as "N/A".  ([#2725][]).
- A couple of documentation links in the "Delineation from related
  solutions" were misformatted.  ([#2773][])
- With the latest git-annex, several known V6 failures are no longer
  an issue.  ([#2777][])
- In direct mode, commit changes would often commit annexed content as
  regular Git files.  A new approach fixes this and resolves a good
  number of known failures.  ([#2770][])
- The reporting of command results failed if the current working
  directory was removed (e.g., after an unsuccessful `install`). ([#2788][])
- When installing into an existing empty directory, `datalad install`
  removed the directory after a failed clone.  ([#2788][])
- `datalad run` incorrectly handled inputs and outputs for paths with
  spaces and other characters that require shell escaping.  ([#2798][])
- Globbing inputs and outputs for `datalad run` didn't work correctly
  if a subdataset wasn't installed.  ([#2796][])
- Minor (in)compatibility with git 2.19 - (no) trailing period
  in an error message now. ([#2815][])

### Enhancements and new features

- Anonymous access is now supported for S3 and other downloaders.  ([#2708][])
- A new interface is available to ease setting up new providers.  ([#2708][])
- Metadata: changes to egrep mode search  ([#2735][])
  - Queries in egrep mode are now case-sensitive when the query
    contains any uppercase letters and are case-insensitive otherwise.
    The new mode egrepcs can be used to perform a case-sensitive query
    with all lower-case letters.
  - Search can now be limited to a specific key.
  - Multiple queries (list of expressions) are evaluated using AND to
    determine whether something is a hit.
  - A single multi-field query (e.g., `pa*:findme`) is a hit, when any
    matching field matches the query.
  - All matching key/value combinations across all (multi-field)
    queries are reported in the query_matched result field.
  - egrep mode now shows all hits rather than limiting the results to
    the top 20 hits.
- The documentation on how to format commands for `datalad run` has
  been improved.  ([#2703][])
- The method for determining the current working directory on Windows
  has been improved.  ([#2707][])
- `datalad --version` now simply shows the version without the
  license.  ([#2733][])
- `datalad export-archive` learned to export under an existing
  directory via its `--filename` option.  ([#2723][])
- `datalad export-to-figshare` now generates the zip archive in the
  root of the dataset unless `--filename` is specified.  ([#2723][])
- After importing `datalad.api`, `help(datalad.api)` (or
  `datalad.api?` in IPython) now shows a summary of the available
  DataLad commands.  ([#2728][])
- Support for using `datalad` from IPython has been improved.  ([#2722][])
- `datalad wtf` now returns structured data and reports the version of
  each extension.  ([#2741][])
- The internal handling of gitattributes information has been
  improved.  A user-visible consequence is that `datalad create
  --force` no longer duplicates existing attributes.  ([#2744][])
- The "annex" metadata extractor can now be used even when no content
  is present.  ([#2724][])
- The `add_url_to_file` method (called by commands like `datalad
  download-url` and `datalad add-archive-content`) learned how to
  display a progress bar.  ([#2738][])


## 0.10.2 (Jul 09, 2018) -- Thesecuriestever

Primarily a bugfix release to accommodate recent git-annex release
forbidding file:// and http://localhost/ URLs which might lead to
revealing private files if annex is publicly shared.

### Fixes

- fixed testing to be compatible with recent git-annex (6.20180626)
- [download-url][] will now download to current directory instead of the
  top of the dataset

### Enhancements and new features

- do not quote ~ in URLs to be consistent with quote implementation in
  Python 3.7 which now follows RFC 3986
- [run][] support for user-configured placeholder values
- documentation on native git-annex metadata support
- handle 401 errors from LORIS tokens
- `yoda` procedure will instantiate `README.md`
- `--discover` option added to [run-procedure][] to list available
  procedures

## 0.10.1 (Jun 17, 2018) -- OHBM polish

The is a minor bugfix release.

### Fixes

- Be able to use backports.lzma as a drop-in replacement for pyliblzma.
- Give help when not specifying a procedure name in `run-procedure`.
- Abort early when a downloader received no filename.
- Avoid `rerun` error when trying to unlock non-available files.

## 0.10.0 (Jun 09, 2018) -- The Release

This release is a major leap forward in metadata support.

### Major refactoring and deprecations

- Metadata
  - Prior metadata provided by datasets under `.datalad/meta` is no
    longer used or supported. Metadata must be reaggregated using 0.10
    version
  - Metadata extractor types are no longer auto-guessed and must be
    explicitly specified in `datalad.metadata.nativetype` config
    (could contain multiple values)
  - Metadata aggregation of a dataset hierarchy no longer updates all
    datasets in the tree with new metadata. Instead, only the target
    dataset is updated. This behavior can be changed via the --update-mode
    switch. The new default prevents needless modification of (3rd-party)
    subdatasets.
  - Neuroimaging metadata support has been moved into a dedicated extension:
    https://github.com/datalad/datalad-neuroimaging
- Crawler
  - moved into a dedicated extension:
    https://github.com/datalad/datalad-crawler
- `export_tarball` plugin has been generalized to `export_archive` and
  can now also generate ZIP archives.
- By default a dataset X is now only considered to be a super-dataset of
  another dataset Y, if Y is also a registered subdataset of X.

### Fixes

A number of fixes did not make it into the 0.9.x series:

- Dynamic configuration overrides via the `-c` option were not in effect.
- `save` is now more robust with respect to invocation in subdirectories
  of a dataset.
- `unlock` now reports correct paths when running in a dataset subdirectory.
- `get` is more robust to path that contain symbolic links.
- symlinks to subdatasets of a dataset are now correctly treated as a symlink,
  and not as a subdataset
- `add` now correctly saves staged subdataset additions.
- Running `datalad save` in a dataset no longer adds untracked content to the
  dataset. In order to add content a path has to be given, e.g. `datalad save .`
- `wtf` now works reliably with a DataLad that wasn't installed from Git (but,
  e.g., via pip)
- More robust URL handling in `simple_with_archives` crawler pipeline.

### Enhancements and new features

- Support for DataLad extension that can contribute API components from 3rd-party sources,
  incl. commands, metadata extractors, and test case implementations.
  See https://github.com/datalad/datalad-extension-template for a demo extension.
- Metadata (everything has changed!)
  - Metadata extraction and aggregation is now supported for datasets and individual
    files.
  - Metadata query via `search` can now discover individual files.
  - Extracted metadata can now be stored in XZ compressed files, is optionally
    annexed (when exceeding a configurable size threshold), and obtained on
    demand (new configuration option `datalad.metadata.create-aggregate-annex-limit`).
  - Status and availability of aggregated metadata can now be reported via
    `metadata --get-aggregates`
  - New configuration option `datalad.metadata.maxfieldsize` to exclude too large
    metadata fields from aggregation.
  - The type of metadata is no longer guessed during metadata extraction. A new
    configuration option `datalad.metadata.nativetype` was introduced to enable
    one or more particular metadata extractors for a dataset.
  - New configuration option `datalad.metadata.store-aggregate-content` to enable
    the storage of aggregated metadata for dataset content (i.e. file-based metadata)
    in contrast to just metadata describing a dataset as a whole.
- `search` was completely reimplemented. It offers three different modes now:
  - 'egrep' (default): expression matching in a plain string version of metadata
  - 'textblob': search a text version of all metadata using a fully featured
     query language (fast indexing, good for keyword search)
  - 'autofield': search an auto-generated index that preserves individual fields
     of metadata that can be represented in a tabular structure (substantial
     indexing cost, enables the most detailed queries of all modes)
- New extensions:
  - [addurls][], an extension for creating a dataset (and possibly subdatasets)
    from a list of URLs.
  - export_to_figshare
  - extract_metadata
- add_readme makes use of available metadata
- By default the wtf extension now hides sensitive information, which can be
  included in the output by passing `--senstive=some` or `--senstive=all`.
- Reduced startup latency by only importing commands necessary for a particular
  command line call.
- [create][]:
  - `-d <parent> --nosave` now registers subdatasets, when possible.
  - `--fake-dates` configures dataset to use fake-dates
- [run][] now provides a way for the caller to save the result when a
  command has a non-zero exit status.
- `datalad rerun` now has a `--script` option that can be used to extract
  previous commands into a file.
- A DataLad Singularity container is now available on
  [Singularity Hub](https://singularity-hub.org/collections/667).
- More casts have been embedded in the [use case section of the documentation](http://docs.datalad.org/en/docs/usecases/index.html).
- `datalad --report-status` has a new value 'all' that can be used to
  temporarily re-enable reporting that was disable by configuration settings.


## 0.9.3 (Mar 16, 2018) -- pi+0.02 release

Some important bug fixes which should improve usability

### Fixes

- `datalad-archives` special remote now will lock on acquiring or
  extracting an archive - this allows for it to be used with -J flag
  for parallel operation
- relax introduced in 0.9.2 demand on git being configured for datalad
  operation - now we will just issue a warning
- `datalad ls` should now list "authored date" and work also for datasets
  in detached HEAD mode
- `datalad save` will now save original file as well, if file was
  "git mv"ed, so you can now `datalad run git mv old new` and have
  changes recorded

### Enhancements and new features

- `--jobs` argument now could take `auto` value which would decide on
  # of jobs depending on the # of available CPUs.
  `git-annex` > 6.20180314 is recommended to avoid regression with -J.
- memoize calls to `RI` meta-constructor -- should speed up operation a
  bit
- `DATALAD_SEED` environment variable could be used to seed Python RNG
  and provide reproducible UUIDs etc (useful for testing and demos)


## 0.9.2 (Mar 04, 2018) -- it is (again) better than ever

Largely a bugfix release with a few enhancements.

### Fixes

- Execution of external commands (git) should not get stuck when
  lots of both stdout and stderr output, and should not loose remaining
  output in some cases
- Config overrides provided in the command line (-c) should now be
  handled correctly
- Consider more remotes (not just tracking one, which might be none)
  while installing subdatasets
- Compatibility with git 2.16 with some changed behaviors/annotations
  for submodules
- Fail `remove` if `annex drop` failed
- Do not fail operating on files which start with dash (-)
- URL unquote paths within S3, URLs and DataLad RIs (///)
- In non-interactive mode fail if authentication/access fails
- Web UI:
  - refactored a little to fix incorrect listing of submodules in
    subdirectories
  - now auto-focuses on search edit box upon entering the page
- Assure that extracted from tarballs directories have executable bit set

### Enhancements and new features

- A log message and progress bar will now inform if a tarball to be
  downloaded while getting specific files
  (requires git-annex > 6.20180206)
- A dedicated `datalad rerun` command capable of rerunning entire
  sequences of previously `run` commands.
  **Reproducibility through VCS. Use `run` even if not interested in `rerun`**
- Alert the user if `git` is not yet configured but git operations
  are requested
- Delay collection of previous ssh connections until it is actually
  needed.  Also do not require ':' while specifying ssh host
- AutomagicIO: Added proxying of isfile, lzma.LZMAFile and io.open
- Testing:
  - added DATALAD_DATASETS_TOPURL=http://datasets-tests.datalad.org to
    run tests against another website to not obscure access stats
  - tests run against temporary HOME to avoid side-effects
  - better unit-testing of interactions with special remotes
- CONTRIBUTING.md describes how to setup and use `git-hub` tool to
  "attach" commits to an issue making it into a PR
- DATALAD_USE_DEFAULT_GIT env variable could be used to cause DataLad
  to use default (not the one possibly bundled with git-annex) git
- Be more robust while handling not supported requests by annex in
  special remotes
- Use of `swallow_logs` in the code was refactored away -- less
  mysteries now, just increase logging level
- `wtf` plugin will report more information about environment, externals
  and the system


## 0.9.1 (Oct 01, 2017) -- "DATALAD!"(JBTM)

Minor bugfix release

### Fixes

- Should work correctly with subdatasets named as numbers of bool
  values (requires also GitPython >= 2.1.6)
- Custom special remotes should work without crashing with 
  git-annex >= 6.20170924


## 0.9.0 (Sep 19, 2017) -- isn't it a lucky day even though not a Friday?

### Major refactoring and deprecations

- the `files` argument of [save][] has been renamed to `path` to be uniform with
  any other command
- all major commands now implement more uniform API semantics and result reporting.
  Functionality for modification detection of dataset content has been completely replaced
  with a more efficient implementation
- [publish][] now features a `--transfer-data` switch that allows for a
  disambiguous specification of whether to publish data -- independent of
  the selection which datasets to publish (which is done via their paths).
  Moreover, [publish][] now transfers data before repository content is pushed.

### Fixes

- [drop][] no longer errors when some subdatasets are not installed
- [install][] will no longer report nothing when a Dataset instance was
  given as a source argument, but rather perform as expected
- [remove][] doesn't remove when some files of a dataset could not be dropped
- [publish][] 
  - no longer hides error during a repository push
  - publish behaves "correctly" for `--since=` in considering only the
    differences the last "pushed" state
  - data transfer handling while publishing with dependencies, to github
- improved robustness with broken Git configuration
- [search][] should search for unicode strings correctly and not crash
- robustify git-annex special remotes protocol handling to allow for spaces in
  the last argument
- UI credentials interface should now allow to Ctrl-C the entry
- should not fail while operating on submodules named with
  numerics only or by bool (true/false) names
- crawl templates should not now override settings for `largefiles` if 
  specified in `.gitattributes`


### Enhancements and new features

- **Exciting new feature** [run][] command to protocol execution of an external 
  command and rerun computation if desired. 
  See [screencast](http://datalad.org/features.html#reproducible-science)
- [save][] now uses Git for detecting with sundatasets need to be inspected for
  potential changes, instead of performing a complete traversal of a dataset tree
- [add][] looks for changes relative to the last commited state of a dataset
  to discover files to add more efficiently
- [diff][] can now report untracked files in addition to modified files
- [uninstall][] will check itself whether a subdataset is properly registered in a
  superdataset, even when no superdataset is given in a call
- [subdatasets][] can now configure subdatasets for exclusion from recursive
  installation (`datalad-recursiveinstall` submodule configuration property)
- precrafted pipelines of [crawl][] now will not override `annex.largefiles`
  setting if any was set within `.gitattribues` (e.g. by `datalad create --text-no-annex`)
- framework for screencasts: `tools/cast*` tools and sample cast scripts under
  `doc/casts` which are published at [datalad.org/features.html](http://datalad.org/features.html)
- new [project YouTube channel](https://www.youtube.com/channel/UCB8-Zf7D0DSzAsREoIt0Bvw) 
- tests failing in direct and/or v6 modes marked explicitly

## 0.8.1 (Aug 13, 2017) -- the best birthday gift

Bugfixes

### Fixes

- Do not attempt to [update][] a not installed sub-dataset
- In case of too many files to be specified for [get][] or [copy_to][], we
  will make multiple invocations of underlying git-annex command to not
  overfill command line
- More robust handling of unicode output in terminals which might not support it

### Enhancements and new features

- Ship a copy of numpy.testing to facilitate [test][] without requiring numpy
  as dependency. Also allow to pass to command which test(s) to run
- In [get][] and [copy_to][] provide actual original requested paths, not the
  ones we deduced need to be transferred, solely for knowing the total


## 0.8.0 (Jul 31, 2017) -- it is better than ever

A variety of fixes and enhancements

### Fixes

- [publish][] would now push merged `git-annex` branch even if no other changes
  were done
- [publish][] should be able to publish using relative path within SSH URI
  (git hook would use relative paths)
- [publish][] should better tollerate publishing to pure git and `git-annex` 
  special remotes 

### Enhancements and new features

- [plugin][] mechanism came to replace [export][]. See [export_tarball][] for the
  replacement of [export][].  Now it should be easy to extend datalad's interface
  with custom functionality to be invoked along with other commands.
- Minimalistic coloring of the results rendering
- [publish][]/`copy_to` got progress bar report now and support of `--jobs`
- minor fixes and enhancements to crawler (e.g. support of recursive removes)


## 0.7.0 (Jun 25, 2017) -- when it works - it is quite awesome!

New features, refactorings, and bug fixes.

### Major refactoring and deprecations

- [add-sibling][] has been fully replaced by the [siblings][] command
- [create-sibling][], and [unlock][] have been re-written to support the
  same common API as most other commands

### Enhancements and new features

- [siblings][] can now be used to query and configure a local repository by
  using the sibling name ``here``
- [siblings][] can now query and set annex preferred content configuration. This
  includes ``wanted`` (as previously supported in other commands), and now
  also ``required``
- New [metadata][] command to interface with datasets/files [meta-data][] 
- Documentation for all commands is now built in a uniform fashion
- Significant parts of the documentation of been updated
- Instantiate GitPython's Repo instances lazily

### Fixes

- API documentation is now rendered properly as HTML, and is easier to browse by
  having more compact pages
- Closed files left open on various occasions (Popen PIPEs, etc)
- Restored basic (consumer mode of operation) compatibility with Windows OS 


## 0.6.0 (Jun 14, 2017) -- German perfectionism

This release includes a **huge** refactoring to make code base and functionality
more robust and flexible

- outputs from API commands could now be highly customized.  See
  `--output-format`, `--report-status`, `--report-type`, and `--report-type`
  options for [datalad][] command.
- effort was made to refactor code base so that underlying functions behave as
  generators where possible
- input paths/arguments analysis was redone for majority of the commands to provide
  unified behavior

### Major refactoring and deprecations

- `add-sibling` and `rewrite-urls` were refactored in favor of new [siblings][]
  command which should be used for siblings manipulations
- 'datalad.api.alwaysrender' config setting/support is removed in favor of new
  outputs processing

### Fixes

- Do not flush manually git index in pre-commit to avoid "Death by the Lock" issue
- Deployed by [publish][] `post-update` hook script now should be more robust
  (tolerate directory names with spaces, etc.)
- A variety of fixes, see
  [list of pull requests and issues closed](https://github.com/datalad/datalad/milestone/41?closed=1)
  for more information

### Enhancements and new features

- new [annotate-paths][] plumbing command to inspect and annotate provided
  paths.  Use `--modified` to summarize changes between different points in
  the history
- new [clone][] plumbing command to provide a subset (install a single dataset
  from a URL) functionality of [install][]
- new [diff][] plumbing command
- new [siblings][] command to list or manipulate siblings
- new [subdatasets][] command to list subdatasets and their properties
- [drop][] and [remove][] commands were refactored
- `benchmarks/` collection of [Airspeed velocity](https://github.com/spacetelescope/asv/)
  benchmarks initiated.  See reports at http://datalad.github.io/datalad/
- crawler would try to download a new url multiple times increasing delay between
  attempts.  Helps to resolve problems with extended crawls of Amazon S3
- [CRCNS][] crawler pipeline now also fetches and aggregates meta-data for the
  datasets from datacite
- overall optimisations to benefit from the aforementioned refactoring and
  improve user-experience
- a few stub and not (yet) implemented commands (e.g. `move`) were removed from
  the interface
- Web frontend got proper coloring for the breadcrumbs and some additional
  caching to speed up interactions.  See http://datasets.datalad.org
- Small improvements to the online documentation.  See e.g.
  [summary of differences between git/git-annex/datalad](http://docs.datalad.org/en/latest/related.html#git-git-annex-datalad)

## 0.5.1 (Mar 25, 2017) -- cannot stop the progress

A bugfix release

### Fixes

- [add][] was forcing addition of files to annex regardless of settings
  in `.gitattributes`.  Now that decision is left to annex by default
- `tools/testing/run_doc_examples` used to run
  doc examples as tests, fixed up to provide status per each example
  and not fail at once
- `doc/examples`
  - [3rdparty_analysis_workflow.sh](http://docs.datalad.org/en/latest/generated/examples/3rdparty_analysis_workflow.html)
    was fixed up to reflect changes in the API of 0.5.0.
- progress bars
  - should no longer crash **datalad** and report correct sizes and speeds
  - should provide progress reports while using Python 3.x

### Enhancements and new features

- `doc/examples`
  - [nipype_workshop_dataset.sh](http://docs.datalad.org/en/latest/generated/examples/nipype_workshop_dataset.html)
    new example to demonstrate how new super- and sub- datasets were established
    as a part of our datasets collection


## 0.5.0 (Mar 20, 2017) -- it's huge

This release includes an avalanche of bug fixes, enhancements, and
additions which at large should stay consistent with previous behavior
but provide better functioning.  Lots of code was refactored to provide
more consistent code-base, and some API breakage has happened.  Further
work is ongoing to standardize output and results reporting
([#1350][])

### Most notable changes

- requires [git-annex][] >= 6.20161210 (or better even >= 6.20161210 for
  improved functionality)
- commands should now operate on paths specified (if any), without
  causing side-effects on other dirty/staged files
- [save][]
    - `-a` is deprecated in favor of `-u` or `--all-updates`
      so only changes known components get saved, and no new files
      automagically added
    - `-S` does no longer store the originating dataset in its commit
       message
- [add][]
    - can specify commit/save message with `-m`
- [add-sibling][] and [create-sibling][]
    - now take the name of the sibling (remote) as a `-s` (`--name`)
      option, not a positional argument
    - `--publish-depends` to setup publishing data and code to multiple
      repositories (e.g. github + webserve) should now be functional
      see [this comment](https://github.com/datalad/datalad/issues/335#issuecomment-277240733)
    - got `--publish-by-default` to specify what refs should be published
      by default
    - got `--annex-wanted`, `--annex-groupwanted` and `--annex-group`
      settings which would be used to instruct annex about preferred
      content. [publish][] then will publish data using those settings if
      `wanted` is set.
    - got `--inherit` option to automagically figure out url/wanted and
      other git/annex settings for new remote sub-dataset to be constructed
- [publish][]
    - got `--skip-failing` refactored into `--missing` option
      which could use new feature of [create-sibling][] `--inherit`

### Fixes

- More consistent interaction through ssh - all ssh connections go
  through [sshrun][] shim for a "single point of authentication", etc.
- More robust [ls][] operation outside of the datasets
- A number of fixes for direct and v6 mode of annex

### Enhancements and new features

- New [drop][] and [remove][] commands
- [clean][]
    - got `--what` to specify explicitly what cleaning steps to perform
      and now could be invoked with `-r`
- `datalad` and `git-annex-remote*` scripts now do not use setuptools
  entry points mechanism and rely on simple import to shorten start up time
- [Dataset][] is also now using [Flyweight pattern][], so the same instance is
  reused for the same dataset
- progressbars should not add more empty lines

### Internal refactoring

- Majority of the commands now go through `_prep` for arguments validation
  and pre-processing to avoid recursive invocations


## 0.4.1 (Nov 10, 2016) -- CA release

Requires now GitPython >= 2.1.0

### Fixes

- [save][]
     - to not save staged files if explicit paths were provided
- improved (but not yet complete) support for direct mode
- [update][] to not crash if some sub-datasets are not installed
- do not log calls to `git config` to avoid leakage of possibly 
  sensitive settings to the logs

### Enhancements and new features

- New [rfc822-compliant metadata][] format
- [save][]
    - -S to save the change also within all super-datasets
- [add][] now has progress-bar reporting
- [create-sibling-github][] to create a :term:`sibling` of a dataset on
  github
- [OpenfMRI][] crawler and datasets were enriched with URLs to separate
  files where also available from openfmri s3 bucket
  (if upgrading your datalad datasets, you might need to run
  `git annex enableremote datalad` to make them available)
- various enhancements to log messages
- web interface
    - populates "install" box first thus making UX better over slower
      connections


## 0.4 (Oct 22, 2016) -- Paris is waiting

Primarily it is a bugfix release but because of significant refactoring
of the [install][] and [get][] implementation, it gets a new minor release. 

### Fixes

- be able to [get][] or [install][] while providing paths while being 
  outside of a dataset
- remote annex datasets get properly initialized
- robust detection of outdated [git-annex][]

### Enhancements and new features

- interface changes
    - [get][] `--recursion-limit=existing` to not recurse into not-installed
       subdatasets
    - [get][] `-n` to possibly install sub-datasets without getting any data
    - [install][] `--jobs|-J` to specify number of parallel jobs for annex 
      [get][] call could use (ATM would not work when data comes from archives)
- more (unit-)testing
- documentation: see http://docs.datalad.org/en/latest/basics.html
  for basic principles and useful shortcuts in referring to datasets
- various webface improvements:  breadcrumb paths, instructions how
  to install dataset, show version from the tags, etc.

## 0.3.1 (Oct 1, 2016) -- what a wonderful week

Primarily bugfixes but also a number of enhancements and core
refactorings

### Fixes

- do not build manpages and examples during installation to avoid
  problems with possibly previously outdated dependencies
- [install][] can be called on already installed dataset (with `-r` or
  `-g`)

### Enhancements and new features

- complete overhaul of datalad configuration settings handling
  (see [Configuration documentation][]), so majority of the environment.
  Now uses git format and stores persistent configuration settings under
  `.datalad/config` and local within `.git/config`
  variables we have used were renamed to match configuration names
- [create-sibling][] does not now by default upload web front-end
- [export][] command with a plug-in interface and `tarball` plugin to export
  datasets
- in Python, `.api` functions with rendering of results in command line
  got a _-suffixed sibling, which would render results as well in Python
  as well (e.g., using `search_` instead of `search` would also render
  results, not only output them back as Python objects)
- [get][]
    - `--jobs` option (passed to `annex get`) for parallel downloads
    - total and per-download (with git-annex >= 6.20160923) progress bars
      (note that if content is to be obtained from an archive, no progress
      will be reported yet)
- [install][] `--reckless` mode option
- [search][]
    - highlights locations and fieldmaps for better readability
    - supports `-d^` or `-d///` to point to top-most or centrally
      installed meta-datasets
    - "complete" paths to the datasets are reported now
    - `-s` option to specify which fields (only) to search
- various enhancements and small fixes to [meta-data][] handling, [ls][],
  custom remotes, code-base formatting, downloaders, etc
- completely switched to `tqdm` library (`progressbar` is no longer
  used/supported)


## 0.3 (Sep 23, 2016) -- winter is coming

Lots of everything, including but not limited to

- enhanced index viewer, as the one on http://datasets.datalad.org
- initial new data providers support: [Kaggle][], [BALSA][], [NDA][], [NITRC][]
- initial [meta-data support and management][]
- new and/or improved crawler pipelines for [BALSA][], [CRCNS][], [OpenfMRI][]
- refactored [install][] command, now with separate [get][]
- some other commands renaming/refactoring (e.g., [create-sibling][])
- datalad [search][] would give you an option to install datalad's 
  super-dataset under ~/datalad if ran outside of a dataset

### 0.2.3 (Jun 28, 2016) -- busy OHBM

New features and bugfix release

- support of /// urls to point to http://datasets.datalad.org
- variety of fixes and enhancements throughout

### 0.2.2 (Jun 20, 2016) -- OHBM we are coming!

New feature and bugfix release

- greately improved documentation
- publish command API RFing allows for custom options to annex, and uses
  --to REMOTE for consistent with annex invocation
- variety of fixes and enhancements throughout

### 0.2.1 (Jun 10, 2016)

- variety of fixes and enhancements throughout

## 0.2 (May 20, 2016)

Major RFing to switch from relying on rdf to git native submodules etc

## 0.1 (Oct 14, 2015)

Release primarily focusing on interface functionality including initial
publishing

[git-annex]: http://git-annex.branchable.com/
[gx-sameas]: https://git-annex.branchable.com/tips/multiple_remotes_accessing_the_same_data_store/
[duecredit]: https://github.com/duecredit/duecredit

[Kaggle]: https://www.kaggle.com
[BALSA]: http://balsa.wustl.edu
[NDA]: http://data-archive.nimh.nih.gov
[NITRC]: https://www.nitrc.org
[CRCNS]: http://crcns.org
[FCON1000]: http://fcon_1000.projects.nitrc.org
[OpenfMRI]: http://openfmri.org

[Configuration documentation]: http://docs.datalad.org/config.html

[Dataset]: http://docs.datalad.org/en/latest/generated/datalad.api.Dataset.html
[Sibling]: http://docs.datalad.org/en/latest/glossary.html

[rfc822-compliant metadata]: http://docs.datalad.org/en/latest/metadata.html#rfc822-compliant-meta-data
[meta-data support and management]: http://docs.datalad.org/en/latest/cmdline.html#meta-data-handling
[meta-data]: http://docs.datalad.org/en/latest/cmdline.html#meta-data-handling

[add-archive-content]: https://datalad.readthedocs.io/en/latest/generated/man/datalad-add-archive-content.html
[add-sibling]: http://datalad.readthedocs.io/en/latest/generated/man/datalad-add-sibling.html
[add]: http://datalad.readthedocs.io/en/latest/generated/man/datalad-add.html
[addurls]: http://datalad.readthedocs.io/en/latest/generated/man/datalad-addurls.html
[annotate-paths]: http://docs.datalad.org/en/latest/generated/man/datalad-annotate-paths.html
[clean]: http://datalad.readthedocs.io/en/latest/generated/man/datalad-clean.html
[clone]: http://datalad.readthedocs.io/en/latest/generated/man/datalad-clone.html
[configuration]: http://docs.datalad.org/en/latest/config.html
[copy_to]: http://docs.datalad.org/en/latest/_modules/datalad/support/annexrepo.html?highlight=%22copy_to%22
[create]: http://datalad.readthedocs.io/en/latest/generated/man/datalad-create.html
[create-sibling-github]: http://datalad.readthedocs.io/en/latest/generated/man/datalad-create-sibling-github.html
[create-sibling]: http://datalad.readthedocs.io/en/latest/generated/man/datalad-create-sibling.html
[datalad]: http://docs.datalad.org/en/latest/generated/man/datalad.html
[datalad-container]: https://github.com/datalad/datalad-container
[datalad-revolution]: http://github.com/datalad/datalad-revolution
[download-url]: https://datalad.readthedocs.io/en/latest/generated/man/datalad-download-url.html
[diff]: http://datalad.readthedocs.io/en/latest/generated/man/datalad-diff.html
[drop]: http://datalad.readthedocs.io/en/latest/generated/man/datalad-drop.html
[export]: http://datalad.readthedocs.io/en/latest/generated/man/datalad-export.html
[export_tarball]: http://docs.datalad.org/en/latest/generated/datalad.plugin.export_tarball.html
[get]: http://datalad.readthedocs.io/en/latest/generated/man/datalad-get.html
[install]: http://datalad.readthedocs.io/en/latest/generated/man/datalad-install.html
[ls]: http://datalad.readthedocs.io/en/latest/generated/man/datalad-ls.html
[metadata]: http://datalad.readthedocs.io/en/latest/generated/man/datalad-metadata.html
[nd_freeze]: https://github.com/neurodebian/neurodebian/blob/master/tools/nd_freeze
[plugin]: http://datalad.readthedocs.io/en/latest/generated/man/datalad-plugin.html
[publications]: https://datalad.readthedocs.io/en/latest/publications.html
[publish]: http://datalad.readthedocs.io/en/latest/generated/man/datalad-publish.html
[remove]: http://datalad.readthedocs.io/en/latest/generated/man/datalad-remove.html
[rerun]: https://datalad.readthedocs.io/en/latest/generated/man/datalad-rerun.html
[run]: http://datalad.readthedocs.io/en/latest/generated/man/datalad-run.html
[run-procedure]: http://datalad.readthedocs.io/en/latest/generated/man/datalad-run-procedure.html
[save]: http://datalad.readthedocs.io/en/latest/generated/man/datalad-save.html
[search]: http://datalad.readthedocs.io/en/latest/generated/man/datalad-search.html
[siblings]: http://datalad.readthedocs.io/en/latest/generated/man/datalad-siblings.html
[sshrun]: http://datalad.readthedocs.io/en/latest/generated/man/datalad-sshrun.html
[status]: http://datalad.readthedocs.io/en/latest/generated/man/datalad-status.html
[subdatasets]: http://datalad.readthedocs.io/en/latest/generated/man/datalad-subdatasets.html
[unlock]: http://datalad.readthedocs.io/en/latest/generated/man/datalad-unlock.html
[update]: http://datalad.readthedocs.io/en/latest/generated/man/datalad-update.html
[wtf]: http://datalad.readthedocs.io/en/latest/generated/man/datalad-wtf.html

[handbook]: http://handbook.datalad.org
[handbook-scalable-datastore]: http://handbook.datalad.org/en/latest/usecases/datastorage_for_institutions.html
[hooks]: http://handbook.datalad.org/en/latest/basics/101-145-hooks.html
[Flyweight pattern]: https://en.wikipedia.org/wiki/Flyweight_pattern
[NO_COLOR]: https://no-color.org/

[#1350]: https://github.com/datalad/datalad/issues/1350
[#1651]: https://github.com/datalad/datalad/issues/1651
[#2534]: https://github.com/datalad/datalad/issues/2534
[#2566]: https://github.com/datalad/datalad/issues/2566
[#2692]: https://github.com/datalad/datalad/issues/2692
[#2702]: https://github.com/datalad/datalad/issues/2702
[#2703]: https://github.com/datalad/datalad/issues/2703
[#2707]: https://github.com/datalad/datalad/issues/2707
[#2708]: https://github.com/datalad/datalad/issues/2708
[#2710]: https://github.com/datalad/datalad/issues/2710
[#2712]: https://github.com/datalad/datalad/issues/2712
[#2717]: https://github.com/datalad/datalad/issues/2717
[#2722]: https://github.com/datalad/datalad/issues/2722
[#2723]: https://github.com/datalad/datalad/issues/2723
[#2724]: https://github.com/datalad/datalad/issues/2724
[#2725]: https://github.com/datalad/datalad/issues/2725
[#2728]: https://github.com/datalad/datalad/issues/2728
[#2731]: https://github.com/datalad/datalad/issues/2731
[#2733]: https://github.com/datalad/datalad/issues/2733
[#2735]: https://github.com/datalad/datalad/issues/2735
[#2738]: https://github.com/datalad/datalad/issues/2738
[#2741]: https://github.com/datalad/datalad/issues/2741
[#2744]: https://github.com/datalad/datalad/issues/2744
[#2752]: https://github.com/datalad/datalad/issues/2752
[#2754]: https://github.com/datalad/datalad/issues/2754
[#2761]: https://github.com/datalad/datalad/issues/2761
[#2770]: https://github.com/datalad/datalad/issues/2770
[#2773]: https://github.com/datalad/datalad/issues/2773
[#2777]: https://github.com/datalad/datalad/issues/2777
[#2788]: https://github.com/datalad/datalad/issues/2788
[#2794]: https://github.com/datalad/datalad/issues/2794
[#2795]: https://github.com/datalad/datalad/issues/2795
[#2796]: https://github.com/datalad/datalad/issues/2796
[#2798]: https://github.com/datalad/datalad/issues/2798
[#2815]: https://github.com/datalad/datalad/issues/2815
[#2835]: https://github.com/datalad/datalad/issues/2835
[#2858]: https://github.com/datalad/datalad/issues/2858
[#2859]: https://github.com/datalad/datalad/issues/2859
[#2860]: https://github.com/datalad/datalad/issues/2860
[#2861]: https://github.com/datalad/datalad/issues/2861
[#2864]: https://github.com/datalad/datalad/issues/2864
[#2865]: https://github.com/datalad/datalad/issues/2865
[#2876]: https://github.com/datalad/datalad/issues/2876
[#2878]: https://github.com/datalad/datalad/issues/2878
[#2881]: https://github.com/datalad/datalad/issues/2881
[#2886]: https://github.com/datalad/datalad/issues/2886
[#2891]: https://github.com/datalad/datalad/issues/2891
[#2892]: https://github.com/datalad/datalad/issues/2892
[#2893]: https://github.com/datalad/datalad/issues/2893
[#2894]: https://github.com/datalad/datalad/issues/2894
[#2900]: https://github.com/datalad/datalad/issues/2900
[#2901]: https://github.com/datalad/datalad/issues/2901
[#2902]: https://github.com/datalad/datalad/issues/2902
[#2903]: https://github.com/datalad/datalad/issues/2903
[#2904]: https://github.com/datalad/datalad/issues/2904
[#2905]: https://github.com/datalad/datalad/issues/2905
[#2909]: https://github.com/datalad/datalad/issues/2909
[#2912]: https://github.com/datalad/datalad/issues/2912
[#2914]: https://github.com/datalad/datalad/issues/2914
[#2917]: https://github.com/datalad/datalad/issues/2917
[#2918]: https://github.com/datalad/datalad/issues/2918
[#2921]: https://github.com/datalad/datalad/issues/2921
[#2922]: https://github.com/datalad/datalad/issues/2922
[#2937]: https://github.com/datalad/datalad/issues/2937
[#2946]: https://github.com/datalad/datalad/issues/2946
[#2950]: https://github.com/datalad/datalad/issues/2950
[#2952]: https://github.com/datalad/datalad/issues/2952
[#2954]: https://github.com/datalad/datalad/issues/2954
[#2958]: https://github.com/datalad/datalad/issues/2958
[#2960]: https://github.com/datalad/datalad/issues/2960
[#2972]: https://github.com/datalad/datalad/issues/2972
[#2974]: https://github.com/datalad/datalad/issues/2974
[#2982]: https://github.com/datalad/datalad/issues/2982
[#2984]: https://github.com/datalad/datalad/issues/2984
[#2991]: https://github.com/datalad/datalad/issues/2991
[#2993]: https://github.com/datalad/datalad/issues/2993
[#2995]: https://github.com/datalad/datalad/issues/2995
[#3001]: https://github.com/datalad/datalad/issues/3001
[#3002]: https://github.com/datalad/datalad/issues/3002
[#3007]: https://github.com/datalad/datalad/issues/3007
[#3009]: https://github.com/datalad/datalad/issues/3009
[#3019]: https://github.com/datalad/datalad/issues/3019
[#3025]: https://github.com/datalad/datalad/issues/3025
[#3029]: https://github.com/datalad/datalad/issues/3029
[#3035]: https://github.com/datalad/datalad/issues/3035
[#3037]: https://github.com/datalad/datalad/issues/3037
[#3038]: https://github.com/datalad/datalad/issues/3038
[#3046]: https://github.com/datalad/datalad/issues/3046
[#3049]: https://github.com/datalad/datalad/issues/3049
[#3051]: https://github.com/datalad/datalad/issues/3051
[#3057]: https://github.com/datalad/datalad/issues/3057
[#3058]: https://github.com/datalad/datalad/issues/3058
[#3061]: https://github.com/datalad/datalad/issues/3061
[#3065]: https://github.com/datalad/datalad/issues/3065
[#3066]: https://github.com/datalad/datalad/issues/3066
[#3080]: https://github.com/datalad/datalad/issues/3080
[#3089]: https://github.com/datalad/datalad/issues/3089
[#3091]: https://github.com/datalad/datalad/issues/3091
[#3098]: https://github.com/datalad/datalad/issues/3098
[#3099]: https://github.com/datalad/datalad/issues/3099
[#3102]: https://github.com/datalad/datalad/issues/3102
[#3104]: https://github.com/datalad/datalad/issues/3104
[#3106]: https://github.com/datalad/datalad/issues/3106
[#3109]: https://github.com/datalad/datalad/issues/3109
[#3115]: https://github.com/datalad/datalad/issues/3115
[#3119]: https://github.com/datalad/datalad/issues/3119
[#3124]: https://github.com/datalad/datalad/issues/3124
[#3129]: https://github.com/datalad/datalad/issues/3129
[#3137]: https://github.com/datalad/datalad/issues/3137
[#3138]: https://github.com/datalad/datalad/issues/3138
[#3141]: https://github.com/datalad/datalad/issues/3141
[#3146]: https://github.com/datalad/datalad/issues/3146
[#3149]: https://github.com/datalad/datalad/issues/3149
[#3156]: https://github.com/datalad/datalad/issues/3156
[#3164]: https://github.com/datalad/datalad/issues/3164
[#3165]: https://github.com/datalad/datalad/issues/3165
[#3168]: https://github.com/datalad/datalad/issues/3168
[#3176]: https://github.com/datalad/datalad/issues/3176
[#3180]: https://github.com/datalad/datalad/issues/3180
[#3181]: https://github.com/datalad/datalad/issues/3181
[#3184]: https://github.com/datalad/datalad/issues/3184
[#3186]: https://github.com/datalad/datalad/issues/3186
[#3196]: https://github.com/datalad/datalad/issues/3196
[#3205]: https://github.com/datalad/datalad/issues/3205
[#3210]: https://github.com/datalad/datalad/issues/3210
[#3211]: https://github.com/datalad/datalad/issues/3211
[#3215]: https://github.com/datalad/datalad/issues/3215
[#3220]: https://github.com/datalad/datalad/issues/3220
[#3222]: https://github.com/datalad/datalad/issues/3222
[#3223]: https://github.com/datalad/datalad/issues/3223
[#3238]: https://github.com/datalad/datalad/issues/3238
[#3241]: https://github.com/datalad/datalad/issues/3241
[#3242]: https://github.com/datalad/datalad/issues/3242
[#3249]: https://github.com/datalad/datalad/issues/3249
[#3250]: https://github.com/datalad/datalad/issues/3250
[#3255]: https://github.com/datalad/datalad/issues/3255
[#3258]: https://github.com/datalad/datalad/issues/3258
[#3259]: https://github.com/datalad/datalad/issues/3259
[#3268]: https://github.com/datalad/datalad/issues/3268
[#3274]: https://github.com/datalad/datalad/issues/3274
[#3281]: https://github.com/datalad/datalad/issues/3281
[#3288]: https://github.com/datalad/datalad/issues/3288
[#3289]: https://github.com/datalad/datalad/issues/3289
[#3294]: https://github.com/datalad/datalad/issues/3294
[#3298]: https://github.com/datalad/datalad/issues/3298
[#3299]: https://github.com/datalad/datalad/issues/3299
[#3301]: https://github.com/datalad/datalad/issues/3301
[#3304]: https://github.com/datalad/datalad/issues/3304
[#3314]: https://github.com/datalad/datalad/issues/3314
[#3318]: https://github.com/datalad/datalad/issues/3318
[#3322]: https://github.com/datalad/datalad/issues/3322
[#3324]: https://github.com/datalad/datalad/issues/3324
[#3325]: https://github.com/datalad/datalad/issues/3325
[#3326]: https://github.com/datalad/datalad/issues/3326
[#3329]: https://github.com/datalad/datalad/issues/3329
[#3330]: https://github.com/datalad/datalad/issues/3330
[#3332]: https://github.com/datalad/datalad/issues/3332
[#3334]: https://github.com/datalad/datalad/issues/3334
[#3336]: https://github.com/datalad/datalad/issues/3336
[#3340]: https://github.com/datalad/datalad/issues/3340
[#3343]: https://github.com/datalad/datalad/issues/3343
[#3347]: https://github.com/datalad/datalad/issues/3347
[#3353]: https://github.com/datalad/datalad/issues/3353
[#3362]: https://github.com/datalad/datalad/issues/3362
[#3364]: https://github.com/datalad/datalad/issues/3364
[#3365]: https://github.com/datalad/datalad/issues/3365
[#3366]: https://github.com/datalad/datalad/issues/3366
[#3374]: https://github.com/datalad/datalad/issues/3374
[#3378]: https://github.com/datalad/datalad/issues/3378
[#3383]: https://github.com/datalad/datalad/issues/3383
[#3396]: https://github.com/datalad/datalad/issues/3396
[#3398]: https://github.com/datalad/datalad/issues/3398
[#3400]: https://github.com/datalad/datalad/issues/3400
[#3401]: https://github.com/datalad/datalad/issues/3401
[#3403]: https://github.com/datalad/datalad/issues/3403
[#3407]: https://github.com/datalad/datalad/issues/3407
[#3425]: https://github.com/datalad/datalad/issues/3425
[#3429]: https://github.com/datalad/datalad/issues/3429
[#3435]: https://github.com/datalad/datalad/issues/3435
[#3439]: https://github.com/datalad/datalad/issues/3439
[#3440]: https://github.com/datalad/datalad/issues/3440
[#3444]: https://github.com/datalad/datalad/issues/3444
[#3447]: https://github.com/datalad/datalad/issues/3447
[#3458]: https://github.com/datalad/datalad/issues/3458
[#3459]: https://github.com/datalad/datalad/issues/3459
[#3460]: https://github.com/datalad/datalad/issues/3460
[#3470]: https://github.com/datalad/datalad/issues/3470
[#3475]: https://github.com/datalad/datalad/issues/3475
[#3476]: https://github.com/datalad/datalad/issues/3476
[#3479]: https://github.com/datalad/datalad/issues/3479
[#3492]: https://github.com/datalad/datalad/issues/3492
[#3493]: https://github.com/datalad/datalad/issues/3493
[#3498]: https://github.com/datalad/datalad/issues/3498
[#3499]: https://github.com/datalad/datalad/issues/3499
[#3508]: https://github.com/datalad/datalad/issues/3508
[#3516]: https://github.com/datalad/datalad/issues/3516
[#3518]: https://github.com/datalad/datalad/issues/3518
[#3524]: https://github.com/datalad/datalad/issues/3524
[#3525]: https://github.com/datalad/datalad/issues/3525
[#3527]: https://github.com/datalad/datalad/issues/3527
[#3531]: https://github.com/datalad/datalad/issues/3531
[#3534]: https://github.com/datalad/datalad/issues/3534
[#3538]: https://github.com/datalad/datalad/issues/3538
[#3546]: https://github.com/datalad/datalad/issues/3546
[#3547]: https://github.com/datalad/datalad/issues/3547
[#3552]: https://github.com/datalad/datalad/issues/3552
[#3555]: https://github.com/datalad/datalad/issues/3555
[#3561]: https://github.com/datalad/datalad/issues/3561
[#3562]: https://github.com/datalad/datalad/issues/3562
[#3570]: https://github.com/datalad/datalad/issues/3570
[#3574]: https://github.com/datalad/datalad/issues/3574
[#3576]: https://github.com/datalad/datalad/issues/3576
[#3579]: https://github.com/datalad/datalad/issues/3579
[#3582]: https://github.com/datalad/datalad/issues/3582
[#3586]: https://github.com/datalad/datalad/issues/3586
[#3587]: https://github.com/datalad/datalad/issues/3587
[#3591]: https://github.com/datalad/datalad/issues/3591
[#3594]: https://github.com/datalad/datalad/issues/3594
[#3597]: https://github.com/datalad/datalad/issues/3597
[#3600]: https://github.com/datalad/datalad/issues/3600
[#3602]: https://github.com/datalad/datalad/issues/3602
[#3616]: https://github.com/datalad/datalad/issues/3616
[#3622]: https://github.com/datalad/datalad/issues/3622
[#3624]: https://github.com/datalad/datalad/issues/3624
[#3626]: https://github.com/datalad/datalad/issues/3626
[#3629]: https://github.com/datalad/datalad/issues/3629
[#3631]: https://github.com/datalad/datalad/issues/3631
[#3646]: https://github.com/datalad/datalad/issues/3646
[#3648]: https://github.com/datalad/datalad/issues/3648
[#3656]: https://github.com/datalad/datalad/issues/3656
[#3667]: https://github.com/datalad/datalad/issues/3667
[#3678]: https://github.com/datalad/datalad/issues/3678
[#3680]: https://github.com/datalad/datalad/issues/3680
[#3682]: https://github.com/datalad/datalad/issues/3682
[#3688]: https://github.com/datalad/datalad/issues/3688
[#3692]: https://github.com/datalad/datalad/issues/3692
[#3693]: https://github.com/datalad/datalad/issues/3693
[#3695]: https://github.com/datalad/datalad/issues/3695
[#3700]: https://github.com/datalad/datalad/issues/3700
[#3701]: https://github.com/datalad/datalad/issues/3701
[#3702]: https://github.com/datalad/datalad/issues/3702
[#3704]: https://github.com/datalad/datalad/issues/3704
[#3705]: https://github.com/datalad/datalad/issues/3705
[#3712]: https://github.com/datalad/datalad/issues/3712
[#3715]: https://github.com/datalad/datalad/issues/3715
[#3719]: https://github.com/datalad/datalad/issues/3719
[#3728]: https://github.com/datalad/datalad/issues/3728
[#3743]: https://github.com/datalad/datalad/issues/3743
[#3746]: https://github.com/datalad/datalad/issues/3746
[#3747]: https://github.com/datalad/datalad/issues/3747
[#3749]: https://github.com/datalad/datalad/issues/3749
[#3751]: https://github.com/datalad/datalad/issues/3751
[#3754]: https://github.com/datalad/datalad/issues/3754
[#3761]: https://github.com/datalad/datalad/issues/3761
[#3765]: https://github.com/datalad/datalad/issues/3765
[#3768]: https://github.com/datalad/datalad/issues/3768
[#3769]: https://github.com/datalad/datalad/issues/3769
[#3770]: https://github.com/datalad/datalad/issues/3770
[#3772]: https://github.com/datalad/datalad/issues/3772
[#3775]: https://github.com/datalad/datalad/issues/3775
[#3776]: https://github.com/datalad/datalad/issues/3776
[#3777]: https://github.com/datalad/datalad/issues/3777
[#3780]: https://github.com/datalad/datalad/issues/3780
[#3787]: https://github.com/datalad/datalad/issues/3787
[#3791]: https://github.com/datalad/datalad/issues/3791
[#3793]: https://github.com/datalad/datalad/issues/3793
[#3794]: https://github.com/datalad/datalad/issues/3794
[#3797]: https://github.com/datalad/datalad/issues/3797
[#3798]: https://github.com/datalad/datalad/issues/3798
[#3799]: https://github.com/datalad/datalad/issues/3799
[#3803]: https://github.com/datalad/datalad/issues/3803
[#3804]: https://github.com/datalad/datalad/issues/3804
[#3807]: https://github.com/datalad/datalad/issues/3807
[#3812]: https://github.com/datalad/datalad/issues/3812
[#3815]: https://github.com/datalad/datalad/issues/3815
[#3817]: https://github.com/datalad/datalad/issues/3817
[#3821]: https://github.com/datalad/datalad/issues/3821
[#3828]: https://github.com/datalad/datalad/issues/3828
[#3831]: https://github.com/datalad/datalad/issues/3831
[#3834]: https://github.com/datalad/datalad/issues/3834
[#3842]: https://github.com/datalad/datalad/issues/3842
[#3850]: https://github.com/datalad/datalad/issues/3850
[#3851]: https://github.com/datalad/datalad/issues/3851
[#3854]: https://github.com/datalad/datalad/issues/3854
[#3856]: https://github.com/datalad/datalad/issues/3856
[#3860]: https://github.com/datalad/datalad/issues/3860
[#3862]: https://github.com/datalad/datalad/issues/3862
[#3863]: https://github.com/datalad/datalad/issues/3863
[#3871]: https://github.com/datalad/datalad/issues/3871
[#3873]: https://github.com/datalad/datalad/issues/3873
[#3877]: https://github.com/datalad/datalad/issues/3877
[#3880]: https://github.com/datalad/datalad/issues/3880
[#3888]: https://github.com/datalad/datalad/issues/3888
[#3892]: https://github.com/datalad/datalad/issues/3892
[#3903]: https://github.com/datalad/datalad/issues/3903
[#3904]: https://github.com/datalad/datalad/issues/3904
[#3906]: https://github.com/datalad/datalad/issues/3906
[#3907]: https://github.com/datalad/datalad/issues/3907
[#3911]: https://github.com/datalad/datalad/issues/3911
[#3926]: https://github.com/datalad/datalad/issues/3926
[#3927]: https://github.com/datalad/datalad/issues/3927
[#3931]: https://github.com/datalad/datalad/issues/3931
[#3935]: https://github.com/datalad/datalad/issues/3935
[#3940]: https://github.com/datalad/datalad/issues/3940
[#3954]: https://github.com/datalad/datalad/issues/3954
[#3955]: https://github.com/datalad/datalad/issues/3955
[#3958]: https://github.com/datalad/datalad/issues/3958
[#3959]: https://github.com/datalad/datalad/issues/3959
[#3960]: https://github.com/datalad/datalad/issues/3960
[#3963]: https://github.com/datalad/datalad/issues/3963
[#3970]: https://github.com/datalad/datalad/issues/3970
[#3971]: https://github.com/datalad/datalad/issues/3971
[#3974]: https://github.com/datalad/datalad/issues/3974
[#3975]: https://github.com/datalad/datalad/issues/3975
[#3976]: https://github.com/datalad/datalad/issues/3976
[#3979]: https://github.com/datalad/datalad/issues/3979
[#3996]: https://github.com/datalad/datalad/issues/3996
[#3999]: https://github.com/datalad/datalad/issues/3999
[#4002]: https://github.com/datalad/datalad/issues/4002
[#4022]: https://github.com/datalad/datalad/issues/4022
[#4036]: https://github.com/datalad/datalad/issues/4036
[#4037]: https://github.com/datalad/datalad/issues/4037
[#4041]: https://github.com/datalad/datalad/issues/4041
[#4045]: https://github.com/datalad/datalad/issues/4045
[#4046]: https://github.com/datalad/datalad/issues/4046
[#4049]: https://github.com/datalad/datalad/issues/4049
[#4050]: https://github.com/datalad/datalad/issues/4050
[#4060]: https://github.com/datalad/datalad/issues/4060
[#4064]: https://github.com/datalad/datalad/issues/4064
[#4065]: https://github.com/datalad/datalad/issues/4065
[#4070]: https://github.com/datalad/datalad/issues/4070
[#4073]: https://github.com/datalad/datalad/issues/4073
[#4078]: https://github.com/datalad/datalad/issues/4078
[#4080]: https://github.com/datalad/datalad/issues/4080
[#4081]: https://github.com/datalad/datalad/issues/4081
[#4087]: https://github.com/datalad/datalad/issues/4087
[#4091]: https://github.com/datalad/datalad/issues/4091
[#4099]: https://github.com/datalad/datalad/issues/4099
[#4106]: https://github.com/datalad/datalad/issues/4106
[#4124]: https://github.com/datalad/datalad/issues/4124
[#4140]: https://github.com/datalad/datalad/issues/4140
[#4147]: https://github.com/datalad/datalad/issues/4147
[#4156]: https://github.com/datalad/datalad/issues/4156
[#4157]: https://github.com/datalad/datalad/issues/4157
[#4158]: https://github.com/datalad/datalad/issues/4158
[#4159]: https://github.com/datalad/datalad/issues/4159
[#4167]: https://github.com/datalad/datalad/issues/4167
[#4168]: https://github.com/datalad/datalad/issues/4168
[#4169]: https://github.com/datalad/datalad/issues/4169
[#4170]: https://github.com/datalad/datalad/issues/4170
[#4171]: https://github.com/datalad/datalad/issues/4171
[#4174]: https://github.com/datalad/datalad/issues/4174
[#4175]: https://github.com/datalad/datalad/issues/4175
[#4187]: https://github.com/datalad/datalad/issues/4187
[#4194]: https://github.com/datalad/datalad/issues/4194
[#4196]: https://github.com/datalad/datalad/issues/4196
[#4200]: https://github.com/datalad/datalad/issues/4200
[#4212]: https://github.com/datalad/datalad/issues/4212
[#4214]: https://github.com/datalad/datalad/issues/4214
[#4235]: https://github.com/datalad/datalad/issues/4235
[#4239]: https://github.com/datalad/datalad/issues/4239
[#4262]: https://github.com/datalad/datalad/issues/4262
[#4285]: https://github.com/datalad/datalad/issues/4285
[#4308]: https://github.com/datalad/datalad/issues/4308<|MERGE_RESOLUTION|>--- conflicted
+++ resolved
@@ -10,7 +10,6 @@
 [DataLad git repository](http://github.com/datalad/datalad) for more details.
 
 
-<<<<<<< HEAD
 ## 0.13.0 (??? ??, 2020) -- will be better than ever
 
 bet we will fix some bugs and make a world even a better place.
@@ -107,12 +106,8 @@
   "<subdataset>/<path>".  ([#4235][])
 
 
-## 0.12.3 (??? ??, 2020) -- will be better than ever
-
-=======
-## 0.12.4 (??? ??, 2019) -- will be better than ever
-￼
->>>>>>> dbcbbc4d
+## 0.12.4 (??? ??, 2020) -- will be better than ever
+
 bet we will fix some bugs and make a world even a better place.
 
 ### Major refactoring and deprecations
