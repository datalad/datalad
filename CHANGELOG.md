--- conflicted
+++ resolved
@@ -9,7 +9,6 @@
 We would recommend to consult log of the 
 [DataLad git repository](http://github.com/datalad/datalad) for more details.
 
-<<<<<<< HEAD
 ## 0.10.0 (??? ??, 2018) -- The Release
 
 This release is a major leap forward in metadata support.
@@ -59,7 +58,7 @@
   - bids2scidata
   - extract_metadata
 - add_readme makes use of available metadata
-=======
+
 ## 0.9.4 (??? ??, 2018) -- will be better than ever
 
 bet we will fix some bugs and make a world even a better place.
@@ -75,7 +74,6 @@
 ### Enhancements and new features
 
 ?
->>>>>>> b619eca4
 
 
 ## 0.9.3 (Mar 16, 2018) -- pi+0.02 release
