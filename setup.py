--- conflicted
+++ resolved
@@ -67,14 +67,10 @@
         'keyring>=8.0', 'keyrings.alt',
         'msgpack',
         'requests>=1.2',
-<<<<<<< HEAD
-    ] + keyring_requires,
+    ],
     'zenodo': [
         'requests',
-    ] + keyring_requires,
-=======
-    ],
->>>>>>> 16ac107b
+    ],
     'downloaders-extra': [
         'requests_ftp',
     ],
