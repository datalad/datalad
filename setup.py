--- conflicted
+++ resolved
@@ -47,12 +47,8 @@
 requires = {
     'core': [
         'appdirs',
-<<<<<<< HEAD
-        'GitPython>=2.0',
+        'GitPython>=2.0.3',
         'iso8601',
-=======
-        'GitPython>=2.0.3',
->>>>>>> 797b4550
         'humanize',
         'mock',  # mock is also used for auto.py, not only for testing
         'patool>=1.7',
