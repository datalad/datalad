<<<<<<< HEAD
datalad (0.17.5-1) unstable; urgency=medium

  * Fresh upstream release
    - warrants DATALAD_SOURCE_EPOCH env var, so dropping 
      d/patches/reproducible-build.patch and adjusting d/rules to set
      it up.

 -- Yaroslav Halchenko <debian@onerussian.com>  Tue, 06 Sep 2022 13:39:24 -0400
=======
datalad (0.17.4-2) UNRELEASED; urgency=medium

  * d/patches/bullseye-dsc-patch to be applied to bullseye (11.0) to use
    appdirs instead of platformdirs.  Not really needed for neurodebian but
    needed for any other backports since platformdirs would be missing.

 -- Yaroslav Halchenko <debian@onerussian.com>  Wed, 31 Aug 2022 09:21:43 -0400
>>>>>>> f7c4a028

datalad (0.17.4-1) unstable; urgency=medium

  * Fresh upstream release
  * d/patches/reproducible-build.patch by Chris Lamb to make manpage dates
    follow SOURCE_DATE_EPOCH if available for reproducible builds.
    (Closes: #1010318)

 -- Yaroslav Halchenko <debian@onerussian.com>  Tue, 30 Aug 2022 22:11:19 -0400

datalad (0.17.1-2) neurodebian; urgency=medium

  * d/patches
    - CP https://patch-diff.githubusercontent.com/raw/datalad/datalad/pull/6836.diff
      to allow for testing with older pytest, as in Debian stable.

 -- Yaroslav Halchenko <debian@onerussian.com>  Tue, 12 Jul 2022 12:35:04 -0400

datalad (0.17.1-1) unstable; urgency=medium

  * Fresh upstream release
    - switched to pytest from nose, d/{control,rules} were adjusted
  * d/patches - refreshed to account for switching to pytest etc

 -- Yaroslav Halchenko <debian@onerussian.com>  Mon, 11 Jul 2022 17:18:25 -0400

datalad (0.16.5-1) unstable; urgency=medium

  * Fresh upstream maintenance release
  * d/control
    - remove python3-gitlab from Recommends since it is already in Depends
  * d/copyright
    - updated year for the main part
    - removed copyright statements for components which were moved out
      into datalad-deprecated (not in Debian)
  * d/rules
    - python3-argcomplete now ships binary without "3" suffix -- we will try
      both

 -- Yaroslav Halchenko <debian@onerussian.com>  Wed, 08 Jun 2022 09:36:17 -0400

datalad (0.16.3-1) unstable; urgency=medium

  * Fresh upstream release
  * d/control
    - python3-argcomplete minimal version should be 1.12.3
      (as the first version available which works)

 -- Yaroslav Halchenko <debian@onerussian.com>  Thu, 12 May 2022 16:49:37 -0400

datalad (0.16.1-1) unstable; urgency=medium

  * Fresh upstream release
  * debian/patches -- refreshed, removed CPed 0001* and for python <3.7
  * debian/control - dependencies updated:
    - python 3.6 support was dropped
    - no wrapt or github packages needed
    - platformdirs is used instead of unmaintained appdirs
    - importlib-metadata needed for any python before 3.10

 -- Yaroslav Halchenko <debian@onerussian.com>  Fri, 08 Apr 2022 16:18:43 -0400

datalad (0.15.5-1) unstable; urgency=medium

  * Fresh upstream maintenance release
  * d/control
    - add python3-packaging to b-depends
  * d/patches
    - CPed 0001-BF-TST-add-another-condition-to-skip-under-http_prox.patch
      from upstream

 -- Yaroslav Halchenko <debian@onerussian.com>  Wed, 09 Feb 2022 22:05:08 -0500

datalad (0.15.3-1) unstable; urgency=medium

  * Freshish upstream maintenance release
  * d/patches
    - refreshed for code movement
    - CPed from upstream patches dropped

 -- Yaroslav Halchenko <debian@onerussian.com>  Mon, 22 Nov 2021 12:02:58 -0500

datalad (0.15.0-2) unstable; urgency=medium

  * d/control
    - boost minimal version of git-annex to 8.20200309 (upstream requirement)

 -- Yaroslav Halchenko <debian@onerussian.com>  Mon, 20 Sep 2021 09:20:23 -0400

datalad (0.15.0-1) unstable; urgency=medium

  * Fresh upstream release (skipped 0.14.8 from two days ago).
  * debian/patches - added 2 patches submitted upstream
    https://github.com/datalad/datalad/pull/5986

 -- Yaroslav Halchenko <debian@onerussian.com>  Tue, 14 Sep 2021 12:37:30 -0400

datalad (0.14.7-1) unstable; urgency=medium

  * Fresh upstream release. Upload to unstable celebrate bullseye release
  * d/control
    - add python3-gitlab to *Depends
  * d/patches
    - CPed 00* patches dropped

 -- Yaroslav Halchenko <debian@onerussian.com>  Sun, 15 Aug 2021 15:31:36 -0400

datalad (0.14.6-1) experimental; urgency=medium

  * Fresh upstream release
  * d/p
    - dropped CPed upstream patches
    - refreshed patches
    - added 0001-RF-TST-do-not-test-for-no-EASY-and-pkg_resources-in-.patch
      submitted upstream: https://github.com/datalad/datalad/pull/5817
    - added 0001-BF-import-importlib.metadata-not-importlib_metadata-.patch
      to avoid requiring importlib_metadata backport package
  * due to upstream switching to use versioneer, we should package
    based on released upstream releases on pypi, not based on merged
    release tags.  debian-upstream branch will track releases from pypi
  * d/rules
    - trying to be optimistic and removing skipping some selected tests
  * d/control
    - add python3-importlib-metadata (for python3 < 3.8) to *depends
      Note: that we do not have backports for it in neurodebian

 -- Yaroslav Halchenko <debian@onerussian.com>  Thu, 22 Jul 2021 18:49:35 -0400

datalad (0.14.3-1) experimental; urgency=medium

  * Fresh upstream release.
  * d/p
    - deb_no_utf8 is refreshed
    - deb_skip_if_no_github - added

 -- Yaroslav Halchenko <debian@onerussian.com>  Thu, 29 Apr 2021 08:49:51 -0400

datalad (0.14.2-1) UNRELEASED; urgency=medium

  * d/control
    - fix name in datalad-container suggest (not datalad-containers)
  * Recent upstream release
  * d/patches
    + 0001-BF-TST-use-sys.executable-and-not-hardcoded-python.patch
      https://github.com/datalad/datalad/pull/5612

 -- Yaroslav Halchenko <debian@onerussian.com>  Wed, 28 Apr 2021 09:04:18 -0400

datalad (0.14.0-1) unstable; urgency=medium

  * Fresh upstream release
  * d/control
    - announce breakage of older datalad-container

 -- Yaroslav Halchenko <debian@onerussian.com>  Tue, 02 Feb 2021 13:13:27 -0500

datalad (0.14.0~rc1+git10-g1b22107ac-1) experimental; urgency=medium

  * Fresh release candidate
  * d/control
    - need python >= 3.6 and fasteners >= 0.14

 -- Yaroslav Halchenko <debian@onerussian.com>  Thu, 28 Jan 2021 09:03:13 -0500

datalad (0.13.7-1) unstable; urgency=medium

  * Recent upstream bugfix/minor release

 -- Yaroslav Halchenko <debian@onerussian.com>  Wed, 13 Jan 2021 12:50:17 -0500

datalad (0.13.6-1) unstable; urgency=medium

  * Fresh upstream bugfix/minor release
  * d/patches
    - slightly refreshed to account for some portions included upstream

 -- Yaroslav Halchenko <debian@onerussian.com>  Mon, 14 Dec 2020 22:37:27 -0500

datalad (0.13.5-2) neurodebian; urgency=medium

  * debian/patches/deb_no_utf8
    - more skips and de-utf8-ing to please nd90 with elderly python 3.5
  * debian/control
    - add Build-Conflicts on git-annex 8.20200226-1 (present on nd20.04) 
      since it has a buggy initremote which causes a wide range of tests to fail

 -- Yaroslav Halchenko <debian@onerussian.com>  Wed, 25 Nov 2020 18:31:59 -0500

datalad (0.13.5-1) unstable; urgency=medium

  [ Michael Hanke ]
  * New upstream release (skipped 0.13.4)

  [ Yaroslav Halchenko ]
  * Skip test_basics as a quick workaround fro
  https://github.com/datalad/datalad/issues/4753

 -- Yaroslav Halchenko <debian@onerussian.com>  Mon, 23 Nov 2020 22:32:49 -0500

datalad (0.13.3-1) unstable; urgency=medium

  * debian/control
    - remove mentioning of Recommends for 'datalad' package which no longer
      has any Recommends (Closes: #969034)
    - remove python3-git from *Depends - no longer used

 -- Yaroslav Halchenko <debian@onerussian.com>  Fri, 04 Sep 2020 09:23:57 -0400

datalad (0.13.2-1) unstable; urgency=medium

  * New upstream release
    - since 0.12.x series, many tests instability issues were addressed.
      (Closes: #903213, #966948)
  * debian/rules
    - remove WRAPT_DISABLE_EXTENSIONS=1 workaround -- wrapt should no longer
      cause segfaults
  * debian/patches
    + 0001-BF-serve_path_via_http-HTTPPath-use-localhost-not-ha.patch
      a semi-blind patch to avoid hardcoding 127.0.0.1 and use localhost
      instead so to make it potentially work on IPv6 only setups.
      Please reopen if that does not fix it (Closes: #963856)

 -- Yaroslav Halchenko <debian@onerussian.com>  Thu, 13 Aug 2020 09:37:20 -0400

datalad (0.13.1-1) neurodebian; urgency=medium

  * New upstream major release
    - dopped all debian/patches/00*

 -- Yaroslav Halchenko <debian@onerussian.com>  Fri, 17 Jul 2020 16:49:11 -0400

datalad (0.13.0-1) neurodebian; urgency=medium

  [ Michael Hanke ]
  * New upstream major release.
  * debian/control
    - add python3-annexremote as dependency.

  [ Yaroslav Halchenko ]
  * debian/patches
    + 0001-BF-TST-skip-one-case-of-test_ria_basics.test_binary_.patch
    + 0001-BF-annotate-tests-in-test_utils_cached_dataset-with-.patch

 -- Yaroslav Halchenko <debian@onerussian.com>  Thu, 16 Jul 2020 23:41:09 -0400

datalad (0.12.7-1) unstable; urgency=medium

  * New upstream bugfix release

 -- Yaroslav Halchenko <debian@onerussian.com>  Fri, 29 May 2020 13:26:38 -0400

datalad (0.12.6-2) unstable; urgency=medium

  * Remove python3-boto from Build-Depends: we cannot test much of interactions
    with s3 anyways since credentials would not be available.
    This should prevent removal of datalad packages wherenever boto package
    is scheduled for removal.

 -- Yaroslav Halchenko <debian@onerussian.com>  Mon, 27 Apr 2020 12:21:24 -0400

datalad (0.12.6-1) unstable; urgency=medium

  * Fresh upstream release:
    - should resolve possible issues with an upcoming release of git-annex
  * debian/patches
    - CPed 0001* was removed, deb_no_utf8 was updated

 -- Yaroslav Halchenko <debian@onerussian.com>  Thu, 23 Apr 2020 16:43:05 -0400

datalad (0.12.4-2) unstable; urgency=medium

  * Add python3-distro to Depends of python3-datalad (needed for python>=3.8).

 -- Yaroslav Halchenko <debian@onerussian.com>  Mon, 23 Mar 2020 13:26:07 -0400

datalad (0.12.4-1) unstable; urgency=medium

  * Fresh upstream maintenance release
    - should fix lots of compatibility issues with bleeding edge git-annex (>=8)
      which broke some API and behavior(s) (Closes: #954728)
  * debian/patches
    + 0001-BF-match-hint-prefix-for-ignored-files-message-by-gi.patch
      to address changes in git 2.26.0.rc2 output messages

 -- Yaroslav Halchenko <debian@onerussian.com>  Sun, 22 Mar 2020 12:38:30 -0400

datalad (0.12.2-2) unstable; urgency=medium

  * Just for source only upload

 -- Yaroslav Halchenko <debian@onerussian.com>  Thu, 06 Feb 2020 23:55:56 -0800

datalad (0.12.2-1) unstable; urgency=medium

  [ Debian Janitor ]
  * debian/copyright: use spaces rather than tabs to start continuation
    lines.
  * Use secure URI in Homepage field.
  * Bump debhelper from old 9 to 12.
  * Set debhelper-compat version in Build-Depends.
  * Set upstream metadata fields: Bug-Database, Bug-Submit, Repository,
    Repository-Browse.
  * Use canonical URL in Vcs-Git.
  
  [ Yaroslav Halchenko ]
  * New upstream release
  * Unbump debhelper to 11 for backporting
  * debian/control
    - Recommend datalad-container not datalad-containers
    - Boost python3-git dependency to 2.1.12
    - *Depend on p7zip-full which is used for archives handling

 -- Yaroslav Halchenko <debian@onerussian.com>  Tue, 28 Jan 2020 09:46:50 -0500

datalad (0.12.1-1) unstable; urgency=medium

  * Fresh upstream bugfix release
  * debian/patches/deb_no_utf8 updated to not test unicode when python < 3.7
    (see https://github.com/datalad/datalad/issues/4016)

 -- Yaroslav Halchenko <debian@onerussian.com>  Wed, 15 Jan 2020 21:32:28 -0500

datalad (0.12.0-1) unstable; urgency=medium

  [ Michael Hanke ]
  * New upstream major release.
  * debian/control
    - add python3-distro to build-depends (Closes: #948533)
    - add python3-gitlab to Recommends.
    - boost minimal git-annex version to 7.20190503

 -- Yaroslav Halchenko <debian@onerussian.com>  Sat, 11 Jan 2020 09:17:58 -0500

datalad (0.11.8-1) unstable; urgency=medium

  * Fresh upstream release (from tomorrow)

 -- Yaroslav Halchenko <debian@onerussian.com>  Thu, 10 Oct 2019 21:32:17 -0400

datalad (0.11.7-1) unstable; urgency=medium

  * Fresh upstream release
  * Use team@datalad.org not @neuro.debian.net address for Maintainers
  * debian/patches/python3.patch
    - removed changes to *procedures* - handled upstream more flexibly
  * debian/patches/deb_no_utf8
    - do not use unicode in OBSCURE_FILENAME due to a bug in git-annex

 -- Yaroslav Halchenko <debian@onerussian.com>  Mon, 02 Sep 2019 09:18:59 +0200

datalad (0.11.6-1.1) unstable; urgency=medium

  * Non-maintainer upload.
  * Drop python2 support and switch to python 3; patches by Steve Langasek;
    Closes: #935015

 -- Sandro Tosi <morph@debian.org>  Fri, 23 Aug 2019 17:58:36 -0400

datalad (0.11.6-1) unstable; urgency=medium

  * Fresh upstream release
  * Upload to unstable (buster is out)
  * Dropped 2 debian/patches/0001* CPed from upstream

 -- Yaroslav Halchenko <debian@onerussian.com>  Mon, 29 Jul 2019 12:07:25 -0400

datalad (0.11.5-3) neurodebian; urgency=medium

  * For NeuroDebian jessie (nd80) needed one more patch
    debian/patches/0001-ENH-TST-adding-one-more-condition-for-nd80-to-skip-t.patch

 -- Yaroslav Halchenko <debian@onerussian.com>  Thu, 30 May 2019 09:23:45 -0400

datalad (0.11.5-2) neurodebian; urgency=medium

  * debian/patches/0001-BF-TST-skip-vcr-based-github-tests-if-no-network.patch
    - to avoid FTBFS on 18.10

 -- Yaroslav Halchenko <debian@onerussian.com>  Wed, 29 May 2019 15:34:17 -0400

datalad (0.11.5-1) experimental; urgency=medium

  * Fresh upstream bugfix/minor release
  * debian/rules
    - set http*_proxy to empty value so VCR based tests (github) would
      work (otherwise mismatch from proxy IP)
  * debian/control
    - added python{,3}-vcr to build-depends for github vcr tests

 -- Yaroslav Halchenko <debian@onerussian.com>  Fri, 24 May 2019 07:31:33 -0400

datalad (0.11.4-1) experimental; urgency=medium

  * Fresh upstream bugfix/minor release

 -- Yaroslav Halchenko <debian@onerussian.com>  Thu, 04 Apr 2019 23:02:00 -0400

datalad (0.11.3-1) experimental; urgency=medium

  * Fresh upstream bugfix release. Since bundles some new features, upload to
    experimental
  * debian/control
    - do demand python{,3}-libxmp on older systems with nose < 1.3.7-2.
      Otherwise nose fails to run tests on e.g. jessie.
      Ref: https://github.com/datalad/datalad/issues/3170

 -- Yaroslav Halchenko <debian@onerussian.com>  Tue, 19 Feb 2019 12:06:41 -0500

datalad (0.11.2-2) unstable; urgency=medium

  * Drop B-Depends on python-libxmp - optional dependency and currently
    causes possible removal of datalad from buster

 -- Yaroslav Halchenko <debian@onerussian.com>  Fri, 08 Feb 2019 14:32:00 -0500

datalad (0.11.2-1) unstable; urgency=medium

  * Fresh upstream bugfix/minor release

 -- Yaroslav Halchenko <debian@onerussian.com>  Wed, 06 Feb 2019 23:20:28 -0500

datalad (0.11.1-1) unstable; urgency=medium

  * Fresh upstream bugfix/minor release
    - compatibility with the recent annex
    - variety of fixes (long command lines, metadata aggregation, etc)

 -- Yaroslav Halchenko <debian@onerussian.com>  Mon, 26 Nov 2018 09:03:36 -0500

datalad (0.11.0-1) unstable; urgency=medium

  [ Jelmer Vernooĳ ]
  * Move source package lintian overrides to debian/source.

  [ Yaroslav Halchenko ]
  * New upstream release
    - requires git-annex >= 6.20180913

 -- Yaroslav Halchenko <debian@onerussian.com>  Tue, 23 Oct 2018 09:30:36 -0400

datalad (0.10.3.1-2) neurodebian; urgency=medium

  * BF: add libpython3-stdlib alternative also within Depends of
    python3-datalad binary package to make it installable e.g. on nd90

 -- Yaroslav Halchenko <debian@onerussian.com>  Thu, 13 Sep 2018 23:19:16 -0400

datalad (0.10.3.1-1) unstable; urgency=medium

  [ Jelmer Vernooĳ ]
  * Use secure URI in Vcs control header.

  [ Yaroslav Halchenko ]
  * Emergency upstream bugfix release with correct version assigned

 -- Yaroslav Halchenko <debian@onerussian.com>  Thu, 13 Sep 2018 12:17:18 -0400

datalad (0.10.3-1) unstable; urgency=medium

  * New upstream release
  * debian/control
    - make python3-distutils alternative to libpython3-stdlib (<=3.6.4~rc1-2)
      where it was split out (to ease backporting)

 -- Yaroslav Halchenko <debian@onerussian.com>  Wed, 12 Sep 2018 14:14:31 -0400

datalad (0.10.2-2) unstable; urgency=medium

  * debian/control
    + python3-distutils to B-Depends and Depends of python3-datalad
      (Closes: #905293). Thanks Andreas Beckmann for the report

 -- Yaroslav Halchenko <debian@onerussian.com>  Thu, 02 Aug 2018 13:58:11 -0400

datalad (0.10.2-1) unstable; urgency=medium

  * A small bugfix release rushed out for compatibility with recent
    git-annex (Closes: #903213)

 -- Yaroslav Halchenko <debian@onerussian.com>  Sat, 07 Jul 2018 22:20:16 -0400

datalad (0.10.1-1) unstable; urgency=medium

  * Fresh upstream bugfix release

 -- Yaroslav Halchenko <debian@onerussian.com>  Sun, 17 Jun 2018 15:25:22 +0800

datalad (0.10.0-3) neurodebian; urgency=medium

  * debian/patches/deb_loosenup_setup_requires
    - to not demand PyGitHub since it causes pybuild on nd16.04 to
      inject incorrect dependency on python3-pygithub.  All dependencies
      are enforced by debian/control anyways

 -- Yaroslav Halchenko <debian@onerussian.com>  Tue, 12 Jun 2018 09:20:00 -0400

datalad (0.10.0-2) neurodebian; urgency=medium

  * Migrate python*-github into recommends from Depends.  Used only by
    one command and should address some snafu with xenial package making it into
    python3-pygithub, which is N/A, so python3-datalad is not installable.

 -- Yaroslav Halchenko <debian@onerussian.com>  Mon, 11 Jun 2018 11:39:55 -0400

datalad (0.10.0-1) unstable; urgency=medium

  * Fresh upstream release
    - major change is modularization and break away of datalad-crawler
  * debian/control
    - updated B-Depends/Recommends/Suggests to include new modules for
      extracting meta-data and removed all needed for crawling (split away).

 -- Yaroslav Halchenko <debian@onerussian.com>  Sat, 09 Jun 2018 09:30:23 -0400

datalad (0.9.3-1) unstable; urgency=medium

  * Bugfix upstream release
  * debian/control
    - added python-fasteners into depends

 -- Yaroslav Halchenko <debian@onerussian.com>  Fri, 16 Mar 2018 12:43:32 -0400

datalad (0.9.2-1) unstable; urgency=medium

  * Large primarily bugfix release
    - Debian proper has now fresh enough git-annex
    - upload would mean tests been dealt with (Closes: #891946)
  * debian/control
    - carries needed depends on python-msgpack (Closes: #891946)
      and provides fake http_proxy to prevent downloads
    - added python-duecredit

 -- Yaroslav Halchenko <debian@onerussian.com>  Sat, 03 Mar 2018 22:14:52 -0500

datalad (0.9.1-1) neurodebian; urgency=medium

  * Fresh very minor bugfix release

 -- Yaroslav Halchenko <debian@onerussian.com>  Sat, 30 Sep 2017 18:03:32 -0400

datalad (0.9.0-1) neurodebian; urgency=medium

  * Fresh to be release

 -- Yaroslav Halchenko <debian@onerussian.com>  Tue, 19 Sep 2017 09:15:12 -0400

datalad (0.8.1+git226-gb20e2a3c-1) neurodebian-devel; urgency=medium

  * New upstream snapshot from 0.8.1-226-gb20e2a3c
  * debian/rules
    - define WRAPT_DISABLE_EXTENSIONS=1 while running tests to overcome
      wrapt segfaults (needs either wrapt >= 1.10.11 or patched, as in
      neurodebian)

 -- Yaroslav Halchenko <debian@onerussian.com>  Thu, 14 Sep 2017 23:39:22 -0400

datalad (0.8.1-1) neurodebian; urgency=medium

  * Fresh upstream bugfix to be release

 -- Yaroslav Halchenko <debian@onerussian.com>  Sat, 12 Aug 2017 22:18:16 -0400

datalad (0.8.0-1) neurodebian; urgency=medium

  * Fresh release

 -- Yaroslav Halchenko <debian@onerussian.com>  Sun, 30 Jul 2017 22:18:04 -0400

datalad (0.7.0-2) neurodebian; urgency=medium

  * Fixup to version.py and Changelog in rushed up "release"
  * debian/changelog -- adjusted with neurodebian release where was not
    uploaded to Debian proper due to outdated git-annex (ref #865889)

 -- Yaroslav Halchenko <debian@onerussian.com>  Sun, 25 Jun 2017 09:07:59 -0700

datalad (0.7.0-1) neurodebian; urgency=medium

  * Fresh uptream release

 -- Yaroslav Halchenko <debian@onerussian.com>  Sat, 24 Jun 2017 18:05:51 -0700

datalad (0.6.0-1) unstable; urgency=medium

  * Fresh upstream release
  * debian/control
    - added python-wrapt to bdepends/depends

 -- Yaroslav Halchenko <debian@onerussian.com>  Wed, 14 Jun 2017 11:02:52 -0400

datalad (0.5.1-1) experimental; urgency=medium

  * Fresh upstream bugfix release

 -- Yaroslav Halchenko <debian@onerussian.com>  Sat, 25 Mar 2017 00:47:58 -0400

datalad (0.5.0-1) experimental; urgency=medium

  * Fresh upstream "it's huge" release
  * debian/control
    - boosted required git-annex to 6.20170101~

 -- Yaroslav Halchenko <debian@onerussian.com>  Mon, 20 Mar 2017 10:36:53 -0400

datalad (0.4.1-1) unstable; urgency=medium

  * New upstream release
  * debian/control
    - require python-git >| 2.1~, and python-github

 -- Yaroslav Halchenko <debian@onerussian.com>  Thu, 10 Nov 2016 15:14:24 -0500

datalad (0.4-1) unstable; urgency=medium

  * New upstream release
  * debian/control
    - add python-secretstorage into build-depends for keyring >= 9.2

 -- Yaroslav Halchenko <debian@onerussian.com>  Fri, 21 Oct 2016 21:19:47 -0400

datalad (0.3.1-1) unstable; urgency=medium

  * Fresh upstream bugfix/minor release

 -- Yaroslav Halchenko <debian@onerussian.com>  Sat, 01 Oct 2016 15:06:47 -0400

datalad (0.3-1) unstable; urgency=medium

  * New upstream release
    - should resolve FTBFS due to incompatibilities with new git version
      (Closes: #835525)
  * Install bash completions under /usr/share/bash-completion/completions
    (TODO: deploy them for zsh)
  * debian/copyright - updated to reflect added components

 -- Yaroslav Halchenko <debian@onerussian.com>  Fri, 23 Sep 2016 09:22:01 -0400

datalad (0.2.3+git843-g18c597d-1) UNRELEASED; urgency=medium

  * New upstream snapshot from 0.2.3-843-g18c597d
  * debian/control
    - new build-depends and depends/recommends:
      python-{pyld,requests,simplejson,iso8601,jsmin,requests-ftp,yaml}
    - testtools removed from *depends - not used ATM

 -- Yaroslav Halchenko <debian@onerussian.com>  Sat, 10 Sep 2016 13:35:04 -0400

datalad (0.2.3-1) unstable; urgency=medium

  * Fresh upstream release

 -- Yaroslav Halchenko <debian@onerussian.com>  Tue, 28 Jun 2016 01:04:10 +0200

datalad (0.2.2-1) unstable; urgency=medium

  * Fresh upstream release

 -- Yaroslav Halchenko <debian@onerussian.com>  Mon, 20 Jun 2016 17:47:16 -0400

datalad (0.2.1-2) neurodebian; urgency=medium

  * Skip testing components which require recent scrapy

 -- Yaroslav Halchenko <debian@onerussian.com>  Mon, 13 Jun 2016 11:12:30 -0400

datalad (0.2.1-1) unstable; urgency=medium

  * New bugfix + enhancements upstream release
  * patch refreshed
  * python-tqdm into *Depends as a preference over progressbar

 -- Yaroslav Halchenko <debian@onerussian.com>  Fri, 10 Jun 2016 21:43:53 -0400

datalad (0.2-1) unstable; urgency=medium

  * New upstream release, with complete refactoring of the "distribution"
    component.

 -- Yaroslav Halchenko <debian@onerussian.com>  Thu, 19 May 2016 15:29:08 -0400

datalad (0.1+git589-g4f196dc-1) neurodebian-devel; urgency=medium

  * New upstream snapshot from 0.1-573-gec0b018
  * debian/control
    - adjusted build/depends (bunch of new ones, no need for joblib atm)
  * debian/control
    - dance around git config email/name

 -- Yaroslav Halchenko <debian@onerussian.com>  Thu, 25 Feb 2016 22:29:38 -0500

datalad (0.1-1) neurodebian-devel; urgency=medium

  * Fresh upstream release with a sketch of publishing functionality

 -- Yaroslav Halchenko <debian@onerussian.com>  Wed, 14 Oct 2015 22:21:42 -0400

datalad (0.0.4-1) neurodebian-devel; urgency=low

  [ Yaroslav Halchenko ]
  * Initial Debian packaging

  [ Michael Hanke ]
  * Add lintian override for insufficient dependencies of the 'datalad'
    package. All relevant dependencies are satisfied by the tightly coupled
    'python-datalad' package.

 -- Yaroslav Halchenko <debian@onerussian.com>  Sun, 27 Sep 2015 10:57:58 -0400<|MERGE_RESOLUTION|>--- conflicted
+++ resolved
@@ -1,4 +1,11 @@
-<<<<<<< HEAD
+datalad (0.17.5-2) UNRELEASED; urgency=medium
+
+  * d/patches/bullseye-dsc-patch to be applied to bullseye (11.0) to use
+    appdirs instead of platformdirs.  Not really needed for neurodebian but
+    needed for any other backports since platformdirs would be missing.
+
+ -- Yaroslav Halchenko <debian@onerussian.com>  Wed, 31 Aug 2022 09:21:43 -0400
+
 datalad (0.17.5-1) unstable; urgency=medium
 
   * Fresh upstream release
@@ -7,15 +14,6 @@
       it up.
 
  -- Yaroslav Halchenko <debian@onerussian.com>  Tue, 06 Sep 2022 13:39:24 -0400
-=======
-datalad (0.17.4-2) UNRELEASED; urgency=medium
-
-  * d/patches/bullseye-dsc-patch to be applied to bullseye (11.0) to use
-    appdirs instead of platformdirs.  Not really needed for neurodebian but
-    needed for any other backports since platformdirs would be missing.
-
- -- Yaroslav Halchenko <debian@onerussian.com>  Wed, 31 Aug 2022 09:21:43 -0400
->>>>>>> f7c4a028
 
 datalad (0.17.4-1) unstable; urgency=medium
 
