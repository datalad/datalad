name: Docs

on: [push, pull_request]

jobs:
  build:

    runs-on: ubuntu-latest

    steps:
    - name: Set up environment
      run: |
        git config --global user.email "test@github.land"
        git config --global user.name "GitHub Almighty"
<<<<<<< HEAD
    - uses: actions/checkout@v3
    - name: Set up Python 3.8
=======
    - uses: actions/checkout@v4
    - name: Set up Python 3.7
>>>>>>> f9892457
      uses: actions/setup-python@v4
      with:
        python-version: 3.8
    - name: Install dependencies
      run: |
        python -m pip install --upgrade pip
        pip install -r requirements.txt
        pip install ".[devel-docs]"
        sudo apt-get install p7zip
    - name: Build docs
      run: |
        make -C docs html doctest;
    - name: Test building manpages
      run: |
        # with custom date
        DATALAD_SOURCE_EPOCH=100000000 python setup.py build_manpage
        grep '\.TH "datalad" "1" "1973' ./build/man/datalad.1
        # no custom date - should be good for the next 980 years
        python setup.py build_manpage
        grep '\.TH "datalad" "1" "2' ./build/man/datalad.1
    - name: Test for correct (unescaped) slashes
      run: |
        grep '\-\-help' docs/build/html/generated/man/datalad-create.html<|MERGE_RESOLUTION|>--- conflicted
+++ resolved
@@ -12,13 +12,8 @@
       run: |
         git config --global user.email "test@github.land"
         git config --global user.name "GitHub Almighty"
-<<<<<<< HEAD
-    - uses: actions/checkout@v3
+    - uses: actions/checkout@v4
     - name: Set up Python 3.8
-=======
-    - uses: actions/checkout@v4
-    - name: Set up Python 3.7
->>>>>>> f9892457
       uses: actions/setup-python@v4
       with:
         python-version: 3.8
