--- conflicted
+++ resolved
@@ -5,34 +5,4 @@
 body:
   - type: textarea
     attributes:
-<<<<<<< HEAD
-      label: Description
-=======
-      label: What is the problem?
-
-  - type: textarea
-    attributes:
-      label: What steps will reproduce the problem?
-
-  - type: textarea
-    attributes:
-      label: DataLad information
-      description: |
-        What version of DataLad and git-annex do you use (run `datalad --version`)?
-
-        On what operating system (consider running `datalad wtf`)?
-
-  - type: textarea
-    attributes:
-      label: Additional context
-      description:
-        Is there anything else that would be useful to know in this context?
-
-  - type: textarea
-    attributes:
-      label: Have you had any success using DataLad before?
-      description: |
-        This is to assess your expertise/prior luck.
-
-        We would welcome your testimonial additions [here](https://github.com/datalad/datalad/wiki/Testimonials).
->>>>>>> 6577e72d
+      label: Description