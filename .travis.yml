# vim ft=yaml
# travis-ci.org definition for DataLad build
language: python

python:
  - 2.7
  - 3.5
  - 3.6

cache:
  - apt

env:
  global:
    # will be used in the matrix, where neither other variable is used
    - BOTO_CONFIG=/tmp/nowhere
    - DATALAD_TESTS_SSH=1
    - DATALAD_LOG_CMD_ENV=GIT_SSH_COMMAND
    - TESTS_TO_PERFORM=
    - NOSE_OPTS=-s
    - NOSE_SELECTION_OP="not "   # so it would be "not (integration or usecase)"
    # Special settings/helper for combined coverage from special remotes execution
    - COVERAGE=coverage
    - DATALAD_DATASETS_TOPURL=http://datasets-tests.datalad.org
  matrix:
    - DATALAD_REPO_DIRECT=yes
    - DATALAD_REPO_VERSION=6
    - DATALAD_REPO_VERSION=5

# Disabled since old folks don't want to change workflows of submitting through central authority
#    - secure: "k2rHdTBjUU3pUUASqfRr7kHaaSmNKLLAR2f66A0fFSulih4CXxwLrR3g8/HP9m+jMve8mAYEiPSI7dT7cCm3WMA/piyLh2wKCGgzDD9oLjtvPAioR8dgLpzbgjxV/Vq6fwwPMlvbqqa+MmAImnAoSufEmI7zVQHCq11Hd5nd6Es="
#    - secure: "Az7Pzo5pSdAFTTX6XXzE4VUS3wnlIe1vi/+bfHBzDjxstDvZVkPjPzaIs6v/BLod43AYBl1v9dyJR4qnBnaVrUDLB3tC0emLhJ2qnw+8GKHSSImCwIOeZzg9QpXeVQovZUqQVQ3fg3KIWCIzhmJ59EbMQcI4krNDxk4WcXmyVfk="

matrix:
  include:
  # Additional custom ones
  - python: 3.5
    # By default no logs will be output. This one is to test with log output at INFO level
    env:
    - _DATALAD_UPSTREAM_GITPYTHON=1
    - _DATALAD_UPSTREAM_GITANNEX=1
    - _DATALAD_NONPR_ONLY=1
    # Just so we test if we did not screw up running under nose without -s as well
    - NOSE_OPTS=
  - python: 3.5
    # Run slow etc tests under a single tricky scenario
    env:
    - NOSE_SELECTION_OP=""
    - TMPDIR="/var/tmp/sym link"
    # And the leading - in filenames for the most challenge
    - DATALAD_TESTS_OBSCURE_PREFIX=-
  - python: 3.5
    # Run slow etc tests under a single tricky scenario
    env:
    - NOSE_SELECTION_OP=""
    - TMPDIR="/var/tmp/sym link"
    # And the leading - in filenames for the most challenge
    - DATALAD_TESTS_OBSCURE_PREFIX=-
  - python: 3.5
    # By default no logs will be output. This one is to test with log output at INFO level
    env:
    - DATALAD_LOG_LEVEL=INFO
    - DATALAD_LOG_TRACEBACK=1  # just a smoke test for now
    - _DATALAD_NONPR_ONLY=1
  - python: 3.5
    # By default no logs will be output. This one is to test with low level but dumped to /dev/null
    env:
    - DATALAD_LOG_LEVEL=2
    - DATALAD_LOG_TARGET=/dev/null
    - DATALAD_LOG_TRACEBACK=collide  # just a smoke test for now
    - DATALAD_TESTS_PROTOCOLREMOTE=1
    - DATALAD_TESTS_DATALADREMOTE=1
    - DATALAD_LOG_CMD_CWD=1
    - DATALAD_LOG_CMD_OUTPUTS=1
    - DATALAD_LOG_CMD_ENV=1
    - DATALAD_LOG_CMD_STDIN=1
    - DATALAD_TESTS_UI_BACKEND=console
    - DATALAD_TESTS_OBSCURE_PREFIX=-
<<<<<<< HEAD
  - python: 3.5
=======
    - DATALAD_SEED=1
    - GIT_AUTHOR_DATE="Thu, 07 Apr 2005 22:13:13 +0200"
    - GIT_AUTHOR_NAME=blah
    - GIT_AUTHOR_EMAIL=committer@example.com
    - GIT_COMMITTER_DATE="Thu, 07 Apr 2005 22:13:13 +0200"
    - GIT_COMMITTER_NAME=blah
    - GIT_COMMITTER_EMAIL=committer@example.com
  - python: 2.7
>>>>>>> 1c69998e
    env:
    # to test operation under root since also would consider FS "crippled" due to
    # ability to rewrite R/O files
    - NOSE_WRAPPER="sudo -E"
    # no key authentication for root:
    - DATALAD_TESTS_SSH=0
    - _DATALAD_NONPR_ONLY=1
  - python: 3.5
    env:
    - DATALAD_TESTS_NONETWORK=1
    # must operate nicely with those env variables set
    - http_proxy=
    - https_proxy=
    - _DATALAD_NONPR_ONLY=1
  - python: 3.5
    env:
    - PYTHONPATH=$PWD/tools/testing/bad_internals/_scrapy/
    - _DATALAD_NONPR_ONLY=1
  - python: 3.5
    # To make sure that operates correctly whenever dataset directories have symlinks
    # in their path.
    env:
    # Eventually we will get there, but atm causes a good number of failures
    # - TMPDIR="/tmp/sym ссылка"
    - TMPDIR="/tmp/sym link"
    - _DATALAD_NONPR_ONLY=1
  - python: 3.5
    # apparently moving symlink outside has different effects on abspath
    # see  https://github.com/datalad/datalad/issues/878
    env:
    - TMPDIR="/var/tmp/sym link"
  - python: 3.5
    # To make sure that operates correctly whenever dataset directories have symlinks
    # in their path.
    env:
    # To make orthogonal test where it is not a symlink but a dir with spaces
    - TMPDIR="/tmp/d i r"
    - _DATALAD_NONPR_ONLY=1
  - python: 3.5
    # Test under NFS mount  (only selected sub-set)
    env:
    - TMPDIR="/tmp/nfsmount"
    - TESTS_TO_PERFORM="datalad/tests datalad/support"
  - python: 3.5
    # Test under NFS mount  (full, only in master)
    env:
    - TMPDIR="/tmp/nfsmount"
    - _DATALAD_NONPR_ONLY=1
  - python: 3.5
    # test whether known v6 failures still fail
    env:
    - DATALAD_TESTS_SSH=1
    - DATALAD_REPO_VERSION=6
    - DATALAD_TESTS_KNOWNFAILURES_SKIP=no
    - DATALAD_TESTS_KNOWNFAILURES_PROBE=yes
  - python: 3.5
    # test whether known direct mode failures still fail
    env:
    - DATALAD_TESTS_SSH=1
    - DATALAD_REPO_DIRECT=yes
    - DATALAD_TESTS_KNOWNFAILURES_SKIP=no
    - DATALAD_TESTS_KNOWNFAILURES_PROBE=yes
  # run if git-annex version in neurodebian -devel differs
  - python: 3.5
    env:
    - _DATALAD_DEVEL_ANNEX=1

  allow_failures:
  # Test under NFS mount  (full, only in master)
  - python: 3.5
    env:
    - TMPDIR="/tmp/nfsmount"
    - _DATALAD_NONPR_ONLY=1
  # test whether known v6 failures still fail
  - env:
    - DATALAD_TESTS_SSH=1
    - DATALAD_REPO_VERSION=6
    - DATALAD_TESTS_KNOWNFAILURES_SKIP=no
    - DATALAD_TESTS_KNOWNFAILURES_PROBE=yes
  # test whether known direct mode failures still fail
  - env:
    - DATALAD_TESTS_SSH=1
    - DATALAD_REPO_DIRECT=yes
    - DATALAD_TESTS_KNOWNFAILURES_SKIP=no
    - DATALAD_TESTS_KNOWNFAILURES_PROBE=yes
  # run if git-annex version in neurodebian -devel differs
  - python: 3.5
    env:
    - _DATALAD_DEVEL_ANNEX=1

# Causes complete laptop or travis instance crash atm, but survives in a docker
# need to figure it out (looks like some PID explosion)
#  - python: 3.5
#    # we would need to migrate to boto3 to test it fully, but SSH should work
#    env:
#    - DATALAD_TESTS_SSH=1
#    - UNSET_S3_SECRETS=1

before_install:
  - if [ ! "${TRAVIS_PULL_REQUEST:-false}" = "false" ] && [ ! -z "${_DATALAD_NONPR_ONLY:-}" ]; then echo "Exiting early since these tests should run only in master branch"; exit 0; fi
  # Just in case we need to check if nfs is there etc
  - sudo lsmod
  # The ultimate one-liner setup for NeuroDebian repository
  - bash <(wget -q -O- http://neuro.debian.net/_files/neurodebian-travis.sh)
  - travis_retry sudo apt-get update -qq
  - travis_retry sudo apt-get install eatmydata  # to speedup some installations
  - sudo eatmydata tools/ci/prep-travis-forssh-sudo.sh
  - tools/ci/prep-travis-forssh.sh
  # Install grunt-cli
  - eatmydata npm install grunt-cli
  # Install optionally upstream current development so we are sure that they break nothing important for us
  - if [ ! -z "${_DATALAD_UPSTREAM_GITPYTHON:-}" ]; then pip install https://github.com/gitpython-developers/GitPython/archive/master.zip; fi
  - if [ ! -z "${_DATALAD_UPSTREAM_GITANNEX:-}" ]; then sudo tools/ci/install-annex-snapshot.sh; sudo ln -s `find /usr/local/lib/git-annex.linux -maxdepth 1 -type f -perm /+x` /usr/local/bin/; else sudo eatmydata apt-get install git-annex-standalone ; fi
  # Install optionally -devel version of annex, and if goes wrong (we have most recent), exit right away
  - if [ ! -z "${_DATALAD_DEVEL_ANNEX:-}" ]; then tools/ci/prep-travis-devel-annex.sh || exit 0; fi

install:
  # Install standalone build of git-annex for the recent enough version
  - travis_retry sudo eatmydata apt-get install zip pandoc
  - travis_retry sudo eatmydata apt-get install shunit2
  # for metadata support
  - travis_retry sudo eatmydata apt-get install exempi
  - git config --global user.email "test@travis.land"
  - git config --global user.name "Travis Almighty"
  - cd ..; pip install -q codecov; cd -
  - pip install -r requirements-devel.txt
  - pip install 'sphinx>=1.6.2'
  # So we could test under sudo -E with PATH pointing to installed location
  - sudo sed -i -e 's/^Defaults.*secure_path.*$//' /etc/sudoers
  # TMPDIRs
  - if [[ "${TMPDIR:-}" =~ .*/sym\ link ]]; then echo "Symlinking $TMPDIR"; ln -s /tmp "$TMPDIR"; fi
  - if [[ "${TMPDIR:-}" =~ .*/d\ i\ r ]]; then echo "mkdir $TMPDIR"; mkdir -p "$TMPDIR"; fi
  - if [[ "${TMPDIR:-}" =~ .*/nfsmount ]]; then echo "mkdir $TMPDIR"; mkdir -p "$TMPDIR" "${TMPDIR}_"; echo "/tmp/nfsmount_ localhost(rw)" | sudo bash -c 'cat - > /etc/exports'; sudo apt-get install -y nfs-kernel-server; sudo exportfs -a; sudo mount -t nfs localhost:/tmp/nfsmount_ /tmp/nfsmount; fi
  # S3
  - if [ ! -z "$UNSET_S3_SECRETS" ]; then echo "usetting"; unset DATALAD_datalad_test_s3_key_id DATALAD_datalad_test_s3_secret_id; fi
  # Install grunt to test run javascript frontend tests
  - npm install grunt
  - npm install grunt-contrib-qunit

script:
  # Verify that setup.py build doesn't puke
  - python setup.py build
  # Run tests
  - WRAPT_DISABLE_EXTENSIONS=1 http_proxy=
    PATH=$PWD/tools/coverage-bin:$PATH
    $NOSE_WRAPPER `which nosetests` $NOSE_OPTS
      -v -A "$NOSE_SELECTION_OP(integration or usecase or slow)"
      --with-doctest
      --with-cov --cover-package datalad
      --logging-level=INFO
      $TESTS_TO_PERFORM
  # Generate documentation and run doctests
  # but do only when we do not have obnoxious logging turned on -- something screws up sphinx on travis
  - if [ ! "${DATALAD_LOG_LEVEL:-}" = 2 ]; then
       PYTHONPATH=$PWD $NOSE_WRAPPER make -C docs html doctest;
    fi
  # Run javascript tests
  - grunt test --verbose
  # Run doc examples if no spaces in the TMPDIR and SSH is allowed
  - if [ $DATALAD_TESTS_SSH != 1 ] || echo "${TMPDIR:-}" | grep -q ' '; then
      echo "skipping due spaces in $TMPDIR";
    else
      $NOSE_WRAPPER tools/testing/run_doc_examples;
    fi
  # Test installation system-wide
  - sudo pip install .
  # Report WTF information using system wide installed version
  - datalad wtf

after_success:
  - coverage combine -a /tmp/.coverage-entrypoints-*
  - codecov

# makes it only more difficult to comprehend the failing output.  Enable only when necessary
# for a particular debugging
#after_failure:
#  - if [ ! -z "$DATALAD_TESTS_NONETWORK" ]; then sudo route add -net 0.0.0.0 netmask 0.0.0.0 dev lo; fi
#  - DATALAD_LOG_LEVEL=DEBUG $NOSE_WRAPPER `which nosetests` -s -v --with-doctest --with-cov --cover-package datalad --logging-level=DEBUG
#  - if [ ! -z "$DATALAD_TESTS_NONETWORK" ]; then sudo route del -net 0.0.0.0 netmask 0.0.0.0 dev lo; fi<|MERGE_RESOLUTION|>--- conflicted
+++ resolved
@@ -76,9 +76,6 @@
     - DATALAD_LOG_CMD_STDIN=1
     - DATALAD_TESTS_UI_BACKEND=console
     - DATALAD_TESTS_OBSCURE_PREFIX=-
-<<<<<<< HEAD
-  - python: 3.5
-=======
     - DATALAD_SEED=1
     - GIT_AUTHOR_DATE="Thu, 07 Apr 2005 22:13:13 +0200"
     - GIT_AUTHOR_NAME=blah
@@ -86,8 +83,7 @@
     - GIT_COMMITTER_DATE="Thu, 07 Apr 2005 22:13:13 +0200"
     - GIT_COMMITTER_NAME=blah
     - GIT_COMMITTER_EMAIL=committer@example.com
-  - python: 2.7
->>>>>>> 1c69998e
+  - python: 3.5
     env:
     # to test operation under root since also would consider FS "crippled" due to
     # ability to rewrite R/O files
