--- conflicted
+++ resolved
@@ -61,12 +61,7 @@
     # We cannot have empty -A selector, so the one which always will be fulfilled
     - NOSE_SELECTION=
     - NOSE_SELECTION_OP=not
-<<<<<<< HEAD
-    - _DL_CRON=1
-  - python: 3.6
-=======
-  - python: 3.5
->>>>>>> 295c967a
+  - python: 3.6
     # Split runs for v6 since a single one is too long now
     env:
     - DATALAD_REPO_VERSION=6
@@ -136,77 +131,45 @@
   # run with minimal supported git-annex version as defined in AnnexRepo.GIT_ANNEX_MIN_VERSION
   # TODO: ATM we do not have that minimal version as a Debian package in
   # snapshots!
-<<<<<<< HEAD
-  - python: 3.6
-=======
-  - if: type = cron
-    python: 3.5
->>>>>>> 295c967a
+  - if: type = cron
+    python: 3.6
     env:
     - _DL_ANNEX_INSTALL_SCENARIO="deb-url http://snapshot-neuro.debian.net/archive/neurodebian/20190710T050502Z/pool/main/g/git-annex/git-annex-standalone_7.20190708%2Bgit9-gfa3524b95-1~ndall%2B1_amd64.deb"
   # Run with git's master branch rather the default one on the system.
-<<<<<<< HEAD
-  - python: 3.6
-=======
-  - if: type = cron
-    python: 3.5
->>>>>>> 295c967a
+  - if: type = cron
+    python: 3.6
     env:
     - DATALAD_USE_DEFAULT_GIT=1
     - _DL_UPSTREAM_GIT=1
   # Run with our reported minimum Git version.
-<<<<<<< HEAD
-  - python: 3.6
-=======
-  - if: type = cron
-    python: 3.5
->>>>>>> 295c967a
+  - if: type = cron
+    python: 3.6
     env:
     - DATALAD_USE_DEFAULT_GIT=1
     - _DL_MIN_GIT=1
     - PATH="$PWD/git-src/bin-wrappers/:$PATH"
-<<<<<<< HEAD
-    - _DL_CRON=1
-  - python: 3.6
-=======
-  - if: type = cron
-    python: 3.5
->>>>>>> 295c967a
+  - if: type = cron
+    python: 3.6
     env:
     # to test operation under root since also would consider FS "crippled" due to
     # ability to rewrite R/O files
     - NOSE_WRAPPER="sudo -E"
     # no key authentication for root:
     - DATALAD_TESTS_SSH=0
-<<<<<<< HEAD
-    - _DL_CRON=1
-  - python: 3.6
-=======
-  - if: type = cron
-    python: 3.5
->>>>>>> 295c967a
+  - if: type = cron
+    python: 3.6
     env:
     - DATALAD_TESTS_NONETWORK=1
     # must operate nicely with those env variables set
     - http_proxy=
     - https_proxy=
-<<<<<<< HEAD
-    - _DL_CRON=1
-  - python: 3.6
-    # Test under NFS mount  (full, only in master)
-    env:
-    - _DL_TMPDIR="/tmp/nfsmount"
-    - _DL_CRON=1
-#  - python: 3.6
-=======
-  - if: type = cron
-    python: 3.5
+  - if: type = cron
+    python: 3.6
     # Test under NFS mount  (full, only in master)
     env:
     - _DL_TMPDIR="/tmp/nfsmount"
 #  - if: type = cron
-#    python: 3.5
->>>>>>> 295c967a
+#    python: 3.6
 #    # test whether known v6 failures still fail
 #    env:
 #    - DATALAD_REPO_VERSION=6
@@ -216,12 +179,8 @@
 
   allow_failures:
   # Test under NFS mount  (full, only in master)
-<<<<<<< HEAD
-  - python: 3.6
-=======
-  - if: type = cron
-    python: 3.5
->>>>>>> 295c967a
+  - if: type = cron
+    python: 3.6
     env:
     - _DL_TMPDIR="/tmp/nfsmount"
 #  # test whether known v6 failures still fail
