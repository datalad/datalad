[tox]
envlist = py3,lint,typing
#,flake8

[testenv:py3]
changedir = __testhome__
commands = pytest -c ../tox.ini -v {posargs} --pyargs datalad
extras = full
# tox 2. introduced isolation from invocation environment
# HOME is used by annex standalone atm
# https://git-annex.branchable.com/bugs/standalone_builds_shouldn__39__t_pollute___126____47__.ssh_with_helpers_merely_upon_annex_init/
# so let's pass it, though in the future we should isolate
# it back to guarantee that the tests do not rely on anything in
# current user HOME
passenv=HOME
setenv=
    DATALAD_LOG_LEVEL=DEBUG

[testenv:lint]
skip_install = true
deps =
    codespell~=2.0
    pylint~=2.15
commands =
    codespell 
    # pylinting limited set of known obvious issues only
    pylint -d all -e W1202 datalad setup.py

[testenv:flake8]
commands = flake8 {posargs}

[testenv:typing]
extras = tests
deps =
    distro  # Remove when CI no longer uses Python 3.7 for type-checking.
    types-psutil
commands =
    # TODO: rich "coverage" sufficient to remove --follow-imports skip, and just specify datalad .
    # See https://github.com/datalad/datalad/issues/6884
    mypy --follow-imports skip {posargs} \
        datalad/api.py \
        datalad/cmd.py \
        datalad/downloaders/providers.py \
        datalad/runner \
        datalad/support/collections.py \
        datalad/support/path.py \
<<<<<<< HEAD
        datalad/support/strings.py
=======
        datalad/typing.py \
        datalad/utils.py
>>>>>>> 03da8867

[testenv:venv]
commands = {posargs}

[pytest]
filterwarnings =
    error::DeprecationWarning:^datalad
    error:.*yield tests:pytest.PytestCollectionWarning
    ignore:distutils Version classes are deprecated:DeprecationWarning
    # comes from boto
    ignore:the imp module is deprecated
    # workaround for https://github.com/datalad/datalad/issues/6307
    ignore:The distutils package is deprecated
markers =
    fail_slow
    githubci_osx
    githubci_win
    integration
    known_failure
    known_failure_githubci_osx
    known_failure_githubci_win
    known_failure_osx
    known_failure_windows
    network
    osx
    probe_known_failure
    serve_path_via_http
    skip_if_adjusted_branch
    skip_if_no_network
    skip_if_on_windows
    skip_if_root
    skip_known_failure
    skip_nomultiplex_ssh
    skip_ssh
    skip_wo_symlink_capability
    slow
    turtle
    usecase
    windows
    with_config
    with_fake_cookies_db
    with_memory_keyring
    with_sameas_remotes
    with_testrepos
    without_http_proxy
# Ensure that assertion helpers in utils_pytest.py get rewritten by pytest:
python_files = test_*.py *_test.py utils_pytest.py

[flake8]
#show-source = True
# E265 = comment blocks like @{ section, which it can't handle
# E266 = too many leading '#' for block comment
# E731 = do not assign a lambda expression, use a def
# W293 = Blank line contains whitespace
#ignore = E265,W293,E266,E731
max-line-length = 120
include = datalad
exclude = .tox,.venv,venv-debug,build,dist,doc,git/ext/<|MERGE_RESOLUTION|>--- conflicted
+++ resolved
@@ -44,12 +44,9 @@
         datalad/runner \
         datalad/support/collections.py \
         datalad/support/path.py \
-<<<<<<< HEAD
-        datalad/support/strings.py
-=======
+        datalad/support/strings.py \
         datalad/typing.py \
         datalad/utils.py
->>>>>>> 03da8867
 
 [testenv:venv]
 commands = {posargs}
