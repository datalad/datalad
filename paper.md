--- conflicted
+++ resolved
@@ -32,21 +32,12 @@
  - name: Vanessa Sochat  # 16 commits, issues: opened 8 participated in 4
    orcid: 0000-0002-4387-3819
    affiliation: 4
-<<<<<<< HEAD
  - name: Satrajit S. Ghosh  # 0 commits, issues: opened 7 participated in 13
    orcid: 0000-0002-5312-6729
    affiliation:  11
-# - name: Christian Mönch  # 11 commits, issues: opened 4 participated in 1
-#   orcid: 
-#   affiliation:  # add full names if not yet listed, or indexes if already are
-=======
-# - name: Satrajit Ghosh  # 0 commits, issues: opened 7 participated in 13
-#   orcid: 
-#   affiliation:  # add full names if not yet listed, or indexes if already are
  - name: Christian Mönch  # 11 commits, issues: opened 4 participated in 1
    orcid: 0000-0002-3092-0612
    affiliation:  2
->>>>>>> 81299610
  - name: Christopher J. Markiewicz  # 5 commits, issues: opened 5 participated in 6
    orcid: 0000-0002-6533-164X
    affiliation: 9
