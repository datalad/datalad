--- conflicted
+++ resolved
@@ -343,13 +343,9 @@
 [1912266](http://www.nsf.gov/awardsearch/showAward?AWD_ID=1912266) 
 (PI: Halchenko) and BMBF 01GQ1411 and 01GQ1905 (PI: Hanke) 
 through [CRCNS](https://www.nsf.gov/funding/pgm_summ.jsp?pims_id=5147) program.
-It received significant contributions from ReproNim [1P41EB019936-01A1](https://projectreporter.nih.gov/project_info_details.cfm?aid=8999833&map=y) and DANDI [5R24MH117295-02](https://projectreporter.nih.gov/project_info_description.cfm?aid=9981835&icde=53349087) NIH projects. ... .
-<<<<<<< HEAD
+It received significant contributions from ReproNim [1P41EB019936-01A1](https://projectreporter.nih.gov/project_info_details.cfm?aid=8999833&map=y) and DANDI [5R24MH117295-02](https://projectreporter.nih.gov/project_info_description.cfm?aid=9981835&icde=53349087) NIH projects.
+It also received contributions from the Canadian Open Neuroscience Platform and the NeuroHub projects thanks in part to funding from a Brain Canada Platform Support Grant Competition Award in addition to funds and in-kind support from sponsor organizations, and from the Canada First Research Excellence Fund, awarded through the Healthy Brains, Healthy Lives initiative at McGill University, and the Brain Canada Foundation with support from Health Canada.
 We express our gratitude to Joey Hess for the development and maintenance of git-annex, and for years of productive collaboration with the DataLad team.
-=======
-It also received contributions from the Canadian Open Neuroscience Platform and the NeuroHub projects thanks in part to funding from a Brain Canada Platform Support Grant Competition Award in addition to funds and in-kind support from sponsor organizations, and from the Canada First Research Excellence Fund, awarded through the Healthy Brains, Healthy Lives initiative at McGill University, and the Brain Canada Foundation with support from Health Canada. JBP was partially funded by NIH-NIBIB P41 EB019936 (ReproNim) NIH-NIMH R01 MH083320 (CANDIShare) and NIH RF1 MH120021.
-
->>>>>>> bb321f3f
 We would also like to express our gratitude to 
 Joey Zhou,
 Matteo Visconti di Oleggio Castello,
