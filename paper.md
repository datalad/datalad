--- conflicted
+++ resolved
@@ -267,13 +267,8 @@
 
 ## Extensions
 
-<<<<<<< HEAD
 Like Git and git-annex, DataLad core is a generic tool that is not specifically tuned to particular data types or use cases. It offers a robust foundation to build more specialized solutions on top of.
 *DataLad extensions*, stand-alone Python packages with additional DataLad functionality, provide a  mechanism to harmoniously extend DataLad with a domain-focused or technology-specific feature.
-=======
-Like Git and git-annex, DataLad core does not only provide a generic tool, that is unencumbered by a specific field of science or domain, it also establishes the foundation to build specialized solutions on top of it.
-*DataLad extensions*, stand-alone Python packages with additional DataLad functionality, provide a  mechanism to harmoniously extend DataLad's with a domain or technology specific functionality.
->>>>>>> 5d7ca355
 A dedicated [datalad-extension-template](https://github.com/datalad/datalad-extension-template) repository provides a starting point for creating new DataLad extensions.
 Some established extensions include:
 
