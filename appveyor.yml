--- conflicted
+++ resolved
@@ -1,119 +1,115 @@
-build: false
-
-environment:
-  matrix:
-    - PYTHON: "C:\\Python35"
-      PYTHON_VERSION: "3.5.1"
-      PYTHON_ARCH: "32"
-      MINICONDA: C:\Miniconda35
-      DATALAD_TESTS_SSH: 1
-    - PYTHON: "C:\\Python35"
-      PYTHON_VERSION: "3.5.1"
-      PYTHON_ARCH: "32"
-      MINICONDA: C:\Miniconda35
-      DATALAD_TESTS_SSH: 1
-      DATALAD_REPO_VERSION: 6
-
-cache:
-  # cache the pip cache
-  - C:\Users\appveyor\AppData\Local\pip\Cache -> appveyor.yml
-
-init:
-  - "ECHO %PYTHON% %PYTHON_VERSION% %PYTHON_ARCH% %MINICONDA%"
-  # this will display login RDP info for the build VM, but if the build VM should block
-  # see on_finish below instead
-  #- ps: iex ((new-object net.webclient).DownloadString('https://raw.githubusercontent.com/appveyor/ci/master/scripts/enable-rdp.ps1'))
-
-install:
-  - "set PATH=%MINICONDA%;%MINICONDA%\\Scripts;%PATH%"
-  - conda config --set always_yes yes --set changeps1 no
-  - conda update -q conda
-  - conda info -a
-  #- "conda create -q -n test-environment python=%PYTHON_VERSION% numpy scipy matplotlib pytest pandas"
-  - "conda create -q -n test-environment python=%PYTHON_VERSION%"
-  - activate test-environment
-  - mkdir resources
-  # define test host alias
-  - echo. >> %SYSTEMROOT%\System32\drivers\etc\hosts
-  - echo.127.0.0.1  datalad-test >> %SYSTEMROOT%\System32\drivers\etc\hosts
-  # OpenSSH server setup
-  - appveyor DownloadFile https://github.com/PowerShell/Win32-OpenSSH/releases/download/v7.6.1.0p1-Beta/OpenSSH-Win32.zip -FileName resources\openssh.zip
-  - 7z x -o"resources" resources\openssh.zip
-  # install
-  - powershell.exe -ExecutionPolicy Bypass -File resources\OpenSSH-Win32\install-sshd.ps1
-  # configure service
-  - powershell.exe New-NetFirewallRule -Name sshd -DisplayName 'OpenSSH Server (sshd)' -Enabled True -Direction Inbound -Protocol TCP -Action Allow -LocalPort 22
-  # keys in default place
-  - ssh-keygen -f C:\Users\appveyor\.ssh\id_rsa -N ""
-  # authorize access with these keys
-  - copy C:\Users\appveyor\.ssh\id_rsa.pub c:\Users\appveyor\.ssh\authorized_keys
-  - copy tools\ci\appveyor_ssh_config c:\Users\appveyor\.ssh\config
-  # fire up service
-  - net start sshd
-  # test login
-  - ssh -v localhost exit
-  - ssh datalad-test exit
-  # git annex setup
-  - appveyor DownloadFile https://downloads.kitenet.net/git-annex/windows/current/git-annex-installer.exe -FileName resources\git-annex-installer.exe
-  # extract git annex into the system Git installation path
-  - 7z x -o"C:\\Program Files\Git" resources\git-annex-installer.exe
-  # info on how python is ticking
-  - python -c "import sys; print(sys.path)"
-  # cannot do full, e.g. because libxmp is N/A, causes unguarded ERRORs
-  #- pip install ".[full]"
-  - pip install ".[tests]"
-  - pip install ".[devel-utils]"
-  # fixup
-  # ATM datalad does not pull in colorama, which is needed for color output
-  # on windows
-  - pip install colorama
-  - git config --global user.email "test@appveyor.land"
-  - git config --global user.name "Appveyor Almighty"
-
-test_script:
-  # establish baseline, if annex doesn't work, we are not even trying
-  #- git annex test
-  # run tests on installed module, not source tree files
-  - mkdir __testhome__
-  - cd __testhome__
-  # report basic info
-  - git version
-  - git annex version
-  # first sign of life
-  - datalad wtf
-  # and now this... [keep appending tests that should work!!]
-  # one call per datalad component for now -- to better see what is being tested
-  - "python -m nose -s -v --with-cov --cover-package datalad --cover-xml --cover-xml-file=coverage.xml datalad.cmdline"
-  # remaining fails: test_archives.test_basic_scenario test_datalad.test_basic_scenario_local_url
-  #- python -m nose -s -v datalad.customremotes
-  # remaining fails: test_add test_create_test_dataset test_get test_uninstall test_utils
-<<<<<<< HEAD
-  - python -m nose -s -v datalad.distribution.tests.test_create datalad.distribution.tests.test_create_github datalad.distribution.tests.test_dataset_binding datalad.distribution.tests.test_dataset_config datalad.distribution.tests.test_siblings datalad.distribution.tests.test_update datalad.distribution.tests.test_install datalad.distribution.tests.test_publish datalad.distribution.tests.test_subdataset datalad.distribution.tests.test_clone datalad.distribution.tests.test_create_sibling
-=======
-  - "python -m nose -s -v --with-cov --cover-package datalad --cover-xml --cover-xml-file=coverage.xml datalad.distribution.tests.test_create datalad.distribution.tests.test_create_github datalad.distribution.tests.test_dataset_binding datalad.distribution.tests.test_siblings datalad.distribution.tests.test_update datalad.distribution.tests.test_dataset datalad.distribution.tests.test_install datalad.distribution.tests.test_publish datalad.distribution.tests.test_subdataset datalad.distribution.tests.test_clone datalad.distribution.tests.test_create_sibling"
->>>>>>> c47a37aa
-  # remaining fails: test_http
-  - "python -m nose -s -v --with-cov --cover-package datalad --cover-xml --cover-xml-file=coverage.xml datalad.downloaders.tests.test_credentials datalad.downloaders.tests.test_providers datalad.downloaders.tests.test_s3"
-  # remaining fails: test_add_archive_content test_annotate_paths test_diff test_ls_webui test_run test_save test_utils
-  - "python -m nose -s -v --with-cov --cover-package datalad --cover-xml --cover-xml-file=coverage.xml datalad.interface.tests.test_base datalad.interface.tests.test_clean datalad.interface.tests.test_docs datalad.interface.tests.test_ls datalad.interface.tests.test_unlock datalad.interface.tests.test_run_procedure"
-  # remaining fails: extractors.tests.test_base test_aggregation test_base  datalad.metadata.extractors.tests.test_datacite_xml
-  - "python -m nose -s -v --with-cov --cover-package datalad --cover-xml --cover-xml-file=coverage.xml datalad.metadata.tests.test_search datalad.metadata.tests.test_extract_metadata datalad.metadata.extractors.tests.test_frictionless_datapackage datalad.metadata.extractors.tests.test_rfc822"
-  # remaining fails: test_addurls test_export_archive test_plugins"
-  # additional tests need module `dateutil`!!
-  - "python -m nose -s -v --with-cov --cover-package datalad --cover-xml --cover-xml-file=coverage.xml datalad.plugin.tests.test_check_dates"
-  # remaining fails: test_annexrepo test_digests test_gitrepo test_locking test_repodates test_sshrun 
-  - "python -m nose -s -v --with-cov --cover-package datalad --cover-xml --cover-xml-file=coverage.xml datalad.support.tests.test_cache datalad.support.tests.test_stats datalad.support.tests.test_status datalad.support.tests.test_versions datalad.support.tests.test_network datalad.support.tests.test_external_versions datalad.support.tests.test_sshconnector datalad.support.tests.test_json_py datalad.support.tests.test_vcr_"
-  # remaining fails: test__main__ test_archives test_cmd test_log  test_protocols test_test_utils test_utils test_auto
-  - "python -m nose -s -v --with-cov --cover-package datalad --cover-xml --cover-xml-file=coverage.xml datalad.tests.test_api datalad.tests.test_base datalad.tests.test_config datalad.tests.test_constraints datalad.tests.test_dochelpers datalad.tests.test_installed datalad.tests.test_interface datalad.tests.test_misc datalad.tests.test_s3 datalad.tests.test_testrepos"
-
-  - "python -m nose -s -v --with-cov --cover-package datalad --cover-xml --cover-xml-file=coverage.xml datalad.ui"
-
-after_test:
-  - ps: |
-      $env:PATH = 'C:\msys64\usr\bin;' + $env:PATH
-      Invoke-WebRequest -Uri 'https://codecov.io/bash' -OutFile codecov.sh
-      bash codecov.sh -f "coverage.xml"
-
-on_finish:
-  # enable the next to let the build VM block for up to 60min to log in via RDP and debug
-  - ps: $blockRdp = $true; iex ((new-object net.webclient).DownloadString('https://raw.githubusercontent.com/appveyor/ci/master/scripts/enable-rdp.ps1'))
+build: false
+
+environment:
+  matrix:
+    - PYTHON: "C:\\Python35"
+      PYTHON_VERSION: "3.5.1"
+      PYTHON_ARCH: "32"
+      MINICONDA: C:\Miniconda35
+      DATALAD_TESTS_SSH: 1
+    - PYTHON: "C:\\Python35"
+      PYTHON_VERSION: "3.5.1"
+      PYTHON_ARCH: "32"
+      MINICONDA: C:\Miniconda35
+      DATALAD_TESTS_SSH: 1
+      DATALAD_REPO_VERSION: 6
+
+cache:
+  # cache the pip cache
+  - C:\Users\appveyor\AppData\Local\pip\Cache -> appveyor.yml
+
+init:
+  - "ECHO %PYTHON% %PYTHON_VERSION% %PYTHON_ARCH% %MINICONDA%"
+  # this will display login RDP info for the build VM, but if the build VM should block
+  # see on_finish below instead
+  #- ps: iex ((new-object net.webclient).DownloadString('https://raw.githubusercontent.com/appveyor/ci/master/scripts/enable-rdp.ps1'))
+
+install:
+  - "set PATH=%MINICONDA%;%MINICONDA%\\Scripts;%PATH%"
+  - conda config --set always_yes yes --set changeps1 no
+  - conda update -q conda
+  - conda info -a
+  #- "conda create -q -n test-environment python=%PYTHON_VERSION% numpy scipy matplotlib pytest pandas"
+  - "conda create -q -n test-environment python=%PYTHON_VERSION%"
+  - activate test-environment
+  - mkdir resources
+  # define test host alias
+  - echo. >> %SYSTEMROOT%\System32\drivers\etc\hosts
+  - echo.127.0.0.1  datalad-test >> %SYSTEMROOT%\System32\drivers\etc\hosts
+  # OpenSSH server setup
+  - appveyor DownloadFile https://github.com/PowerShell/Win32-OpenSSH/releases/download/v7.6.1.0p1-Beta/OpenSSH-Win32.zip -FileName resources\openssh.zip
+  - 7z x -o"resources" resources\openssh.zip
+  # install
+  - powershell.exe -ExecutionPolicy Bypass -File resources\OpenSSH-Win32\install-sshd.ps1
+  # configure service
+  - powershell.exe New-NetFirewallRule -Name sshd -DisplayName 'OpenSSH Server (sshd)' -Enabled True -Direction Inbound -Protocol TCP -Action Allow -LocalPort 22
+  # keys in default place
+  - ssh-keygen -f C:\Users\appveyor\.ssh\id_rsa -N ""
+  # authorize access with these keys
+  - copy C:\Users\appveyor\.ssh\id_rsa.pub c:\Users\appveyor\.ssh\authorized_keys
+  - copy tools\ci\appveyor_ssh_config c:\Users\appveyor\.ssh\config
+  # fire up service
+  - net start sshd
+  # test login
+  - ssh -v localhost exit
+  - ssh datalad-test exit
+  # git annex setup
+  - appveyor DownloadFile https://downloads.kitenet.net/git-annex/windows/current/git-annex-installer.exe -FileName resources\git-annex-installer.exe
+  # extract git annex into the system Git installation path
+  - 7z x -o"C:\\Program Files\Git" resources\git-annex-installer.exe
+  # info on how python is ticking
+  - python -c "import sys; print(sys.path)"
+  # cannot do full, e.g. because libxmp is N/A, causes unguarded ERRORs
+  #- pip install ".[full]"
+  - pip install ".[tests]"
+  - pip install ".[devel-utils]"
+  # fixup
+  # ATM datalad does not pull in colorama, which is needed for color output
+  # on windows
+  - pip install colorama
+  - git config --global user.email "test@appveyor.land"
+  - git config --global user.name "Appveyor Almighty"
+
+test_script:
+  # establish baseline, if annex doesn't work, we are not even trying
+  #- git annex test
+  # run tests on installed module, not source tree files
+  - mkdir __testhome__
+  - cd __testhome__
+  # report basic info
+  - git version
+  - git annex version
+  # first sign of life
+  - datalad wtf
+  # and now this... [keep appending tests that should work!!]
+  # one call per datalad component for now -- to better see what is being tested
+  - "python -m nose -s -v --with-cov --cover-package datalad --cover-xml --cover-xml-file=coverage.xml datalad.cmdline"
+  # remaining fails: test_archives.test_basic_scenario test_datalad.test_basic_scenario_local_url
+  #- python -m nose -s -v datalad.customremotes
+  # remaining fails: test_add test_create_test_dataset test_get test_uninstall test_utils
+  - "python -m nose -s -v --with-cov --cover-package datalad --cover-xml --cover-xml-file=coverage.xml datalad.distribution.tests.test_create datalad.distribution.tests.test_create_github datalad.distribution.tests.test_dataset_binding datalad.distribution.tests.test_siblings datalad.distribution.tests.test_update datalad.distribution.tests.test_dataset datalad.distribution.tests.test_install datalad.distribution.tests.test_publish datalad.distribution.tests.test_subdataset datalad.distribution.tests.test_clone datalad.distribution.tests.test_create_sibling"
+  # remaining fails: test_http
+  - "python -m nose -s -v --with-cov --cover-package datalad --cover-xml --cover-xml-file=coverage.xml datalad.downloaders.tests.test_credentials datalad.downloaders.tests.test_providers datalad.downloaders.tests.test_s3"
+  # remaining fails: test_add_archive_content test_annotate_paths test_diff test_ls_webui test_run test_save test_utils
+  - "python -m nose -s -v --with-cov --cover-package datalad --cover-xml --cover-xml-file=coverage.xml datalad.interface.tests.test_base datalad.interface.tests.test_clean datalad.interface.tests.test_docs datalad.interface.tests.test_ls datalad.interface.tests.test_unlock datalad.interface.tests.test_run_procedure"
+  # remaining fails: extractors.tests.test_base test_aggregation test_base  datalad.metadata.extractors.tests.test_datacite_xml
+  - "python -m nose -s -v --with-cov --cover-package datalad --cover-xml --cover-xml-file=coverage.xml datalad.metadata.tests.test_search datalad.metadata.tests.test_extract_metadata datalad.metadata.extractors.tests.test_frictionless_datapackage datalad.metadata.extractors.tests.test_rfc822"
+  # remaining fails: test_addurls test_export_archive test_plugins"
+  # additional tests need module `dateutil`!!
+  - "python -m nose -s -v --with-cov --cover-package datalad --cover-xml --cover-xml-file=coverage.xml datalad.plugin.tests.test_check_dates"
+  # remaining fails: test_annexrepo test_digests test_gitrepo test_locking test_repodates test_sshrun 
+  - "python -m nose -s -v --with-cov --cover-package datalad --cover-xml --cover-xml-file=coverage.xml datalad.support.tests.test_cache datalad.support.tests.test_stats datalad.support.tests.test_status datalad.support.tests.test_versions datalad.support.tests.test_network datalad.support.tests.test_external_versions datalad.support.tests.test_sshconnector datalad.support.tests.test_json_py datalad.support.tests.test_vcr_"
+  # remaining fails: test__main__ test_archives test_cmd test_log  test_protocols test_test_utils test_utils test_auto
+  - "python -m nose -s -v --with-cov --cover-package datalad --cover-xml --cover-xml-file=coverage.xml datalad.tests.test_api datalad.tests.test_base datalad.tests.test_config datalad.tests.test_constraints datalad.tests.test_dochelpers datalad.tests.test_installed datalad.tests.test_interface datalad.tests.test_misc datalad.tests.test_s3 datalad.tests.test_testrepos"
+
+  - "python -m nose -s -v --with-cov --cover-package datalad --cover-xml --cover-xml-file=coverage.xml datalad.ui"
+
+after_test:
+  - ps: |
+      $env:PATH = 'C:\msys64\usr\bin;' + $env:PATH
+      Invoke-WebRequest -Uri 'https://codecov.io/bash' -OutFile codecov.sh
+      bash codecov.sh -f "coverage.xml"
+
+on_finish:
+  # enable the next to let the build VM block for up to 60min to log in via RDP and debug
+  - ps: $blockRdp = $true; iex ((new-object net.webclient).DownloadString('https://raw.githubusercontent.com/appveyor/ci/master/scripts/enable-rdp.ps1'))