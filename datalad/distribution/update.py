--- conflicted
+++ resolved
@@ -140,7 +140,6 @@
             # what we want? Do we want to specify a refspec instead?
 
             if knows_annex(repo.path) and not fetch_all:
-<<<<<<< HEAD
                 if name:
                     # we are updating from a certain remote, so git-annex branch
                     # should be updated from there as well:
@@ -162,22 +161,6 @@
                             raise
                     if std_out:  # we have a "tracking remote"
                         repo.fetch(remote=std_out.strip(), refspec="git-annex")
-=======
-                # check for tracking branch's remote:
-                try:
-                    std_out, std_err = \
-                        repo._git_custom_command('',
-                                                 ["git", "config", "--get",
-                                                  "branch.{active_branch}.remote".format(
-                                                     active_branch=repo.get_active_branch())])
-                except CommandError as e:
-                    if e.code == 1 and e.stdout == "":
-                        std_out = None
-                    else:
-                        raise
-                if std_out:  # we have a "tracking remote"
-                    repo.fetch(remote=std_out.strip(), refspec="git-annex")
->>>>>>> ce66489d
 
             # merge:
             if merge:
