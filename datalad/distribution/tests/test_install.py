--- conflicted
+++ resolved
@@ -8,15 +8,6 @@
 """Test install action
 
 """
-
-<<<<<<< HEAD
-from datalad.tests.utils import (
-    known_failure_windows,
-)
-=======
-from datalad.tests.utils import known_failure_direct_mode
->>>>>>> 90590591
-
 
 import logging
 import os
