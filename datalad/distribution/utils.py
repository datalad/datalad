# emacs: -*- mode: python; py-indent-offset: 4; tab-width: 4; indent-tabs-mode: nil -*-
# ex: set sts=4 ts=4 sw=4 noet:
# ## ### ### ### ### ### ### ### ### ### ### ### ### ### ### ### ### ### ### ##
#
#   See COPYING file distributed along with the datalad package for the
#   copyright and license terms.
#
# ## ### ### ### ### ### ### ### ### ### ### ### ### ### ### ### ### ### ### ##
"""Distribution utility functions

"""

import logging

from os.path import join as opj
from os.path import isabs
from os.path import normpath
import posixpath

from datalad.support.network import DataLadRI
from datalad.support.network import URL
from datalad.support.network import RI
from datalad.support.network import PathRI
<<<<<<< HEAD
from datalad.utils import knows_annex, ensure_bool
=======
>>>>>>> f3dc7325


lgr = logging.getLogger('datalad.distribution.utils')


def _get_git_url_from_source(source):
    """Return URL for cloning associated with a source specification

    For now just resolves DataLadRIs
    """
    # TODO: Probably RF this into RI.as_git_url(), that would be overridden
    # by subclasses or sth. like that
    if not isinstance(source, RI):
        source_ri = RI(source)
    else:
        source_ri = source
    if isinstance(source_ri, DataLadRI):
        # we have got our DataLadRI as the source, so expand it
        source = source_ri.as_git_url()
    else:
        source = str(source_ri)
    return source


def _get_flexible_source_candidates(src, base_url=None, alternate_suffix=True):
    """Get candidates to try cloning from.

    Primarily to mitigate the problem that git doesn't append /.git
    while cloning from non-bare repos over dummy protocol (http*).  Also to
    simplify creation of urls whenever base url and relative path within it
    provided

    Parameters
    ----------
    src : string or RI
      Full or relative (then considered within base_url if provided) path
    base_url : string or RI, optional
    alternate_suffix : bool
      Whether to generate URL candidates with and without '/.git' suffixes.

    Returns
    -------
    candidates : list of str
      List of RIs (path, url, ssh targets) to try to install from
    """
    candidates = []

    ri = RI(src)
    if isinstance(ri, PathRI) and not isabs(ri.path) and base_url:
        ri = RI(base_url)
        if ri.path.endswith('/.git'):
            base_path = ri.path[:-5]
            base_suffix = '.git'
        else:
            base_path = ri.path
            base_suffix = ''
        if isinstance(ri, PathRI):
            # this is a path, so stay native
            ri.path = normpath(opj(base_path, src, base_suffix))
        else:
            # we are handling a URL, use POSIX path conventions
            ri.path = posixpath.normpath(
                posixpath.join(base_path, src, base_suffix))

    src = str(ri)

    candidates.append(src)
    if alternate_suffix and isinstance(ri, URL):
        if ri.scheme in {'http', 'https'}:
            # additionally try to consider .git:
            if not src.rstrip('/').endswith('/.git'):
                candidates.append(
                    '{0}/.git'.format(src.rstrip('/')))

    # TODO:
    # We need to provide some error msg with InstallFailedError, since now
    # it just swallows everything.
    # yoh: not sure if this comment applies here, but could be still applicable
    # outisde

<<<<<<< HEAD
    return candidates


def _handle_possible_annex_dataset(dataset, reckless, description=None):
    """If dataset "knows annex" -- annex init it, set into reckless etc

    Provides additional tune up to a possibly an annex repo, e.g.
    "enables" reckless mode, sets up description
    """
    # in any case check whether we need to annex-init the installed thing:
    if not knows_annex(dataset.path):
        # not for us
        return

    # init annex when traces of a remote annex can be detected
    if reckless:
        lgr.debug(
            "Instruct annex to hardlink content in %s from local "
            "sources, if possible (reckless)", dataset.path)
        dataset.config.add(
            'annex.hardlink', 'true', where='local', reload=True)
    lgr.debug("Initializing annex repo at %s", dataset.path)
    # XXX this is rather convoluted, init does init, but cannot
    # set a description without `create=True`
    repo = AnnexRepo(dataset.path, init=True)
    # so do manually see #1403
    if description:
        repo._init(description=description)
    if reckless:
        repo._run_annex_command('untrust', annex_options=['here'])

    srs = {True: [], False: []}  # special remotes by "autoenable" key
    remote_uuids = None  # might be necessary to discover known UUIDs

    for uuid, config in repo.get_special_remotes().items():
        sr_name = config.get('name', None)
        sr_autoenable = config.get('autoenable', False)
        try:
            sr_autoenable = ensure_bool(sr_autoenable)
        except ValueError:
            # Be resilient against misconfiguration.  Here it is only about
            # informing the user, so no harm would be done
            lgr.warning(
                'Failed to process "autoenable" value %r for sibling %s in '
                'dataset %s as bool.  You might need to enable it later '
                'manually and/or fix it up to avoid this message in the future.',
                sr_autoenable, sr_name, dataset.path)
            continue

        # determine either there is a registered remote with matching UUID
        if uuid:
            if remote_uuids is None:
                remote_uuids = {
                    repo.config.get('remote.%s.annex-uuid' % r)
                    for r in repo.get_remotes()
                }
            if uuid not in remote_uuids:
                srs[sr_autoenable].append(sr_name)

    if srs[True]:
        lgr.debug(
            "configuration for %s %s added because of autoenable,"
            " but no UUIDs for them yet known for dataset %s",
            # since we are only at debug level, we could call things their
            # proper names
            single_or_plural("special remote", "special remotes", len(srs[True]), True),
            ", ".join(srs[True]),
            dataset.path
        )

    if srs[False]:
        # if has no auto-enable special remotes
        lgr.info(
            'access to %s %s not auto-enabled, enable with:\n\t\tdatalad siblings -d "%s" enable -s %s',
            # but since humans might read it, we better confuse them with our
            # own terms!
            single_or_plural("dataset sibling", "dataset siblings", len(srs[False]), True),
            ", ".join(srs[False]),
            dataset.path,
            srs[False][0] if len(srs[False]) == 1 else "SIBLING",
        )


def _get_installationpath_from_url(url):
    """Returns a relative path derived from the trailing end of a URL

    This can be used to determine an installation path of a Dataset
    from a URL, analog to what `git clone` does.
    """
    ri = RI(url)
    if isinstance(ri, (URL, DataLadRI)):  # decode only if URL
        path = ri.path.rstrip('/')
        path = urlunquote(path) if path else ri.hostname
    else:
        path = url
    path = path.rstrip('/')
    if '/' in path:
        path = path.split('/')
        if path[-1] == '.git':
            path = path[-2]
        else:
            path = path[-1]
    if path.endswith('.git'):
        path = path[:-4]
    return path
=======
    return candidates
>>>>>>> f3dc7325
<|MERGE_RESOLUTION|>--- conflicted
+++ resolved
@@ -21,10 +21,8 @@
 from datalad.support.network import URL
 from datalad.support.network import RI
 from datalad.support.network import PathRI
-<<<<<<< HEAD
-from datalad.utils import knows_annex, ensure_bool
-=======
->>>>>>> f3dc7325
+
+from datalad.utils import ensure_bool
 
 
 lgr = logging.getLogger('datalad.distribution.utils')
@@ -105,112 +103,4 @@
     # yoh: not sure if this comment applies here, but could be still applicable
     # outisde
 
-<<<<<<< HEAD
-    return candidates
-
-
-def _handle_possible_annex_dataset(dataset, reckless, description=None):
-    """If dataset "knows annex" -- annex init it, set into reckless etc
-
-    Provides additional tune up to a possibly an annex repo, e.g.
-    "enables" reckless mode, sets up description
-    """
-    # in any case check whether we need to annex-init the installed thing:
-    if not knows_annex(dataset.path):
-        # not for us
-        return
-
-    # init annex when traces of a remote annex can be detected
-    if reckless:
-        lgr.debug(
-            "Instruct annex to hardlink content in %s from local "
-            "sources, if possible (reckless)", dataset.path)
-        dataset.config.add(
-            'annex.hardlink', 'true', where='local', reload=True)
-    lgr.debug("Initializing annex repo at %s", dataset.path)
-    # XXX this is rather convoluted, init does init, but cannot
-    # set a description without `create=True`
-    repo = AnnexRepo(dataset.path, init=True)
-    # so do manually see #1403
-    if description:
-        repo._init(description=description)
-    if reckless:
-        repo._run_annex_command('untrust', annex_options=['here'])
-
-    srs = {True: [], False: []}  # special remotes by "autoenable" key
-    remote_uuids = None  # might be necessary to discover known UUIDs
-
-    for uuid, config in repo.get_special_remotes().items():
-        sr_name = config.get('name', None)
-        sr_autoenable = config.get('autoenable', False)
-        try:
-            sr_autoenable = ensure_bool(sr_autoenable)
-        except ValueError:
-            # Be resilient against misconfiguration.  Here it is only about
-            # informing the user, so no harm would be done
-            lgr.warning(
-                'Failed to process "autoenable" value %r for sibling %s in '
-                'dataset %s as bool.  You might need to enable it later '
-                'manually and/or fix it up to avoid this message in the future.',
-                sr_autoenable, sr_name, dataset.path)
-            continue
-
-        # determine either there is a registered remote with matching UUID
-        if uuid:
-            if remote_uuids is None:
-                remote_uuids = {
-                    repo.config.get('remote.%s.annex-uuid' % r)
-                    for r in repo.get_remotes()
-                }
-            if uuid not in remote_uuids:
-                srs[sr_autoenable].append(sr_name)
-
-    if srs[True]:
-        lgr.debug(
-            "configuration for %s %s added because of autoenable,"
-            " but no UUIDs for them yet known for dataset %s",
-            # since we are only at debug level, we could call things their
-            # proper names
-            single_or_plural("special remote", "special remotes", len(srs[True]), True),
-            ", ".join(srs[True]),
-            dataset.path
-        )
-
-    if srs[False]:
-        # if has no auto-enable special remotes
-        lgr.info(
-            'access to %s %s not auto-enabled, enable with:\n\t\tdatalad siblings -d "%s" enable -s %s',
-            # but since humans might read it, we better confuse them with our
-            # own terms!
-            single_or_plural("dataset sibling", "dataset siblings", len(srs[False]), True),
-            ", ".join(srs[False]),
-            dataset.path,
-            srs[False][0] if len(srs[False]) == 1 else "SIBLING",
-        )
-
-
-def _get_installationpath_from_url(url):
-    """Returns a relative path derived from the trailing end of a URL
-
-    This can be used to determine an installation path of a Dataset
-    from a URL, analog to what `git clone` does.
-    """
-    ri = RI(url)
-    if isinstance(ri, (URL, DataLadRI)):  # decode only if URL
-        path = ri.path.rstrip('/')
-        path = urlunquote(path) if path else ri.hostname
-    else:
-        path = url
-    path = path.rstrip('/')
-    if '/' in path:
-        path = path.split('/')
-        if path[-1] == '.git':
-            path = path[-2]
-        else:
-            path = path[-1]
-    if path.endswith('.git'):
-        path = path[:-4]
-    return path
-=======
-    return candidates
->>>>>>> f3dc7325
+    return candidates