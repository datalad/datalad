--- conflicted
+++ resolved
@@ -370,14 +370,11 @@
                     val)
                 # also add to the info we just read above
                 sm['gitmodule_{}'.format(prop)] = val
-<<<<<<< HEAD
             # let go of resources, locks, ...
             parser.release()
-=======
             Dataset(dspath).add(
                 '.gitmodules', to_git=True,
                 message='[DATALAD] modified subdataset properties')
->>>>>>> 2dec3a8d
 
         #common = commonprefix((with_pathsep(subds), with_pathsep(path)))
         #if common.endswith(sep) and common == with_pathsep(subds):
