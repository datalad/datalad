--- conflicted
+++ resolved
@@ -30,15 +30,10 @@
 from datalad.support.gitrepo import GitRepo, GitCommandError
 from datalad.support.param import Parameter
 from datalad.utils import expandpath, knows_annex, assure_dir, \
-<<<<<<< HEAD
-    is_explicit_path, on_windows, swallow_logs, get_local_path_from_url, \
-    is_url
-from datalad.utils import rmtree
-=======
     is_explicit_path, on_windows, swallow_logs
 from datalad.support.network import get_local_path_from_url
 from datalad.support.network import is_url
->>>>>>> 3e36be3d
+from datalad.utils import rmtree
 
 lgr = logging.getLogger('datalad.distribution.install')
 
