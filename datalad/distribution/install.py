# emacs: -*- mode: python; py-indent-offset: 4; tab-width: 4; indent-tabs-mode: nil -*-
# ex: set sts=4 ts=4 sw=4 noet:
# ## ### ### ### ### ### ### ### ### ### ### ### ### ### ### ### ### ### ### ##
#
#   See COPYING file distributed along with the datalad package for the
#   copyright and license terms.
#
# ## ### ### ### ### ### ### ### ### ### ### ### ### ### ### ### ### ### ### ##
"""High-level interface for dataset (component) installation

"""
from datalad.distribution.utils import _install_subds_inplace, \
    _fixup_submodule_dotgit_setup

__docformat__ = 'restructuredtext'

import logging
from os import curdir, linesep
from os.path import join as opj, relpath, pardir, exists

from six.moves.urllib.parse import quote as urlquote

from .dataset import Dataset, datasetmethod, \
    resolve_path, EnsureDataset

from datalad.interface.base import Interface
from datalad.interface.common_opts import recursion_flag, recursion_limit, \
    dataset_description, git_opts, annex_opts, \
    annex_init_opts, git_clone_opts, if_dirty_opt, nosave_opt
from datalad.interface.utils import handle_dirty_dataset

from datalad.support.constraints import EnsureStr, EnsureNone
from datalad.support.annexrepo import AnnexRepo
from datalad.support.exceptions import InsufficientArgumentsError
from datalad.support.gitrepo import GitRepo, GitCommandError
from datalad.support.param import Parameter
from datalad.utils import knows_annex, swallow_logs
from datalad.support.network import RI, URL
from datalad.support.network import DataLadRI
from datalad.support.network import is_url, is_datalad_compat_ri
from datalad.utils import rmtree

lgr = logging.getLogger('datalad.distribution.install')


def _get_git_url_from_source(source, none_ok=False):
    """Return URL for cloning associated with a source specification

    For now just resolves DataLadRIs
    """
    # TODO: Probably RF this into RI.as_git_url(), that would be overridden
    # by subclasses or sth. like that

<<<<<<< HEAD
    if source is None:
        lgr.warning("received 'None' as 'source'.")
=======
    if source is None:  # TODO: why does this even happen?
        if not none_ok:
            lgr.warning("received 'None' as 'source'.")
>>>>>>> 5fd8aef4
        return source

    if not isinstance(source, RI):
        source_ri = RI(source)
    else:
        source_ri = source
    if isinstance(source_ri, DataLadRI):
        # we have got our DataLadRI as the source, so expand it
        source = source_ri.as_git_url()
    else:
        source = str(source_ri)
    return source


def _get_installationpath_from_url(url):
    """Returns a relative path derived from the trailing end of a URL

    This can be used to determine an installation path of a Dataset
    from a URL, analog to what `git clone` does.
    """
    path = url.rstrip('/')
    if '/' in path:
        path = path.split('/')
        if path[-1] == '.git':
            path = path[-2]
        else:
            path = path[-1]
    if path.endswith('.git'):
        path = path[:-4]
    return path


def _install_subds_from_flexible_source(ds, sm_path, sm_url, recursive):
    """Tries to obtain a given subdataset from several meaningful locations"""
    # shortcut
    vcs = ds.repo
    repo = vcs.repo
    # compose a list of candidate clone URLs
    clone_urls = []
    # if we have a remote, let's check the location of that remote
    # for the presence of the desired submodule
    tracking_branch = repo.active_branch.tracking_branch()
    remote_url = ''
    # remember suffix
    url_suffix = ''
    if tracking_branch:
        # name of the default remote for the active branch
        remote_name = repo.active_branch.tracking_branch().remote_name
        remote_url = vcs.get_remote_url(remote_name, push=False)
        if remote_url.rstrip('/').endswith('/.git'):
            url_suffix = '/.git'
            remote_url = remote_url[:-5]
        # attempt: submodule checkout at parent remote URL
        # We might need to quote sm_path portion, e.g. for spaces etc
        if remote_url and isinstance(RI(remote_url), URL):
            sm_path_url = urlquote(sm_path)
        else:
            sm_path_url = sm_path
        clone_urls.append('{0}/{1}{2}'.format(
            remote_url, sm_path_url, url_suffix))
    # attempt: configured submodule URL
    # TODO: consider supporting DataLadRI here?  or would confuse
    #  git and we wouldn't want that (i.e. not allow pure git clone
    #  --recursive)
    if sm_url.startswith('/') or is_url(sm_url):
        # this seems to be an absolute location -> take as is
        clone_urls.append(sm_url)
    else:
        # need to resolve relative URL
        if not remote_url:
            # we have no remote URL, hence we need to go with the
            # local path
            remote_url = ds.path
        remote_url_l = remote_url.split('/')
        sm_url_l = sm_url.split('/')
        for i, c in enumerate(sm_url_l):
            if c == pardir:
                remote_url_l = remote_url_l[:-1]
            else:
                clone_urls.append('{0}/{1}{2}'.format(
                    '/'.join(remote_url_l),
                    '/'.join(sm_url_l[i:]),
                    url_suffix))
                break
    # now loop over all candidates and try to clone
    subds = Dataset(opj(ds.path, sm_path))
    for clone_url in clone_urls:
        lgr.debug("Attempt clone of subdataset from: {0}".format(clone_url))
        try:
            subds = Install.__call__(
                path=subds.path, source=clone_url,
                recursive=recursive)
        except GitCommandError:
            # TODO: failed clone might leave something behind that causes the
            # next attempt to fail as well. Implement safe way to remove clone
            # attempt left-overs.
            continue
        lgr.debug("Update cloned subdataset {0} in parent".format(subds))
        if sm_path in ds.get_subdatasets(absolute=False, recursive=False):
            ds.repo.update_submodule(sm_path, init=True)
        else:
            # submodule is brand-new and previously unknown
            ds.repo.add_submodule(sm_path, url=clone_url)
        _fixup_submodule_dotgit_setup(ds, sm_path)
        return subds


# TODO: check whether the following is done already:
# install of existing submodule; recursive call; source should not be None!

# TODO:  git_clone options
# use --shared by default => option --no-shared


class Install(Interface):
    """Install a dataset or subdataset.

    This command creates a local :term:`sibling` of an existing dataset from a
    (remote) location identified via a URL or path, or by the name of a
    registered subdataset. Optional recursion into potential subdatasets, and
    download of all referenced data is supported. The new dataset can be
    optionally registered in an existing :term:`superdataset` (the new
    dataset's path needs to be located within the superdataset for that, and
    the superdataset will be detected automatically). It is recommended to
    provide a brief description to label the dataset's nature *and* location,
    e.g. "Michael's music on black laptop". This helps humans to identify data
    locations in distributed scenarios.  By default an identifier comprised of
    user and machine name, plus path will be generated.

    When only partial dataset content shall be obtained, it is recommended to
    use this command without the :option:`get-data` flag, followed by a
    :func:`~datalad.api.get` operation to obtain the desired data.

    .. note::
      Power-user info: This command uses :command:`git clone`, and
      :command:`git annex init` to prepare the dataset. Registering to a
      superdataset is performed via a :command:`git submodule add` operation
      in the discovered superdataset.
    """

    _params_ = dict(
        dataset=Parameter(
            args=("-d", "--dataset"),
            # TODO: this probably changes to install into the dataset (add_to_super)
            # and to install the thing 'just there' without operating 'on' a dataset.
            # Adapt doc.
            doc="""specify the dataset to perform the install operation on.  If
            no dataset is given, an attempt is made to identify the dataset
            in a parent directory of the current working directory and/or the
            `path` given""",
            constraints=EnsureDataset() | EnsureNone()),
        path=Parameter(
            args=("path",),
            doc="""path/name of the installation target.  If no `source` is
            provided, and no `dataset` is given or detected, this is
            interpreted as the source URL of a dataset and a destination
            path will be derived from the URL similar to :command:`git
            clone`""",
            nargs="?",
            constraints=EnsureStr() | EnsureNone()),
        source=Parameter(
            args=("-s", "--source",),
            doc="URL or local path of the installation source",
            constraints=EnsureStr() | EnsureNone()),
        get_data=Parameter(
            args=("-g", "--get-data",),
            action="store_true",
            doc="""if given, obtain all data content too"""),
        description=dataset_description,
        recursive=recursion_flag,
        recursion_limit=recursion_limit,
        if_dirty=if_dirty_opt,
        save=nosave_opt,
        git_opts=git_opts,
        git_clone_opts=git_clone_opts,
        annex_opts=annex_opts,
        annex_init_opts=annex_init_opts)

    @staticmethod
    @datasetmethod(name='install')
    def __call__(
            path=None,
            source=None,
            dataset=None,
            get_data=False,
            description=None,
            recursive=False,
            recursion_limit=None,
            if_dirty='save-before',
            save=True,
            git_opts=None,
            git_clone_opts=None,
            annex_opts=None,
            annex_init_opts=None):

        lgr.debug(
            "Installation attempt started. path=%r, source=%r, dataset=%r, "
            "get_data=%r, description=%r, recursive=%r, recursion_limit=%r, "
            "git_opts=%r, git_clone_opts=%r, annex_opts=%r, annex_init_opt=%r",
            path, source, dataset, get_data, description, recursive,
            recursion_limit, git_opts, git_clone_opts, annex_opts,
            annex_init_opts)

        # shortcut
        ds = dataset

        _install_into_ds = False  # default
        # did we explicitly get a dataset to install into?
        # if we got a dataset, path will be resolved against it.
        # Otherwise path will be resolved first.

        if ds is not None:
            _install_into_ds = True
            if not isinstance(ds, Dataset):
                ds = Dataset(ds)
            if not ds.is_installed():
                # TODO: possible magic: ds.install() for known subdataset 'ds'
                raise ValueError("{0} needs to be installed in order to "
                                 "install something into it.".format(ds))
            handle_dirty_dataset(ds, if_dirty)

        # resolve the target location (if local) against the provided dataset
        # or CWD:
        if path is not None:
            # Should work out just fine for regular paths, so no additional
            # conditioning is necessary
            path_ri = RI(path)
            try:
                # Wouldn't work for SSHRI ATM, see TODO within SSHRI
                path = resolve_path(path_ri.localpath, ds)
                # any `path` argument that point to something local now
                # resolved and is no longer a URL
            except ValueError:
                # URL doesn't point to a local something
                # so we have an actual URL in `path`. Since this is valid as a
                # single positional argument, `source` has to be None at this
                # point.

                if is_datalad_compat_ri(path) and source is None:
                    # we have an actual URL -> this should be the source
                    lgr.debug(
                        "Single argument given to install, that doesn't seem to "
                        "be a local path. "
                        "Assuming the argument identifies a source location.")
                    source = path
                    path = None

                else:
                    # `path` is neither a valid source nor a local path.
                    # TODO: The only thing left is a known subdataset with a
                    # name, that is not a path; Once we correctly distinguish
                    # between path and name of a submodule, we need to consider
                    # this.
                    # For now: Just raise
                    raise ValueError("Invalid path argument {0}".format(path))

        # `path` resolved, if there was any.

        # we need a source to install from. Either we have one in `source` or
        # it is implicit, since `path` is an already known subdataset or an
        # existing dataset, that should be installed into the given dataset as a
        # subdataset inplace.
        # Note: For now, we do not consider a subdataset beneath a not yet
        # installed level, since we do not know, whether this even is something
        # to install (an actual Dataset) the only thing we know would be,
        # that it is some path beneath it.
        _install_sub = False

        if _install_into_ds and source is None and path is not None:
            # Check for `path` being a known subdataset:
            if path in [opj(ds.path, sub)
                        for sub in ds.get_subdatasets(recursive=True)]:
                _install_sub = True
                lgr.debug("Identified {0} as subdataset to "
                          "install.".format(path))
            else:
                # the only option left is an existing repo to be added inplace:
                if exists(path) and GitRepo.is_valid_repo(path):
                    lgr.debug("No source given, but path points to an existing "
                              "repository and a dataset to install into was "
                              "given. Assuming we want to install {0} "
                              "inplace into {1}.".format(path, ds))
                    source = path

        if source is None and not _install_sub:
            # we have no source and don't have a dataset to install into.
            # could be a single positional argument, that points to a known
            # subdataset.
            # So, test for that last remaining option:
            from dataset import require_dataset
            try:
                # TODO: meaningful purpose= Parameter?
                ds_found = require_dataset(dataset, check_installed=True)
            except InsufficientArgumentsError:
                ds_found = None

            if ds_found and path in ds_found.get_subdatasets(absolute=True):
                # found a match, so let's try to install the thing:
                _install_sub = True
                _install_into_ds = True
                ds = ds_found
            else:
                # no match, we can't deal with that `path` argument
                # without a `source`:
                raise InsufficientArgumentsError(
                    "Got no source to install from.")

        _install_inplace = False
        if source == path:  # TODO: does it make sense to use realpath here?
            if _install_into_ds:
                _install_inplace = True
            else:
                raise InsufficientArgumentsError(
                    "Source and target are the same ({0}). This doesn't make "
                    "sense without a dataset to install into.".format(path))

        # Possibly do conversion from source into a git-friendly url
        source_url = _get_git_url_from_source(source, none_ok=True)

        # derive target from source url:
        if path is None and source_url is not None:
            # we got nothing but a source. do something similar to git clone
            # and derive the path from the source_url and continue
            lgr.debug(
                "Neither dataset nor target installation path provided. "
                "Assuming installation of a remote dataset. "
                "Deriving destination path from given source {0}".format(
                    source_url))
            path = _get_installationpath_from_url(source_url)
            # since this is a relative `path`, resolve it:
            path = resolve_path(path, ds)

        if path is None:
            # still no target => fail
            raise InsufficientArgumentsError("Got no target to install to.")

        lgr.debug("Resolved installation target: {0}".format(path))

        # TODO: expandpath()?
        # more checks, whether something exists and what it actually is?

        ###########
        # we should know everything necessary by now
        # actual installation starts
        ###########
        lgr.info("Installing {0}{1}".format(
            path, " from %s" % source_url if source_url else ""
        ))

        installed_items = []
        # FLOW GUIDE:
        # four cases:
        # 1. install into a dataset
        #   1.1. we install a known subdataset
        #        => git submodule update --init
        #   1.2. we install an existing repo as a subdataset inplace
        #        => git submodule add + magic
        #   1.3. we install a new subdataset from an explicit source
        #        => git submodule add
        # 2. we "just" install from an explicit source
        #    => git clone

        if _install_into_ds:
            # FLOW GUIDE: 1.
            lgr.info("Install subdataset at: {0}".format(path))

            # express the destination path relative to the root of
            # the dataset
            relativepath = relpath(path, start=ds.path)
            if relativepath.startswith(pardir):
                raise ValueError("installation path outside dataset "
                                 "({0})".format(path))
            lgr.debug("Resolved installation target relative to dataset "
                      "{0}: {1}".format(ds, relativepath))

            if _install_sub:
                # FLOW_GUIDE: 1.1.
                submodule = [sm for sm in ds.repo.get_submodules()
                             if sm.path == relativepath][0]

                _install_subds_from_flexible_source(
                    ds,
                    submodule.path,
                    submodule.url,
                    recursive=False)
                #ds.repo.update_submodule(relativepath, init=True)

                # TODO: use _install_subds_from_flexible instead?
                # it calls install again, but this is based on old install.
                # So, need to figure it out
                # Additional note: - does always git clone + add inplace

            elif _install_inplace:
                # FLOW GUIDE: 1.2.
                _install_subds_inplace(ds, path, relpath(path, ds.path))
                # TODO: Some success checks?
            else:
                # FLOW_GUIDE 1.3.
                _install_subds_from_flexible_source(
                    ds, relativepath,
                    source_url, recursive=False)
                #ds.repo.add_submodule(relativepath, url=source_url)
        else:
            # FLOW GUIDE: 2.
            lgr.info("Install dataset at: {0}".format(path))

            # Currently assuming there is nothing at the target to deal with
            # and rely on failures raising from the git call ...

            target = Dataset(path)

            # TODO
            assert(target.repo is None)

            # should not be the case, but we need to distinguish between failure
            # of git-clone, due to existing target and an unsuccessful clone
            # attempt. See below.
            existed = target.path and exists(target.path)

            vcs = None
            # We possibly need to consider /.git URL
            candidate_source_urls = [source_url]
            if source_url and not source_url.rstrip('/').endswith('/.git'):
                candidate_source_urls.append(
                    '{0}/.git'.format(source_url.rstrip('/')))

            for source_url_ in candidate_source_urls:
                try:
                    lgr.debug("Retrieving a dataset from URL: "
                              "{0}".format(source_url_))
                    with swallow_logs():
                        vcs = Install._get_new_vcs(target, source_url_)
                    break  # do not bother with other sources if succeeded
                except GitCommandError:
                    lgr.debug("Failed to retrieve from URL: "
                              "{0}".format(source_url_))
                    if not existed and target.path and exists(target.path):
                        lgr.debug("Wiping out unsuccessful clone attempt at "
                                  "{}".format(target.path))
                        rmtree(target.path)
                    if source_url_ == candidate_source_urls[-1]:
                        # Re-raise if failed even with the last candidate
                        lgr.debug("Unable to establish repository instance at "
                                  "{0} from {1}"
                                  "".format(target.path, candidate_source_urls))
                        raise

            # is automagically re-evaluated in the .repo property:
            assert(target.repo)
            # cloning done

        # FLOW GUIDE: All four cases done.

        # in any case check whether we need to annex init the installed thing:
        if knows_annex(path):
            # init annex when traces of a remote annex can be detected
            lgr.info("Initializing annex repo at %s", path)
            AnnexRepo(path, init=True)

        lgr.debug("Installation of {0} done.".format(path)) ##TODO: installed DS instead of `path`
        current_dataset = Dataset(path)
        installed_items.append(current_dataset)

        # Now, recursive calls:
        if recursive:
            if description:
                lgr.warning("Description can't be assigned recursively.")
            subs = [Dataset(p) for p in
                    current_dataset.get_subdatasets(recursive=True,
                                                    recursion_limit=1,
                                                    absolute=True)]
            for subds in subs:
                if subds.is_installed():
                    lgr.debug("subdataset {0} already installed. Skipped.".format(subds))
                else:
                    rec_installed = Install.__call__(
                        path=subds.path,
                        dataset=current_dataset,
                        recursive=True,
                        recursion_limit=recursion_limit - 1
                        if recursion_limit else None,
                        if_dirty=if_dirty,
                        save=save,
                        git_opts=git_opts,
                        git_clone_opts=git_clone_opts,
                        annex_opts=annex_opts,
                        annex_init_opts=annex_init_opts)
                    if isinstance(rec_installed, list):
                        installed_items.extend(rec_installed)
                    else:
                        installed_items.append(rec_installed)

        # get the content of installed (sub-)datasets:
        if get_data:
            for d in installed_items:
                lgr.info("Getting data of {0}".format(d))
                if isinstance(d.repo, AnnexRepo):
                    d.get(curdir)

        # everything done => save changes:
        if save and _install_into_ds:
            # Note: The only possible changes are installed subdatasets.
            # This means: We have something to save only, if we installed into
            # a dataset.
            lgr.info("Saving changes to {0}".format(ds))
            ds.save(
                message='[DATALAD] installed subdataset{0}:{1}'.format(
                    "s" if len(installed_items) > 1 else "",
                    linesep + linesep.join([str(i) for i in installed_items])),
                auto_add_changes=False,
                recursive=False)

        if len(installed_items) == 1:
            return installed_items[0]
        else:
            return installed_items

    @staticmethod
    def _get_new_vcs(ds, source):
        if source is None:
            raise RuntimeError(
                "No `source` was provided. To create a new dataset "
                "use the `create` command.")
        else:
            # when obtained from remote, try with plain Git
            lgr.info("Creating a new git repo at %s", ds.path)
            vcs = GitRepo(ds.path, url=source, create=True)
            if knows_annex(ds.path):
                # init annex when traces of a remote annex can be detected
                lgr.info("Initializing annex repo at %s", ds.path)
                vcs = AnnexRepo(ds.path, init=True)
            else:
                lgr.debug("New repository clone has no traces of an annex")
        return vcs

    @staticmethod
    def result_renderer_cmdline(res, args):
        from datalad.ui import ui
        if res is None:
            res = []
        if not isinstance(res, list):
            res = [res]
        if not len(res):
            ui.message("Nothing was installed")
            return
        items = '\n'.join(map(str, res))
        msg = "{n} installed {obj} available at\n{items}".format(
            obj='items are' if len(res) > 1 else 'item is',
            n=len(res),
            items=items)
        ui.message(msg)<|MERGE_RESOLUTION|>--- conflicted
+++ resolved
@@ -51,14 +51,9 @@
     # TODO: Probably RF this into RI.as_git_url(), that would be overridden
     # by subclasses or sth. like that
 
-<<<<<<< HEAD
     if source is None:
-        lgr.warning("received 'None' as 'source'.")
-=======
-    if source is None:  # TODO: why does this even happen?
         if not none_ok:
             lgr.warning("received 'None' as 'source'.")
->>>>>>> 5fd8aef4
         return source
 
     if not isinstance(source, RI):
@@ -166,11 +161,8 @@
         return subds
 
 
-# TODO: check whether the following is done already:
-# install of existing submodule; recursive call; source should not be None!
-
 # TODO:  git_clone options
-# use --shared by default => option --no-shared
+# use --shared by default? => option --no-shared
 
 
 class Install(Interface):
