--- conflicted
+++ resolved
@@ -43,11 +43,8 @@
 from datalad.support.network import RI
 from datalad.support.exceptions import InvalidAnnexRepositoryError
 
-<<<<<<< HEAD
 import datalad.utils as ut
-=======
 from datalad.utils import assure_unicode
->>>>>>> a446b48b
 from datalad.utils import getpwd
 from datalad.utils import optional_args, expandpath, is_explicit_path
 from datalad.utils import get_dataset_root
@@ -597,15 +594,9 @@
         dataset = Dataset(dspath)
 
     assert(dataset is not None)
-<<<<<<< HEAD
-    lgr.debug(u"Resolved dataset{0}: {1}".format(
-        ' for {}'.format(purpose) if purpose else '',
-        dataset))
-=======
     lgr.debug(u"Resolved dataset%s: %s",
               u' for {}'.format(purpose) if purpose else '',
               dataset.path)
->>>>>>> a446b48b
 
     if check_installed and not dataset.is_installed():
         raise ValueError(u"No installed dataset found at "
