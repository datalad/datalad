--- conflicted
+++ resolved
@@ -198,29 +198,14 @@
         # TODO: Still this is somewhat problematic. We can't invalidate strong
         # references
 
-<<<<<<< HEAD
-        #with swallow_logs():
-        for cls, ckw, kw in (
-                # TODO: Do we really want allow_noninitialized=True here?
-=======
         for cls, ckw, kw in (
                 # TODO: Do we really want to allow_noninitialized=True here?
->>>>>>> 2824d6ca
                 # And if so, leave a proper comment!
                 (AnnexRepo, {'allow_noninitialized': True}, {'init': False}),
                 (GitRepo, {}, {})
         ):
             if cls.is_valid_repo(self._path, **ckw):
                 try:
-<<<<<<< HEAD
-                    lgr.debug("Detected %s at %s", cls, self._path)
-                    self._repo = cls(self._path, create=False, **kw)
-                    break
-                except (InvalidGitRepositoryError, NoSuchPathError) as exc:
-                    lgr.debug(
-                        "Oops -- guess on repo type was wrong?: %s",
-                        exc_str(exc))
-=======
                     lgr.log(5, "Detected %s at %s", cls, self._path)
                     self._repo = cls(self._path, create=False, **kw)
                     break
@@ -228,7 +213,6 @@
                     lgr.log(5,
                             "Oops -- guess on repo type was wrong?: %s",
                             exc_str(exc))
->>>>>>> 2824d6ca
                     pass
                 # version problems come as RuntimeError: DO NOT CATCH!
         if self._repo is None:
