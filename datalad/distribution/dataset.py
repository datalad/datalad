--- conflicted
+++ resolved
@@ -11,12 +11,8 @@
 
 import logging
 
-<<<<<<< HEAD
+import os
 from os.path import abspath, join as opj, commonprefix, sep, normpath
-=======
-import os
-from os.path import abspath, join as opj, normpath
->>>>>>> 64730e69
 from six import string_types, PY2
 from functools import wraps
 
