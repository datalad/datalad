--- conflicted
+++ resolved
@@ -48,18 +48,8 @@
 
 
 def run(args):
-<<<<<<< HEAD
+
     from datalad.api import HandleRepo
-    from datalad.log import lgr
-
-    lgr.debug("Command line arguments: %r" % args)
 
     path = os.path.expandvars(os.path.expanduser(args.destination))
-    ds = HandleRepo(path, args.source, direct=args.direct)
-
-=======
-    from datalad.api import Handle
-
-    path = os.path.expandvars(os.path.expanduser(args.destination))
-    return Handle, (path, args.source), dict(direct=args.direct)
->>>>>>> 9ab92466
+    return HandleRepo, (path, args.source), dict(direct=args.direct)