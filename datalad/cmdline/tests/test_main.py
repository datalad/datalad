--- conflicted
+++ resolved
@@ -15,8 +15,10 @@
 
 import datalad
 from ..main import (
+    _fix_datalad_ri,
     main,
 )
+from ..helpers import fail_with_short_help
 from datalad import __version__
 from datalad.cmd import (
     WitlessRunner as Runner,
@@ -267,10 +269,52 @@
     run_main(['-c', 'some', 'wtf'], exit_code=3)
     run_main(['-c', 'some=', 'wtf'], exit_code=3)
     run_main(['-c', 'some.var', 'wtf'], exit_code=3)
-<<<<<<< HEAD
     run_main(['-c', 'some.var=', 'wtf'], exit_code=3)
-=======
-    run_main(['-c', 'some.var=', 'wtf'], exit_code=3)
+
+
+def test_fail_with_short_help():
+    out = StringIO()
+    with assert_raises(SystemExit) as cme:
+        fail_with_short_help(exit_code=3, out=out)
+    assert_equal(cme.exception.code, 3)
+    assert_equal(out.getvalue(), "")
+
+    out = StringIO()
+    with assert_raises(SystemExit) as cme:
+        fail_with_short_help(msg="Failed badly", out=out)
+    assert_equal(cme.exception.code, 1)
+    assert_equal(out.getvalue(), "error: Failed badly\n")
+
+    # Suggestions, hint, etc
+    out = StringIO()
+    with assert_raises(SystemExit) as cme:
+        fail_with_short_help(
+            msg="Failed badly",
+            known=["mother", "mutter", "father", "son"],
+            provided="muther",
+            hint="You can become one",
+            exit_code=0,  # noone forbids
+            what="parent",
+            out=out)
+    assert_equal(cme.exception.code, 0)
+    assert_equal(out.getvalue(),
+                 "error: Failed badly\n"
+                 "datalad: Unknown parent 'muther'.  See 'datalad --help'.\n\n"
+                 "Did you mean any of these?\n"
+                 "        mutter\n"
+                 "        mother\n"
+                 "        father\n"
+                 "Hint: You can become one\n")
+
+def test_fix_datalad_ri():
+    assert_equal(_fix_datalad_ri('/'), '/')
+    assert_equal(_fix_datalad_ri('/a/b'), '/a/b')
+    assert_equal(_fix_datalad_ri('//'), '///')
+    assert_equal(_fix_datalad_ri('///'), '///')
+    assert_equal(_fix_datalad_ri('//a'), '///a')
+    assert_equal(_fix_datalad_ri('///a'), '///a')
+    assert_equal(_fix_datalad_ri('//a/b'), '///a/b')
+    assert_equal(_fix_datalad_ri('///a/b'), '///a/b')
 
 
 def test_fail_with_short_help():
@@ -340,5 +384,4 @@
             ['datalad', 'push', '--to', 'expdir'],
             protocol=StdOutErrCapture)
     if ds.repo.git_annex_version >= "8.20200309":
-        in_('use `git-annex export`', cme.exception.stderr)
->>>>>>> ec839bcf
+        in_('use `git-annex export`', cme.exception.stderr)