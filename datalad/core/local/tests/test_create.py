# -*- coding: utf-8 -*-
# ex: set sts=4 ts=4 sw=4 noet:
# ## ### ### ### ### ### ### ### ### ### ### ### ### ### ### ### ### ### ### ##
#
#   See COPYING file distributed along with the datalad package for the
#   copyright and license terms.
#
# ## ### ### ### ### ### ### ### ### ### ### ### ### ### ### ### ### ### ### ##
"""Test create action

"""

import os
import os.path as op


from datalad.distribution.dataset import (
    Dataset
)
from datalad.api import create
from datalad.support.exceptions import CommandError
from datalad.support.annexrepo import AnnexRepo
from datalad.utils import (
    chpwd,
    Path,
)
from datalad.cmd import (
    WitlessRunner as Runner,
)

from datalad.tests.utils import (
    assert_in,
    assert_in_results,
    assert_not_in,
    assert_raises,
    assert_repo_status,
    assert_status,
    eq_,
    has_symlink_capability,
    OBSCURE_FILENAME,
    ok_,
    ok_exists,
    swallow_outputs,
    with_tempfile,
    with_tree,
)

_dataset_hierarchy_template = {
    'origin': {
        'file1': '',
        # Add prefix to prevent DATALAD_TESTS_OBSCURE_PREFIX=- from working as
        # intended. 'git submodule add' cannot handle paths starting with -.
        u'ds-' + OBSCURE_FILENAME: {
            'file2': 'file2',
            'subsub': {
                'file3': 'file3'}}}}

raw = dict(return_type='list', result_filter=None, result_xfm=None, on_failure='ignore')


@with_tempfile(mkdir=True)
@with_tempfile
def test_create_raises(path, outside_path):
    ds = Dataset(path)
    # incompatible arguments (annex only):
    assert_raises(ValueError, ds.create, annex=False, description='some')

    with open(op.join(path, "somefile.tst"), 'w') as f:
        f.write("some")
    # non-empty without `force`:
    assert_in_results(
        ds.create(force=False, **raw),
        status='error',
        message='will not create a dataset in a non-empty directory, use `--force` option to ignore')
    # non-empty with `force`:
    ds.create(force=True)
    # create sub outside of super:
    assert_in_results(
        ds.create(outside_path, **raw),
        status='error',
        message=(
            'dataset containing given paths is not underneath the reference '
            'dataset %s: %s', ds, outside_path))
    obscure_ds = u"ds-" + OBSCURE_FILENAME
    # create a sub:
    ds.create(obscure_ds)
    # fail when doing it again
    assert_in_results(
        ds.create(obscure_ds, **raw),
        status='error',
        message=('collision with %s (dataset) in dataset %s',
                 str(ds.pathobj / obscure_ds),
                 ds.path)
    )

    # now deinstall the sub and fail trying to create a new one at the
    # same location
<<<<<<< HEAD
    ds.uninstall(obscure_ds, check=False)
    assert_in(obscure_ds, ds.subdatasets(state='absent', result_xfm='relpaths'))
=======
    ds.drop(obscure_ds, what='all', reckless='kill', recursive=True)
    assert_in(obscure_ds, ds.subdatasets(fulfilled=False, result_xfm='relpaths'))
>>>>>>> 981aa95b
    # and now should fail to also create inplace or under
    assert_in_results(
        ds.create(obscure_ds, **raw),
        status='error',
        message=('collision with %s (dataset) in dataset %s',
                 str(ds.pathobj / obscure_ds),
                 ds.path)
    )
    assert_in_results(
        ds.create(op.join(obscure_ds, 'subsub'), **raw),
        status='error',
        message=('collision with %s (dataset) in dataset %s',
                 str(ds.pathobj / obscure_ds),
                 ds.path)
    )
    os.makedirs(op.join(ds.path, 'down'))
    with open(op.join(ds.path, 'down', "someotherfile.tst"), 'w') as f:
        f.write("someother")
    ds.save()
    assert_in_results(
        ds.create('down', **raw),
        status='error',
        message=('collision with content in parent dataset at %s: %s',
                 ds.path,
                 [str(ds.pathobj / 'down' / 'someotherfile.tst')]),
    )


@with_tempfile
def test_create_force_subds(path):
    ds = Dataset(path).create()
    subds = ds.create("subds")
    # We get an error when trying calling create in an existing subdataset
    assert_in_results(
        subds.create(force=False, **raw),
        status="error")
    # ... but we can force it
    assert_in_results(
        subds.create(force=True, **raw),
        status="ok")
    # ... even if it is uninstalled.
    subds.drop(what='all', reckless='kill', recursive=True)
    ok_(not subds.is_installed())
    assert_in_results(
        subds.create(force=True, **raw),
        status="ok")


@with_tempfile
@with_tempfile
def test_create_curdir(path, path2):
    with chpwd(path, mkdir=True):
        create()
    ds = Dataset(path)
    ok_(ds.is_installed())
    assert_repo_status(ds.path, annex=True)

    with chpwd(path2, mkdir=True):
        create(annex=False)
    ds = Dataset(path2)
    ok_(ds.is_installed())
    assert_repo_status(ds.path, annex=False)
    ok_(op.exists(op.join(ds.path, '.noannex')))


@with_tempfile
@with_tempfile
def test_create(probe, path):
    # only as a probe whether this FS is a crippled one
    ar = AnnexRepo(probe, create=True)

    ds = Dataset(path)
    ds.create(
        description="funny",
        # custom git init option
        initopts=dict(shared='world') if not ar.is_managed_branch() else None)
    ok_(ds.is_installed())
    assert_repo_status(ds.path, annex=True)

    # check default backend
    (ds.pathobj / "f1").write_text("1")
    ds.save()
    eq_(ds.repo.get_file_backend(["f1"]), ['MD5E'])

    if not ar.is_managed_branch():
        eq_(ds.config.get("core.sharedrepository"), '2')
    # check description in `info`
    cmlout = ds.repo.call_annex(['info'])
    assert_in('funny [here]', cmlout)
    # check dataset ID
    eq_(ds.config.get_value('datalad.dataset', 'id'),
        ds.id)


@with_tempfile
def test_create_sub(path):

    ds = Dataset(path)
    ds.create()

    # 1. create sub and add to super:
    subds = ds.create(op.join("some", "what", "deeper"))
    ok_(isinstance(subds, Dataset))
    ok_(subds.is_installed())
    assert_repo_status(subds.path, annex=True)
    assert_in(
        'submodule.some/what/deeper.datalad-id={}'.format(
            subds.id),
        list(ds.repo.call_git_items_(['config', '--file', '.gitmodules',
                                      '--list'],
                                     read_only=True))
    )

    # subdataset is known to superdataset:
    assert_in(op.join("some", "what", "deeper"),
              ds.subdatasets(result_xfm='relpaths'))
    # and was committed:
    assert_repo_status(ds.path)

    # subds finds superdataset
    ok_(subds.get_superdataset() == ds)

    # 2. create sub without adding to super:
    subds2 = Dataset(op.join(path, "someother")).create()
    ok_(isinstance(subds2, Dataset))
    ok_(subds2.is_installed())
    assert_repo_status(subds2.path, annex=True)

    # unknown to superdataset:
    assert_not_in("someother", ds.subdatasets(result_xfm='relpaths'))

    # 3. create sub via super:
    subds3 = ds.create("third", annex=False)
    ok_(isinstance(subds3, Dataset))
    ok_(subds3.is_installed())
    assert_repo_status(subds3.path, annex=False)
    assert_in("third", ds.subdatasets(result_xfm='relpaths'))


@with_tempfile
def test_create_sub_gh3463(path):
    ds = Dataset(path)
    ds.create()

    # Test non-bound call.
    with chpwd(ds.path):
        create("subds0", dataset=".")
    assert_repo_status(ds.path)

    # Test command-line invocation directly.
    Runner(cwd=ds.path).run(["datalad", "create", "-d.", "subds1"])
    assert_repo_status(ds.path)


@with_tempfile(mkdir=True)
def test_create_dataset_same_as_path(path):
    with chpwd(path):
        ds = create(dataset=".", path=".")
    assert_repo_status(ds.path)


@with_tempfile
def test_create_sub_dataset_dot_no_path(path):
    ds = Dataset(path)
    ds.create()

    # Test non-bound call.
    sub0_path = str(ds.pathobj / "sub0")
    os.mkdir(sub0_path)
    with chpwd(sub0_path):
        subds0 = create(dataset=".")
    assert_repo_status(ds.path, untracked=[subds0.path])
    assert_repo_status(subds0.path)

    # Test command-line invocation directly (regression from gh-3484).
    sub1_path = str(ds.pathobj / "sub1")
    os.mkdir(sub1_path)
    Runner(cwd=sub1_path).run(["datalad", "create", "-d."])
    assert_repo_status(ds.path, untracked=[subds0.path, sub1_path])


@with_tree(tree=_dataset_hierarchy_template)
def test_create_subdataset_hierarchy_from_top(path):
    # how it would look like to overlay a subdataset hierarchy onto
    # an existing directory tree
    ds = Dataset(op.join(path, 'origin')).create(force=True)
    # we got a dataset ....
    ok_(ds.is_installed())
    # ... but it has untracked content
    ok_(ds.repo.dirty)
    subds = ds.create(u"ds-" + OBSCURE_FILENAME, force=True)
    ok_(subds.is_installed())
    ok_(subds.repo.dirty)
    subsubds = subds.create('subsub', force=True)
    ok_(subsubds.is_installed())
    ok_(subsubds.repo.dirty)
    ok_(ds.id != subds.id != subsubds.id)
    ds.save(updated=True, recursive=True)
    # 'file*' in each repo was untracked before and should remain as such
    # (we don't want a #1419 resurrection
    ok_(ds.repo.dirty)
    ok_(subds.repo.dirty)
    ok_(subsubds.repo.dirty)
    # if we add these three, we should get clean
    ds.save([
        'file1',
        op.join(subds.path, 'file2'),
        op.join(subsubds.path, 'file3')])
    assert_repo_status(ds.path)
    ok_(ds.id != subds.id != subsubds.id)


@with_tempfile
def test_nested_create(path):
    # to document some more organic usage pattern
    ds = Dataset(path).create()
    assert_repo_status(ds.path)
    lvl2relpath = op.join('lvl1', 'lvl2')
    lvl2path = op.join(ds.path, lvl2relpath)
    os.makedirs(lvl2path)
    os.makedirs(op.join(ds.path, 'lvl1', 'empty'))
    with open(op.join(lvl2path, 'file'), 'w') as f:
        f.write('some')
    ok_(ds.save())
    # Empty directories are filtered out.
    assert_repo_status(ds.path, untracked=[])
    # later create subdataset in a fresh dir
    # WINDOWS FAILURE IS NEXT LINE
    subds1 = ds.create(op.join('lvl1', 'subds'))
    assert_repo_status(ds.path, untracked=[])
    eq_(ds.subdatasets(result_xfm='relpaths'), [op.join('lvl1', 'subds')])
    # later create subdataset in an existing empty dir
    subds2 = ds.create(op.join('lvl1', 'empty'))
    assert_repo_status(ds.path)
    # later try to wrap existing content into a new subdataset
    # but that won't work
    assert_in_results(
        ds.create(lvl2relpath, **raw),
        status='error',
        message=(
            'collision with content in parent dataset at %s: %s',
            ds.path, [op.join(lvl2path, 'file')]))
    # even with force, as to do this properly complicated surgery would need to
    # take place
    # MIH disable shaky test till proper dedicated upfront check is in-place in `create`
    # gh-1725
    #assert_in_results(
    #    ds.create(lvl2relpath, force=True,
    #              on_failure='ignore', result_xfm=None, result_filter=None),
    #    status='error', action='add')
    # only way to make it work is to unannex the content upfront
    ds.repo.call_annex(['unannex', op.join(lvl2relpath, 'file')])
    # nothing to save, git-annex commits the unannex itself, but only on v5
    ds.repo.commit()
    # still nothing without force
    # "err='lvl1/lvl2' already exists in the index"
    assert_in_results(
        ds.create(lvl2relpath, **raw),
        status='error',
        message='will not create a dataset in a non-empty directory, use `--force` option to ignore')
    # XXX even force doesn't help, because (I assume) GitPython doesn't update
    # its representation of the Git index properly
    ds.create(lvl2relpath, force=True)
    assert_in(lvl2relpath, ds.subdatasets(result_xfm='relpaths'))


# Imported from #1016
@with_tree({'ds2': {'file1.txt': 'some'}})
def test_saving_prior(topdir):
    # the problem is that we might be saving what is actually needed to be
    # "created"

    # we would like to place this structure into a hierarchy of two datasets
    # so we create first top one
    ds1 = create(topdir, force=True)
    # and everything is ok, stuff is not added BUT ds1 will be considered dirty
    assert_repo_status(ds1.path, untracked=['ds2'])
    # And then we would like to initiate a sub1 subdataset
    ds2 = create('ds2', dataset=ds1, force=True)
    # But what will happen is file1.txt under ds2 would get committed first into
    # ds1, and then the whole procedure actually crashes since because ds2/file1.txt
    # is committed -- ds2 is already known to git and it just pukes with a bit
    # confusing    'ds2' already exists in the index
    assert_in('ds2', ds1.subdatasets(result_xfm='relpaths'))


@with_tempfile(mkdir=True)
def test_create_withcfg(path):
    ds = create(
        dataset=path,
        cfg_proc=['yoda'])
    assert_repo_status(path)
    assert (ds.pathobj / 'README.md').exists()

    # If we are creating a dataset within a reference dataset, we save _after_
    # the procedure runs.
    ds.create('subds', cfg_proc=['yoda'])
    assert_repo_status(path)
    assert (ds.pathobj / 'subds' / 'README.md').exists()


@with_tempfile(mkdir=True)
def test_create_fake_dates(path):
    ds = create(path, fake_dates=True)

    ok_(ds.config.getbool("datalad", "fake-dates"))
    ok_(ds.repo.fake_dates_enabled)

    # Another instance detects the fake date configuration.
    ok_(Dataset(path).repo.fake_dates_enabled)

    first_commit = ds.repo.get_revisions(options=["--reverse", "--all"])[0]

    eq_(ds.config.obtain("datalad.fake-dates-start") + 1,
        int(ds.repo.format_commit("%ct", first_commit)))


@with_tempfile(mkdir=True)
def test_cfg_passthrough(path):
    runner = Runner()
    _ = runner.run(
        ['datalad',
         '-c', 'annex.tune.objecthash1=true',
         '-c', 'annex.tune.objecthashlower=true',
         'create', path])
    ds = Dataset(path)
    eq_(ds.config.get('annex.tune.objecthash1', None), 'true')
    eq_(ds.config.get('annex.tune.objecthashlower', None), 'true')


@with_tree({"empty": {".git": {}, "ds": {}},
            "nonempty": {".git": {"bogus": "content"}, "ds": {}},
            "git_with_head": {".git": {"HEAD": ""}, "ds": {}}
            })
def test_empty_git_upstairs(topdir):
    # create() doesn't get confused by an empty .git/ upstairs (gh-3473)
    assert_in_results(
        create(op.join(topdir, "empty", "ds"), **raw),
        status="ok", type="dataset", action="create")
    # ... and it will ignore non-meaningful content in .git
    assert_in_results(
        create(op.join(topdir, "nonempty", "ds"), **raw),
        status="ok", type="dataset", action="create")
    # ... but it will raise if it detects a valid repo
    # (by existence of .git/HEAD as defined in GitRepo._valid_git_test_path)
    with assert_raises(CommandError):
        create(op.join(topdir, "git_with_head", "ds"), **raw)


@with_tempfile(mkdir=True)
def check_create_obscure(create_kwargs, path):
    with chpwd(path):
        with swallow_outputs():
            ds = create(result_renderer="default", **create_kwargs)
    ok_(ds.is_installed())


def test_create_with_obscure_name():
    fname = OBSCURE_FILENAME
    yield check_create_obscure, {"path": fname}
    yield check_create_obscure, {"dataset": fname}


@with_tempfile
@with_tempfile(mkdir=True)
def check_create_path_semantics(
        cwd, create_ds, path_arg, base_path, other_path):
    ds = Dataset(base_path).create()
    os.makedirs(op.join(ds.path, 'some'))
    target_path = ds.pathobj / "some" / "what" / "deeper"
    with chpwd(
            other_path if cwd == 'elsewhere' else
            base_path if cwd == 'parentds' else
            str(ds.pathobj / 'some') if cwd == 'subdir' else
            str(Path.cwd())):
        subds = create(
            dataset=ds.path if create_ds == 'abspath'
            else str(ds.pathobj.relative_to(cwd)) if create_ds == 'relpath'
            else ds if create_ds == 'instance'
            else create_ds,
            path=str(target_path) if path_arg == 'abspath'
            else str(target_path.relative_to(ds.pathobj)) if path_arg == 'relpath'
            else op.join('what', 'deeper') if path_arg == 'subdir_relpath'
            else path_arg)
        eq_(subds.pathobj, target_path)


def test_create_relpath_semantics():
    yield check_create_path_semantics, 'subdir', None, 'subdir_relpath'
    yield check_create_path_semantics, 'subdir', 'abspath', 'subdir_relpath'
    yield check_create_path_semantics, 'subdir', 'abspath', 'abspath'
    yield check_create_path_semantics, 'parentds', None, 'relpath'
    yield check_create_path_semantics, 'parentds', 'abspath', 'relpath'
    yield check_create_path_semantics, 'parentds', 'abspath', 'abspath'
    yield check_create_path_semantics, None, 'abspath', 'abspath'
    yield check_create_path_semantics, None, 'instance', 'abspath'
    yield check_create_path_semantics, None, 'instance', 'relpath'
    yield check_create_path_semantics, 'elsewhere', 'abspath', 'abspath'
    yield check_create_path_semantics, 'elsewhere', 'instance', 'abspath'
    yield check_create_path_semantics, 'elsewhere', 'instance', 'relpath'


@with_tempfile(mkdir=True)
@with_tempfile()
def test_gh2927(path, linkpath):
    if has_symlink_capability():
        # make it more complicated by default
        Path(linkpath).symlink_to(path, target_is_directory=True)
        path = linkpath
    ds = Dataset(path).create()
    ds.create('subds_clean')
    assert_status('ok', ds.create(op.join('subds_clean', 'subds_lvl1_clean'),
                                  result_xfm=None, return_type='list'))


@with_tempfile(mkdir=True)
def check_create_initopts_form(form, path):
    path = Path(path)

    template_dir = path / "templates"
    template_dir.mkdir()
    (template_dir / "foo").write_text("")

    forms = {"list": [f"--template={template_dir}"],
             "dict": {"template": str(template_dir)}}

    ds = Dataset(path / "ds")
    ds.create(initopts=forms[form])
    ok_exists(ds.repo.dot_git / "foo")


def test_create_initopts_form():
    yield check_create_initopts_form, "dict"
    yield check_create_initopts_form, "list"<|MERGE_RESOLUTION|>--- conflicted
+++ resolved
@@ -95,13 +95,8 @@
 
     # now deinstall the sub and fail trying to create a new one at the
     # same location
-<<<<<<< HEAD
-    ds.uninstall(obscure_ds, check=False)
+    ds.drop(obscure_ds, what='all', reckless='kill', recursive=True)
     assert_in(obscure_ds, ds.subdatasets(state='absent', result_xfm='relpaths'))
-=======
-    ds.drop(obscure_ds, what='all', reckless='kill', recursive=True)
-    assert_in(obscure_ds, ds.subdatasets(fulfilled=False, result_xfm='relpaths'))
->>>>>>> 981aa95b
     # and now should fail to also create inplace or under
     assert_in_results(
         ds.create(obscure_ds, **raw),
