# -*- coding: utf-8 -*-
# ex: set sts=4 ts=4 sw=4 noet:
# ## ### ### ### ### ### ### ### ### ### ### ### ### ### ### ### ### ### ### ##
#
#   See COPYING file distributed along with the datalad package for the
#   copyright and license terms.
#
# ## ### ### ### ### ### ### ### ### ### ### ### ### ### ### ### ### ### ### ##
"""Test status command"""

import os.path as op
import datalad.utils as ut

from datalad.utils import (
    chpwd,
    on_windows,
)
from datalad.tests.utils import (
    assert_in,
    assert_raises,
    assert_repo_status,
    assert_result_count,
    assert_status,
    eq_,
    get_deeply_nested_structure,
    has_symlink_capability,
    OBSCURE_FILENAME,
    with_tempfile,
)
from datalad.support.exceptions import (
<<<<<<< HEAD
=======
    NoDatasetFound,
>>>>>>> 4281360d
    IncompleteResultsError,
    NoDatasetArgumentFound,
)
from datalad.distribution.dataset import Dataset
from datalad.support.annexrepo import AnnexRepo
from datalad.api import (
    status,
)


@with_tempfile(mkdir=True)
def test_runnin_on_empty(path):
    # empty repo
    repo = AnnexRepo(path, create=True)
    # just wrap with a dataset
    ds = Dataset(path)
    # and run status ... should be good and do nothing
    eq_([], ds.status(result_renderer=None))


@with_tempfile(mkdir=True)
@with_tempfile()
@with_tempfile(mkdir=True)
def test_status_basics(path, linkpath, otherdir):
    if has_symlink_capability():
        # make it more complicated by default
        ut.Path(linkpath).symlink_to(path, target_is_directory=True)
        path = linkpath

    with chpwd(path):
        assert_raises(NoDatasetFound, status)
    ds = Dataset(path).create()
    # outcome identical between ds= and auto-discovery
    with chpwd(path):
        assert_raises(IncompleteResultsError, status, path=otherdir)
        stat = status(result_renderer=None)
    eq_(stat, ds.status(result_renderer=None))
    assert_status('ok', stat)
    # we have a bunch of reports (be vague to be robust to future changes
    assert len(stat) > 2
    # check the composition
    for s in stat:
        eq_(s['status'], 'ok')
        eq_(s['action'], 'status')
        eq_(s['state'], 'clean')
        eq_(s['type'], 'file')
        assert_in('gitshasum', s)
        assert_in('bytesize', s)
        eq_(s['refds'], ds.path)


@with_tempfile(mkdir=True)
@with_tempfile(mkdir=True)
def test_status_nods(path, otherpath):
    ds = Dataset(path).create()
    assert_result_count(
        ds.status(path=otherpath, on_failure='ignore', result_renderer=None),
        1,
        status='error',
        message='path not underneath this dataset')
    otherds = Dataset(otherpath).create()
    assert_result_count(
        ds.status(path=otherpath, on_failure='ignore', result_renderer=None),
        1,
        path=otherds.path,
        status='error',
        message=(
            'dataset containing given paths is not underneath the reference '
            'dataset %s: %s',
            ds, [])
        )


@with_tempfile(mkdir=True)
@with_tempfile()
def test_status(_path, linkpath):
    # do the setup on the real path, not the symlink, to have its
    # bugs not affect this test of status()
    ds = get_deeply_nested_structure(str(_path))
    if has_symlink_capability():
        # make it more complicated by default
        ut.Path(linkpath).symlink_to(_path, target_is_directory=True)
        path = linkpath
    else:
        path = _path

    ds = Dataset(path)
    if has_symlink_capability():
        assert ds.pathobj != ds.repo.pathobj

    # spotcheck that annex status reporting and availability evaluation
    # works
    assert_result_count(
        ds.status(annex='all', result_renderer=None),
        1,
        path=str(ds.pathobj / 'subdir' / 'annexed_file.txt'),
        key='MD5E-s5--275876e34cf609db118f3d84b799a790.txt',
        has_content=True,
        objloc=str(ds.repo.pathobj / '.git' / 'annex' / 'objects' /
        # hashdir is different on windows
        ('f33' if ds.repo.is_managed_branch() else '7p') /
        ('94b' if ds.repo.is_managed_branch() else 'gp') /
        'MD5E-s5--275876e34cf609db118f3d84b799a790.txt' /
        'MD5E-s5--275876e34cf609db118f3d84b799a790.txt'))

    plain_recursive = ds.status(recursive=True, result_renderer=None)
    # check integrity of individual reports with a focus on how symlinks
    # are reported
    for res in plain_recursive:
        # anything that is an "intended" symlink should be reported
        # as such. In contrast, anything that is a symlink for mere
        # technical reasons (annex using it for something in some mode)
        # should be reported as the thing it is representing (i.e.
        # a file)
        if 'link2' in str(res['path']):
            assert res['type'] == 'symlink', res
        else:
            assert res['type'] != 'symlink', res
        # every item must report its parent dataset
        assert_in('parentds', res)

    # bunch of smoke tests
    # query of '.' is same as no path
    eq_(plain_recursive, ds.status(path='.', recursive=True,
                                   result_renderer=None))
    # duplicate paths do not change things
    eq_(plain_recursive, ds.status(path=['.', '.'], recursive=True,
                                   result_renderer=None))
    # neither do nested paths
    eq_(plain_recursive,
        ds.status(path=['.', 'subds_modified'], recursive=True,
                  result_renderer=None))
    # when invoked in a subdir of a dataset it still reports on the full thing
    # just like `git status`, as long as there are no paths specified
    with chpwd(op.join(path, 'directory_untracked')):
        plain_recursive = status(recursive=True, result_renderer=None)
    # should be able to take absolute paths and yield the same
    # output
    eq_(plain_recursive, ds.status(path=ds.path, recursive=True,
                                   result_renderer=None))

    # query for a deeply nested path from the top, should just work with a
    # variety of approaches
    rpath = op.join('subds_modified', 'subds_lvl1_modified',
                    OBSCURE_FILENAME + u'_directory_untracked')
    apathobj = ds.pathobj / rpath
    apath = str(apathobj)
    # ds.repo.pathobj will have the symlink resolved
    arealpath = ds.repo.pathobj / rpath
    # TODO include explicit relative path in test
    for p in (rpath, apath, arealpath, None):
        if p is None:
            # change into the realpath of the dataset and
            # query with an explicit path
            with chpwd(ds.repo.path):
                res = ds.status(path=op.join('.', rpath), result_renderer=None)
        else:
            res = ds.status(path=p, result_renderer=None)
        assert_result_count(
            res,
            1,
            state='untracked',
            type='directory',
            refds=ds.path,
            # path always comes out a full path inside the queried dataset
            path=apath,
        )

    assert_result_count(
        ds.status(
            recursive=True, result_renderer=None),
        1,
        path=apath)
    # limiting recursion will exclude this particular path
    assert_result_count(
        ds.status(
            recursive=True,
            recursion_limit=1, result_renderer=None),
        0,
        path=apath)
    # negative limit is unlimited limit
    eq_(
        ds.status(recursive=True, recursion_limit=-1, result_renderer=None),
        ds.status(recursive=True, result_renderer=None)
    )


# https://github.com/datalad/datalad-revolution/issues/64
# breaks when the tempdir is a symlink
@with_tempfile(mkdir=True)
def test_subds_status(path):
    ds = Dataset(path).create()
    subds = ds.create('subds')
    assert_repo_status(ds.path)
    subds.create('someotherds')
    assert_repo_status(subds.path)
    assert_repo_status(ds.path, modified=['subds'])
    assert_result_count(
        ds.status(path='subds', result_renderer=None),
        1,
        # must be modified, not added (ds was clean after it was added)
        state='modified',
        type='dataset',
        path=subds.path,
        refds=ds.path)

    # path="." gets treated as "this dataset's content" without requiring a
    # trailing "/".
    assert_result_count(
        subds.status(path=".", result_renderer=None),
        1,
        type="dataset",
        path=op.join(subds.path, "someotherds"),
        refds=subds.path)<|MERGE_RESOLUTION|>--- conflicted
+++ resolved
@@ -28,12 +28,8 @@
     with_tempfile,
 )
 from datalad.support.exceptions import (
-<<<<<<< HEAD
-=======
+    IncompleteResultsError,
     NoDatasetFound,
->>>>>>> 4281360d
-    IncompleteResultsError,
-    NoDatasetArgumentFound,
 )
 from datalad.distribution.dataset import Dataset
 from datalad.support.annexrepo import AnnexRepo
