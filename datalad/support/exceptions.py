# emacs: -*- mode: python; py-indent-offset: 4; tab-width: 4; indent-tabs-mode: nil -*-
# ex: set sts=4 ts=4 sw=4 noet:
# ## ### ### ### ### ### ### ### ### ### ### ### ### ### ### ### ### ### ### ##
#
#   See COPYING file distributed along with the datalad package for the
#   copyright and license terms.
#
# ## ### ### ### ### ### ### ### ### ### ### ### ### ### ### ### ### ### ### ##
""" datalad exceptions
"""

import re
from os import linesep
from pprint import pformat

class CommandError(RuntimeError):
    """Thrown if a command call fails.

    Note: Subclasses should override `to_str` rather than `__str__` because
    `to_str` is called directly in datalad.cmdline.main.
    """

    def __init__(self, cmd="", msg="", code=None, stdout="", stderr="", cwd=None,
                 **kwargs):
        RuntimeError.__init__(self, msg)
        self.cmd = cmd
        self.msg = msg
        self.code = code
        self.stdout = stdout
        self.stderr = stderr
        self.cwd = cwd
        self.kwargs = kwargs

    def to_str(self, include_output=True):
        from datalad.utils import (
            ensure_unicode,
<<<<<<< HEAD
            ensure_list,
            join_cmdline,
=======
            quote_cmdlinearg,
>>>>>>> c06644a7
        )
        to_str = "{}: ".format(self.__class__.__name__)
        cmd = self.cmd
        if cmd:
            to_str += "'{}'".format(
                # go for a compact, normal looking, properly quoted
<<<<<<< HEAD
                # command rendering
                join_cmdline(ensure_list(self.cmd))
=======
                # command rendering if the command is in list form
                ' '.join(quote_cmdlinearg(c) for c in cmd)
                if isinstance(cmd, list) else cmd
>>>>>>> c06644a7
            )
        if self.code:
            to_str += " failed with exitcode {}".format(self.code)
        if self.cwd:
            # only if not under standard PWD
            to_str += " under {}".format(self.cwd)
        if self.msg:
            # typically a command error has no specific idea
            to_str += " [{}]".format(ensure_unicode(self.msg))
        if not include_output:
            return to_str

        if self.stdout:
            to_str += " [out: '{}']".format(ensure_unicode(self.stdout).strip())
        if self.stderr:
            to_str += " [err: '{}']".format(ensure_unicode(self.stderr).strip())
        if self.kwargs:
            to_str += " [info keys: {}]".format(
                ', '.join(self.kwargs.keys()))
        return to_str

    def __str__(self):
        return self.to_str()


class MissingExternalDependency(RuntimeError):
    """External dependency is missing error"""

    def __init__(self, name, ver=None, msg=""):
        super(MissingExternalDependency, self).__init__()
        self.name = name
        self.ver = ver
        self.msg = msg

    def __str__(self):
        to_str = str(self.name)
        if self.ver:
            to_str += " of version >= %s" % self.ver
        to_str += " is missing."
        if self.msg:
            to_str += " %s" % self.msg
        return to_str


class BrokenExternalDependency(RuntimeError):
    """Some particular functionality is broken with this dependency."""


class DeprecatedError(RuntimeError):
    """To raise whenever a deprecated entirely feature is used"""
    def __init__(self, new=None, version=None, msg=''):
        """

        Parameters
        ----------
        new : str, optional
          What new construct to use
        version : str, optional
          Since which version is deprecated
        kwargs
        """
        super(DeprecatedError, self).__init__()
        self.version = version
        self.new = new
        self.msg = msg

    def __str__(self):
        s = self.msg if self.msg else ''
        if self.version:
            s += (" is deprecated" if s else "Deprecated") + " since version %s." % self.version
        if self.new:
            s += " Use %s instead." % self.new
        return s


class OutdatedExternalDependency(MissingExternalDependency):
    """External dependency is present but outdated"""

    def __init__(self, name, ver=None, ver_present=None, msg=""):
        super(OutdatedExternalDependency, self).__init__(name, ver=ver, msg=msg)
        self.ver_present = ver_present

    def __str__(self):
        to_str = super(OutdatedExternalDependency, self).__str__()
        # MissingExternalDependency ends with a period unless msg is
        # given, in which case it's up to the msg and no callers in
        # our code base currently give a msg ending with a period.
        to_str += "." if self.msg else ""
        to_str += " You have version %s" % self.ver_present \
            if self.ver_present else \
            " Some unknown version of dependency found."
        return to_str


class AnnexBatchCommandError(CommandError):
    """Thrown if a batched command to annex fails

    """
    pass


class CommandNotAvailableError(CommandError):
    """Thrown if a command is not available due to certain circumstances.
    """
    pass


class FileNotInAnnexError(IOError, CommandError):
    """Thrown if a file is not under control of git-annex.
    """
    def __init__(self, cmd="", msg="", code=None, filename=""):
        CommandError.__init__(self, cmd=cmd, msg=msg, code=code)
        IOError.__init__(self, code, "%s: %s" % (cmd, msg), filename)

    def to_str(self, include_output=True):
        return "%s\n%s" % (
            CommandError.to_str(self, include_output=include_output),
            IOError.__str__(self))


class FileInGitError(FileNotInAnnexError):
    """Thrown if a file is not under control of git-annex, but git itself.
    """
    pass


class FileNotInRepositoryError(FileNotInAnnexError):
    """Thrown if a file is not under control of the repository at all.
    """
    pass


class InvalidGitReferenceError(ValueError):
    """Thrown if provided git reference is invalid
    """
    def __init__(self, ref, *args, **kwargs):
        super(InvalidGitReferenceError, self).__init__(*args, **kwargs)
        self.ref = ref

    def __str__(self):
        return u"Git reference '{}' invalid".format(self.ref)


class GitIgnoreError(CommandError):
    """Thrown if a path was ignored by a git command due to .gitignore file

    Note, that this might be thrown to indicate what was ignored, while the
    actual operation was partially successful (regarding paths, not in .gitignore)

    Note/Todo:
    in case of a directory being ignored, git returns that directory as the
    ignored path, even if a path within that directory was passed to the command.
    That means, that in such cases the returned path might not match an item you
    passed!
    """

    pattern = \
        re.compile(r'ignored by one of your .gitignore files:\s*(.*)'
                   r'^(?:hint: )?Use -f.*$',
                   flags=re.MULTILINE | re.DOTALL)

    def __init__(self, cmd="", msg="", code=None, stdout="", stderr="",
                 paths=None):
        super(GitIgnoreError, self).__init__(
            cmd=cmd, msg=msg, code=code, stdout=stdout, stderr=stderr)
        self.paths = paths

    def to_str(self, include_output=True):
        # Override CommandError.to_str(), ignoring include_output.
        return self.msg


class PathOutsideRepositoryError(Exception):
    """Thrown if a path points outside the repository that was requested to
    deal with that path."""

    # TODO: use it in GitRepo/AnnexRepo!
    def __init__(self, file_, repo):
        self.file_ = file_
        self.repo = repo

    def __str__(self):
        return "path {0} not within repository {1}".format(self.file_, self.repo)


class PathKnownToRepositoryError(Exception):
    """Thrown if file/path is under Git control, and attempted operation
    must not be ran"""
    pass


class GitError(Exception):
    """ Base class for all package exceptions """


class NoSuchPathError(GitError, OSError):
    """ Thrown if a path could not be access by the system. """


class MissingBranchError(Exception):
    """Thrown if accessing a repository's branch, that is not available"""

    def __init__(self, repo, branch, available_branches=None, msg=None):
        self.repo = repo
        self.branch = branch
        self.branches = available_branches
        if msg is None:
            self.msg = "branch '{0}' missing in {1}." \
                       "".format(self.branch, self.repo)
            if self.branches:
                self.msg += " Available branches: {0}".format(self.branches)
        else:
            self.msg = msg

    def __str__(self):
        return self.msg


class InsufficientArgumentsError(ValueError):
    """To be raise instead of `ValueError` when use help output is desired"""
    pass


class NoDatasetArgumentFound(InsufficientArgumentsError):
    """To be raised when expecting having a dataset but none was provided"""
    pass


class NoDatasetFound(NoDatasetArgumentFound):
    """Raised whenever a dataset is required, but none could be determined"""
    pass


class OutOfSpaceError(CommandError):
    """To be raised whenever a command fails if we have no sufficient space

    Example is  annex get command
    """

    def __init__(self, sizemore_msg=None, **kwargs):
        super(OutOfSpaceError, self).__init__(**kwargs)
        self.sizemore_msg = sizemore_msg

    def to_str(self, include_output=True):
        super_str = super().to_str(
            include_output=include_output).rstrip(linesep + '.')
        return "%s needs %s more" % (super_str, self.sizemore_msg)


class RemoteNotAvailableError(CommandError):
    """To be raised whenever a required remote is not available

    Example is "annex get somefile --from=MyRemote",
    where 'MyRemote' doesn't exist.
    """

    def __init__(self, remote, **kwargs):
        """

        Parameters
        ----------
        remote: str
          name of the remote
        kwargs:
          arguments from CommandError
        """
        super(RemoteNotAvailableError, self).__init__(**kwargs)
        self.remote = remote

    def to_str(self, include_output=True):
        super_str = super().to_str(include_output=include_output)
        return "Remote '{0}' is not available. Command failed:{1}{2}" \
               "".format(self.remote, linesep, super_str)


class InvalidInstanceRequestError(RuntimeError):
    """Thrown if a request to create a (flyweight) instance is invalid"""

    def __init__(self, id_, msg=None):
        super(InvalidInstanceRequestError, self).__init__(msg)
        self.id = id_
        self.msg = msg


class InvalidGitRepositoryError(GitError):
    """ Thrown if the given repository appears to have an invalid format.  """


class InvalidAnnexRepositoryError(RuntimeError):
    """Thrown if AnnexRepo was instantiated on a non-annex and
    without init=True"""


class DirectModeNoLongerSupportedError(NotImplementedError):
    """direct mode is no longer supported"""

    def __init__(self, repo, msg=None):
        super(DirectModeNoLongerSupportedError, self).__init__(
            ((" " + msg + ", but ") if msg else '')
            +
             "direct mode of operation is being deprecated in git-annex and "
             "no longer supported by DataLad. "
             "Please use 'git annex upgrade' under %s to upgrade your direct "
             "mode repository to annex v6 (or later)." % repo.path
            )
        self.repo = repo  # might come handy


class IncompleteResultsError(RuntimeError):
    """Exception to be raised whenever results are incomplete.

    Any results produced nevertheless are to be passed as `results`,
    and become available via the `results` attribute.
    """
    # TODO passing completed results doesn't fit in a generator paradigm
    # such results have been yielded already at the time this exception is
    # raised, little point in collecting them just for the sake of a possible
    # exception
    # MIH+YOH: AnnexRepo.copy_to and @eval_results are the last
    # remaining user of this functionality.
    # General use (as in AnnexRepo) of it discouraged but use in @eval_results
    # is warranted
    def __init__(self, results=None, failed=None, msg=None):
        super(IncompleteResultsError, self).__init__(msg)
        self.results = results
        self.failed = failed

    def __str__(self):
        super_str = super(IncompleteResultsError, self).__str__()
        return "{}{}{}".format(
            super_str,
            ". {} result(s)".format(len(self.results)) if self.results else "",
            ". {} failed:{}{}".format(
                len(self.failed),
                linesep,
                pformat(self.failed)) if self.failed else "")


class InstallFailedError(CommandError):
    """Generic exception to raise whenever `install` command fails"""
    pass


class ConnectionOpenFailedError(CommandError):
    """Exception to raise whenever opening a network connection fails"""
    pass
#
# Downloaders
#


class DownloadError(Exception):
    pass


class IncompleteDownloadError(DownloadError):
    pass


class UnaccountedDownloadError(IncompleteDownloadError):
    pass


class TargetFileAbsent(DownloadError):
    pass


class AccessDeniedError(DownloadError):
    def __init__(self, msg=None, supported_types=None, **kwargs):
        super(AccessDeniedError, self).__init__(msg, **kwargs)
        self.supported_types = supported_types


class AnonymousAccessDeniedError(AccessDeniedError):
    pass


class AccessPermissionExpiredError(AccessDeniedError):
    """To raise when there is a belief that it is due to expiration of a credential

    which we might possibly be able to refresh, like in the case of CompositeCredential
    """
    pass


class AccessFailedError(DownloadError):
    pass


class UnhandledRedirectError(DownloadError):
    def __init__(self, msg=None, url=None, **kwargs):
        super(UnhandledRedirectError, self).__init__(msg, **kwargs)
        self.url = url

#
# Crawler
#


class CrawlerError(Exception):
    pass


class PipelineNotSpecifiedError(CrawlerError):
    pass


#
# Warnings
#

class DataLadWarning(Warning):
    pass


# We have an exception OutdatedExternalDependency, but it is intended for
# an instance being raised.  `warnings` module requires a class to be provided
# as a category, so here is a dedicated Warning class
class OutdatedExternalDependencyWarning(DataLadWarning):
    """Warning "category" to use to report about outdated"""
    pass<|MERGE_RESOLUTION|>--- conflicted
+++ resolved
@@ -34,26 +34,15 @@
     def to_str(self, include_output=True):
         from datalad.utils import (
             ensure_unicode,
-<<<<<<< HEAD
-            ensure_list,
             join_cmdline,
-=======
-            quote_cmdlinearg,
->>>>>>> c06644a7
         )
         to_str = "{}: ".format(self.__class__.__name__)
         cmd = self.cmd
         if cmd:
             to_str += "'{}'".format(
                 # go for a compact, normal looking, properly quoted
-<<<<<<< HEAD
-                # command rendering
-                join_cmdline(ensure_list(self.cmd))
-=======
                 # command rendering if the command is in list form
-                ' '.join(quote_cmdlinearg(c) for c in cmd)
-                if isinstance(cmd, list) else cmd
->>>>>>> c06644a7
+                join_cmdline(cmd) if isinstance(cmd, list) else cmd
             )
         if self.code:
             to_str += " failed with exitcode {}".format(self.code)
