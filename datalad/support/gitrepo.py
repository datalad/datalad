# emacs: -*- mode: python; py-indent-offset: 4; tab-width: 4; indent-tabs-mode: nil -*-
# ex: set sts=4 ts=4 sw=4 noet:
# ## ### ### ### ### ### ### ### ### ### ### ### ### ### ### ### ### ### ### ##
#
#   See COPYING file distributed along with the datalad package for the
#   copyright and license terms.
#
# ## ### ### ### ### ### ### ### ### ### ### ### ### ### ### ### ### ### ### ##
"""Interface to Git via GitPython

For further information on GitPython see http://gitpython.readthedocs.org/

"""

import logging
import re
import shlex
from os import linesep
from os.path import join as opj
from os.path import exists
from os.path import normpath
from os.path import isabs
from os.path import commonprefix
from os.path import relpath
from os.path import realpath
from os.path import abspath
from os.path import dirname
from os.path import basename
from os.path import curdir
from os.path import pardir
from os.path import sep

from six import string_types
from functools import wraps
import git as gitpy
from git.exc import GitCommandError
from git.exc import NoSuchPathError
from git.exc import InvalidGitRepositoryError
from git.objects.blob import Blob

from datalad import ssh_manager
from datalad.cmd import Runner, GitRunner
from datalad.dochelpers import exc_str
from datalad.utils import assure_list
from datalad.utils import optional_args
from datalad.utils import on_windows
from datalad.utils import getpwd
from datalad.utils import swallow_logs
from datalad.utils import updated

# imports from same module:
from .external_versions import external_versions
from .exceptions import CommandError
from .exceptions import FileNotInRepositoryError
from .network import RI
from .network import is_ssh

# shortcuts
_curdirsep = curdir + sep
_pardirsep = pardir + sep


lgr = logging.getLogger('datalad.gitrepo')

# Override default GitPython's DB backend to talk directly to git so it doesn't
# interfere with possible operations performed by gc/repack
default_git_odbt = gitpy.GitCmdObjectDB

# TODO: Figure out how GIT_PYTHON_TRACE ('full') is supposed to be used.
# Didn't work as expected on a first try. Probably there is a neatier way to
# log Exceptions from git commands.


# TODO: ignore leading and/or trailing underscore to allow for
# python-reserved words
@optional_args
def kwargs_to_options(func, split_single_char_options=True,
                      target_kw='options'):
    """Decorator to provide convenient way to pass options to command calls.

    Parameters
    ----------
    func: Callable
        function to decorate
    split_single_char_options: bool
        whether or not to split key and value of single char keyword arguments
        into two subsequent entries of the list
    target_kw: str
        keyword argument to pass the generated list of cmdline arguments to

    Returns
    -------
    Callable
    """

    # TODO: don't overwrite options, but join

    @wraps(func)
    def newfunc(self, *args, **kwargs):
        t_kwargs = dict()
        t_kwargs[target_kw] = \
            gitpy.Git().transform_kwargs(
                split_single_char_options=split_single_char_options,
                **kwargs)
        return func(self, *args, **t_kwargs)
    return newfunc


def to_options(**kwargs):
    """Transform keyword arguments into a list of cmdline options

    Parameters
    ----------
    split_single_char_options: bool

    kwargs:

    Returns
    -------
    list
    """
    # TODO: borrow_docs!

    return gitpy.Git().transform_kwargs(**kwargs)


def _normalize_path(base_dir, path):
    """Helper to check paths passed to methods of this class.

    Checks whether `path` is beneath `base_dir` and normalizes it.
    Additionally paths are converted into relative paths with respect to
    `base_dir`, considering PWD in case of relative paths. This
    is intended to be used in repository classes, which means that
    `base_dir` usually will be the repository's base directory.

    Parameters
    ----------
    path: str
        path to be normalized
    base_dir: str
        directory to serve as base to normalized, relative paths

    Returns
    -------
    str:
        path, that is a relative path with respect to `base_dir`
    """
    if not path:
        return path

    base_dir = realpath(base_dir)  # realpath OK
    # path = normpath(path)
    # Note: disabled normpath, because it may break paths containing symlinks;
    # But we don't want to realpath relative paths, in case cwd isn't the
    # correct base.

    if isabs(path):
        # path might already be a symlink pointing to annex etc,
        # so realpath only its directory, to get "inline" with
        # realpath(base_dir) above
        path = opj(realpath(dirname(path)), basename(path))  # realpath OK
    # Executive decision was made to not do this kind of magic!
    #
    # elif commonprefix([realpath(getpwd()), base_dir]) == base_dir:
    #     # If we are inside repository, rebuilt relative paths.
    #     path = opj(realpath(getpwd()), path)
    #
    # BUT with relative curdir/pardir start it would assume relative to curdir
    #
    elif path.startswith(_curdirsep) or path.startswith(_pardirsep):
        path = normpath(opj(realpath(getpwd()), path))  # realpath OK
    else:
        # We were called from outside the repo. Therefore relative paths
        # are interpreted as being relative to self.path already.
        return path

    if commonprefix([path, base_dir]) != base_dir:
        raise FileNotInRepositoryError(msg="Path outside repository: %s"
                                           % path, filename=path)

    return relpath(path, start=base_dir)


@optional_args
def normalize_path(func):
    """Decorator to provide unified path conversion for a single file

    Unlike normalize_paths, intended to be used for functions dealing with a
    single filename at a time

    Note
    ----
    This is intended to be used within the repository classes and therefore
    returns a class method!

    The decorated function is expected to take a path at
    first positional argument (after 'self'). Additionally the class `func`
    is a member of, is expected to have an attribute 'path'.
    """

    @wraps(func)
    def newfunc(self, file_, *args, **kwargs):
        file_new = _normalize_path(self.path, file_)
        return func(self, file_new, *args, **kwargs)

    return newfunc


@optional_args
def normalize_paths(func, match_return_type=True, map_filenames_back=False,
                    serialize=False):
    """Decorator to provide unified path conversions.

    Note
    ----
    This is intended to be used within the repository classes and therefore
    returns a class method!

    The decorated function is expected to take a path or a list of paths at
    first positional argument (after 'self'). Additionally the class `func`
    is a member of, is expected to have an attribute 'path'.

    Accepts either a list of paths or a single path in a str. Passes a list
    to decorated function either way, but would return based on the value of
    match_return_type and possibly input argument.

    If a call to the wrapped function includes normalize_path and it is False
    no normalization happens for that function call (used for calls to wrapped
    functions within wrapped functions, while possible CWD is within a
    repository)

    Parameters
    ----------
    match_return_type : bool, optional
      If True, and a single string was passed in, it would return the first
      element of the output (after verifying that it is a list of length 1).
      It makes easier to work with single files input.
    map_filenames_back : bool, optional
      If True and returned value is a dictionary, it assumes to carry entries
      one per file, and then filenames are mapped back to as provided from the
      normalized (from the root of the repo) paths
    serialize : bool, optional
      Loop through files giving only a single one to the function one at a time.
      This allows to simplify implementation and interface to annex commands
      which do not take multiple args in the same call (e.g. checkpresentkey)
    """

    @wraps(func)
    def newfunc(self, files, *args, **kwargs):

        normalize = _normalize_path if kwargs.pop('normalize_paths', True) \
            else lambda rpath, filepath: filepath

        if files:
            if isinstance(files, string_types) or not files:
                files_new = [normalize(self.path, files)]
                single_file = True
            elif isinstance(files, list):
                files_new = [normalize(self.path, path) for path in files]
                single_file = False
            else:
                raise ValueError("_files_decorator: Don't know how to handle "
                                 "instance of %s." % type(files))
        else:
            single_file = None
            files_new = []

        if map_filenames_back:
            def remap_filenames(out):
                """Helper to map files back to non-normalized paths"""
                if isinstance(out, dict):
                    assert(len(out) == len(files_new))
                    files_ = [files] if single_file else files
                    mapped = out.__class__()
                    for fin, fout in zip(files_, files_new):
                        mapped[fin] = out[fout]
                    return mapped
                else:
                    return out
        else:
            remap_filenames = lambda x: x

        if serialize:  # and not single_file:
            result = [
                func(self, f, *args, **kwargs)
                for f in files_new
            ]
        else:
            result = func(self, files_new, *args, **kwargs)

        if single_file is None:
            # no files were provided, nothing we can do really
            return result
        elif (result is None) or not match_return_type or not single_file:
            # If function doesn't return anything or no denormalization
            # was requested or it was not a single file
            return remap_filenames(result)
        elif single_file:
            if len(result) != 1:
                # Magic doesn't apply
                return remap_filenames(result)
            elif isinstance(result, (list, tuple)):
                return result[0]
            elif isinstance(result, dict) and tuple(result)[0] == files_new[0]:
                # assume that returned dictionary has files as keys.
                return tuple(result.values())[0]
            else:
                # no magic can apply
                return remap_filenames(result)
        else:
            return RuntimeError("should have not got here... check logic")

    return newfunc


def _remove_empty_items(list_):
    """Remove empty entries from list

    This is needed, since some functions of GitPython may convert
    an empty entry to '.', when used with a list of paths.

    Parameter:
    ----------
    list_: list of str

    Returns
    -------
    list of str
    """
    if not isinstance(list_, list):
        lgr.warning(
            "_remove_empty_items() called with non-list type: %s" % type(list_))
        return list_
    return [file_ for file_ in list_ if file_]


def Repo(*args, **kwargs):
    """Factory method around gitpy.Repo to consistently initiate with different
    backend
    """
    # TODO: This probably doesn't work as intended (or at least not as
    #       consistently as intended). gitpy.Repo could be instantiated by
    #       classmethods Repo.init or Repo.clone_from. In these cases 'odbt'
    #       would be needed as a paramter to these methods instead of the
    #       constructor.
    if 'odbt' not in kwargs:
        kwargs['odbt'] = default_git_odbt
    return gitpy.Repo(*args, **kwargs)


def split_remote_branch(branch):
    """Splits a remote branch's name into the name of the remote and the name
    of the branch.

    Parameters
    ----------
    branch: str
      the remote branch's name to split

    Returns
    -------
    list of str
    """
    assert '/' in branch, \
        "remote branch %s must have had a /" % branch
    assert not branch.endswith('/'), \
        "branch name with trailing / is invalid. (%s)" % branch
    return branch.split('/', 1)


class GitRepo(object):
    """Representation of a git repository

    Not sure if needed yet, since there is GitPython. By now, wrap it to have
    control. Convention: method's names starting with 'git_' to not be
    overridden accidentally by AnnexRepo.

    """

    __slots__ = ['path', 'repo', 'cmd_call_wrapper', '_GIT_COMMON_OPTIONS']

    def __init__(self, path, url=None, runner=None, create=True,
                 git_opts=None, **kwargs):
        """Creates representation of git repository at `path`.

        If `url` is given, a clone is created at `path`.
        Can also be used to create a git repository at `path`.

        Parameters
        ----------
        path: str
          path to the git repository; In case it's not an absolute path,
          it's relative to PWD
        url: str
          url to the to-be-cloned repository. Requires a valid git url
          according to:
          http://www.kernel.org/pub/software/scm/git/docs/git-clone.html#URLS .
        create: bool
          if true, creates a git repository at `path` if there is none. Also
          creates `path`, if it doesn't exist.
          If set to false, an exception is raised in case `path` doesn't exist
          or doesn't contain a git repository.
        kwargs:
          keyword arguments serving as additional options to the git-init
          command. Therefore, it makes sense only if called with `create`.

          Generally, this way of passing options to the git executable is
          (or will be) used a lot in this class. It's a transformation of
          python-style keyword arguments (or a `dict`) to command line arguments,
          provided by GitPython.

          A single character keyword will be prefixed by '-', multiple characters
          by '--'. An underscore in the keyword becomes a dash. The value of the
          keyword argument is used as the value for the corresponding command
          line argument. Assigning a boolean creates a flag.

          Examples:
          no_commit=True => --no-commit
          C='/my/path'   => -C /my/path

        """
<<<<<<< HEAD

        # Disable automatic garbage and autopacking
        self._GIT_COMMON_OPTIONS = ['-c', 'receive.autogc=0', '-c', 'gc.auto=0']
        # actually no need with default GitPython db backend not in memory
        # default_git_odbt but still allows for faster testing etc.
        # May be eventually we would make it switchable _GIT_COMMON_OPTIONS = []

        if git_opts:
            lgr.warning("TODO: options passed to git are currently ignored.\n"
                        "options received: %s" % git_opts)
=======
        if git_opts is None:
            git_opts = {}
        if kwargs:
            git_opts.update(kwargs)
>>>>>>> 832014fa

        # Sanity check for argument `path`:
        # raise if we cannot deal with `path` at all or
        # if it is not a local thing:
        path = RI(path).localpath

        # try to get a local path from `url`:
        if url is not None:
            try:
                if not isinstance(url, RI):
                    url = RI(url).localpath
                else:
                    url = url.localpath
            except ValueError:
                pass

        self.path = abspath(normpath(path))
        self.cmd_call_wrapper = runner or GitRunner(cwd=self.path)
        # TODO: Concept of when to set to "dry".
        #       Includes: What to do in gitrepo class?
        #       Now: setting "dry" means to give a dry-runner to constructor.
        #       => Do it similar in gitrepo/dataset.
        #       Still we need a concept of when to set it and whether this
        #       should be a single instance collecting everything or more
        #       fine grained.

        # TODO: somehow do more extensive checks that url and path don't point
        #       to the same location

        self.repo = None
        if url is not None and not (url == path):
            # TODO: What to do, in case url is given, but path exists already?
            # Just rely on whatever clone_from() does, independently on value
            # of create argument?
            self.clone(url, path)

        if create and not GitRepo.is_valid_repo(path):
            try:
                lgr.debug(
                    "Initialize empty Git repository at '%s'%s",
                    path,
                    ' %s' % git_opts if git_opts else '')
                self.repo = self.cmd_call_wrapper(gitpy.Repo.init, path,
                                                  mkdir=True,
                                                  odbt=default_git_odbt,
                                                  **git_opts)
            except GitCommandError as e:
                lgr.error(exc_str(e))
                raise
        else:
            if self.repo is None:
                try:
                    self.repo = self.cmd_call_wrapper(Repo, path)
                    lgr.debug("Using existing Git repository at {0}".format(path))
                except (GitCommandError,
                        NoSuchPathError,
                        InvalidGitRepositoryError) as e:
                    lgr.error("%s: %s" % (type(e), str(e)))
                    raise

        # inject git options into GitPython's git call wrapper:
        # Note: `None` currently can happen, when Runner's protocol prevents
        # calls above from being actually executed (DryRunProtocol)
        if self.repo is not None:
            self.repo.git._persistent_git_options = self._GIT_COMMON_OPTIONS

    def clone(self, url, path):
        """Clone url into path

        Provides workarounds for known issues (e.g.
        https://github.com/datalad/datalad/issues/785)

        Parameters
        ----------
        url : str
        path : str
        """

        if is_ssh(url):
            cnct = ssh_manager.get_connection(url)
            cnct.open()
            # TODO: with git <= 2.3 keep old mechanism:
            #       with rm.repo.git.custom_environment(GIT_SSH="wrapper_script"):
            env = {'GIT_SSH_COMMAND': "ssh -S %s" % cnct.ctrl_path}
        else:
            env = None
        ntries = 5  # 3 is not enough for robust workaround
        for trial in range(ntries):
            try:
                lgr.debug("Git clone from {0} to {1}".format(url, path))
                self.repo = self.cmd_call_wrapper(gitpy.Repo.clone_from,
                                                  url,
                                                  path,
                                                  env=env,
                                                  odbt=default_git_odbt)
                lgr.debug("Git clone completed")
                break
                # TODO: more arguments possible: ObjectDB etc.
            except GitCommandError as e:
                # log here but let caller decide what to do
                e_str = exc_str(e)
                # see https://github.com/datalad/datalad/issues/785
                if re.search("Request for .*aborted.*Unable to find", str(e),
                             re.DOTALL) \
                        and trial < ntries - 1:
                    lgr.info(
                        "Hit a known issue with Git (see GH#785). Trial #%d, "
                        "retrying",
                        trial)
                    continue
                lgr.error(e_str)
                raise
            except ValueError as e:
                if gitpy.__version__ == '1.0.2' \
                        and "I/O operation on closed file" in str(e):
                    # bug https://github.com/gitpython-developers/GitPython
                    # /issues/383
                    raise GitCommandError(
                        "clone has failed, telling ya",
                        999,  # good number
                        stdout="%s already exists" if exists(path) else "")
                raise  # reraise original

    def __repr__(self):
        return "<GitRepo path=%s (%s)>" % (self.path, type(self))

    def __eq__(self, obj):
        """Decides whether or not two instances of this class are equal.

        This is done by comparing the base repository path.
        """
        return self.path == obj.path

    @classmethod
    def is_valid_repo(cls, path):
        """Returns if a given path points to a git repository"""
        return exists(opj(path, '.git', 'objects'))

    def is_with_annex(self, only_remote=False):
        """Return True if GitRepo (assumed) at the path has remotes with git-annex branch

        Parameters
        ----------
        only_remote: bool, optional
            Check only remote (no local branches) for having git-annex branch
        """
        return any((b.endswith('/git-annex') for b in self.get_remote_branches())) or \
            ((not only_remote) and any((b == 'git-annex' for b in self.get_branches())))

    @classmethod
    def get_toppath(cls, path, follow_up=True):
        """Return top-level of a repository given the path.

        Parameters
        -----------
        follow_up : bool
          If path has symlinks -- they get resolved by git.  If follow_up is
          True, we will follow original path up until we hit the same resolved
          path.  If no such path found, resolved one would be returned.

        Return None if no parent directory contains a git repository.
        """
        try:
            with swallow_logs():
                toppath, err = Runner().run(
                    ["git", "rev-parse", "--show-toplevel"],
                    cwd=path,
                    log_stdout=True, log_stderr=True,
                    expect_fail=True, expect_stderr=True)
                toppath = toppath.rstrip('\n\r')
        except CommandError:
            return None
        except OSError:
            toppath = GitRepo.get_toppath(dirname(path))

        if follow_up:
            path_ = path
            path_prev = ""
            while path_ and path_ != path_prev:  # on top /.. = /
                if realpath(path_) == toppath:
                    toppath = path_
                    break
                path_prev = path_
                path_ = dirname(path_)

        return toppath

    # classmethod so behavior could be tuned in derived classes
    @classmethod
    def _get_added_files_commit_msg(cls, files):
        if not files:
            return "No files were added"
        msg = "Added %d file" % len(files)
        if len(files) > 1:
            msg += "s"
        return msg + '\n\nFiles:\n' + '\n'.join(files)

    @normalize_paths
    def add(self, files, commit=False, msg=None, git=True, git_options=None, _datalad_msg=False):
        """Adds file(s) to the repository.

        Parameters
        ----------
        files: list
            list of paths to add
        commit: bool
          whether or not to directly commit
        msg: str
          commit message in case `commit=True`. A default message, containing
          the list of files that were added, is created by default.
        git: bool
          somewhat ugly construction to be compatible with AnnexRepo.add();
          has to be always true.
        """

        # needs to be True - see docstring:
        assert(git)

        files = _remove_empty_items(files)
        out = []

        if files:
            try:

                add_out = self._git_custom_command(
                    files, ['git', 'add'] + assure_list(git_options))

                # get all the entries
                out = self._process_git_get_output(*add_out)
                # Note: as opposed to git cmdline, force is True by default in
                #       gitpython, which would lead to add things, that are
                #       ignored or excluded otherwise
                # 2. Note: There is an issue with globbing (like adding '.'),
                #       which apparently doesn't care for 'force' and therefore
                #       adds '.git/...'. May be it's expanded at the wrong
                #       point in time or sth. like that.
                # For now, use direct call to git add.
                #self.cmd_call_wrapper(self.repo.index.add, files, write=True,
                #                      force=False)
                # TODO: May be make use of 'fprogress'-option to indicate
                # progress
                # But then, we don't have it for git-annex add, anyway.
                #
                # TODO: Is write=True a reasonable way to do it?
                # May be should not write until success of operation is
                # confirmed?
                # What's best in case of a list of files?
            except OSError as e:
                lgr.error("add: %s" % e)
                raise

        else:
            lgr.warning("add was called with empty file list.")

        if commit:
            if msg is None:
                msg = self._get_added_files_commit_msg(files)
            self.commit(msg=msg, _datalad_msg=_datalad_msg)

        # Make sure return value from GitRepo is consistent with AnnexRepo
        # currently simulating similar return value, assuming success
        # for all files:
        # TODO: Make return values consistent across both *Repo classes!
        return out

    @staticmethod
    def _process_git_get_output(stdout, stderr=None):
        """Given both outputs (stderr is ignored atm) of git add - process it

        Primarily to centralize handling in both indirect annex and direct
        modes when ran through proxy
        """
        return [{u'file': f, u'success': True}
                for f in re.findall("'([^']*)'[\n$]", stdout)]

    @normalize_paths(match_return_type=False)
    def remove(self, files, **kwargs):
        """Remove files.

        Parameters
        ----------
        files: str
          list of paths to remove
        kwargs:
          see `__init__`

        Returns
        -------
        [str]
          list of successfully removed files.
        """

        files = _remove_empty_items(files)

        # todo: we are able to remove objects, not necessarily specified by a
        #       path (see below). We may want to make this available at some
        #       point.
        # Multiple types of items are supported which may be be freely mixed.
        #
        #     - path string
        #         Remove the given path at all stages. If it is a directory, you must
        #         specify the r=True keyword argument to remove all file entries
        #         below it. If absolute paths are given, they will be converted
        #         to a path relative to the git repository directory containing
        #         the working tree
        #
        #         The path string may include globs, such as *.c.
        #
        #     - Blob Object
        #         Only the path portion is used in this case.
        #
        #     - BaseIndexEntry or compatible type
        #         The only relevant information here Yis the path. The stage is ignored.

        return self.repo.index.remove(files, working_tree=True, **kwargs)

    def precommit(self):
        """Perform pre-commit maintenance tasks
        """
        # flush possibly cached in GitPython changes to index:
        self.repo.index.write()

    @staticmethod
    def _get_prefixed_commit_msg(msg):
        DATALAD_PREFIX = "[DATALAD]"
        return DATALAD_PREFIX if not msg else "%s %s" % (DATALAD_PREFIX, msg)

    def commit(self, msg=None, options=None, _datalad_msg=False):
        """Commit changes to git.

        Parameters
        ----------
        msg: str
          commit-message
        options: list of str
          cmdline options for git-commit
        _datalad_msg: bool, optional
          To signal that commit is automated commit by datalad, so
          it would carry the [DATALAD] prefix
        """

        if _datalad_msg:
            msg = self._get_prefixed_commit_msg(msg)

        if not msg:
            if options:
                if "--allow-empty-message" not in options:
                        options.append("--allow-empty-message")
                else:
                    options = ["--allow-empty-message"]

        self.precommit()
        if options:
            # we can't pass all possible options to gitpython's implementation
            # of commit. Therefore we need a direct call to git:
            cmd = ['git', 'commit'] + (["-m", msg if msg else ""]) + options
            lgr.debug("Committing via direct call of git: %s" % cmd)
            self._git_custom_command([], cmd)
        else:
            lgr.debug("Committing with msg=%r" % msg)
            self.cmd_call_wrapper(self.repo.index.commit, msg)

    def get_indexed_files(self):
        """Get a list of files in git's index

        Returns
        -------
        list
            list of paths rooting in git's base dir
        """

        return [x[0] for x in self.cmd_call_wrapper(
            self.repo.index.entries.keys)]

    def get_hexsha(self, branch=None):
        """Return a hexsha for a given branch name. If None - of current branch

        Parameters
        ----------
        branch: str, optional
        """
        # TODO: support not only a branch but any treeish
        #       Note: repo.tree(treeish).hexsha
        if branch is None:
            try:
                return self.repo.active_branch.object.hexsha
            except ValueError as exc:
                if 'does not exist' in str(exc):
                    return None
                raise

        for b in self.repo.branches:
            if b.name == branch:
                return b.object.hexsha
        raise ValueError("Unknown branch %s" % branch)

    def get_merge_base(self, treeishes):
        """Get a merge base hexsha

        Parameters
        ----------
        treeishes: str or list of str
          List of treeishes (branches, hexshas, etc) to determine the merge
          base of. If a single value provided, returns merge_base with the
          current branch.

        Returns
        -------
        str or None
          If no merge-base for given commits, or specified treeish doesn't
          exist, None returned
        """
        if isinstance(treeishes, string_types):
            treeishes = [treeishes]
        if not treeishes:
            raise ValueError("Provide at least a single value")
        elif len(treeishes) == 1:
            treeishes = treeishes + [self.get_active_branch()]

        try:
            bases = self.repo.merge_base(*treeishes)
        except GitCommandError as exc:
            if "fatal: Not a valid object name" in str(exc):
                return None
            raise

        if not bases:
            return None
        assert(len(bases) == 1)  # we do not do 'all' yet
        return bases[0].hexsha

    def get_committed_date(self, branch=None):
        """Get the date stamp of the last commit (in a branch). None if no commit"""
        try:
            commit = next(
                self.get_branch_commits(branch
                                        or self.get_active_branch())
            )
        except Exception as exc:
            lgr.debug("Got exception while trying to get last commit: %s",
                      exc_str(exc))
            return None
        return commit.committed_date

    def get_active_branch(self):
        return self.repo.active_branch.name

    def get_branches(self):
        """Get all branches of the repo.

        Returns
        -------
        [str]
            Names of all branches of this repository.
        """

        return [branch.name for branch in self.repo.branches]

    def get_remote_branches(self):
        """Get all branches of all remotes of the repo.

        Returns
        -----------
        [str]
            Names of all remote branches.
        """
        # TODO: Reconsider melting with get_branches()

        # TODO: treat entries like this: origin/HEAD -> origin/master'
        # currently this is done in collection

        # For some reason, this is three times faster than the version below:
        remote_branches = list()
        for remote in self.repo.remotes:
            try:
                for ref in remote.refs:
                    remote_branches.append(ref.name)
            except AssertionError as e:
                if str(e).endswith("did not have any references"):
                    # this will happen with git annex special remotes
                    pass
                else:
                    raise e
        return remote_branches
        # return [branch.strip() for branch in
        #         self.repo.git.branch(r=True).splitlines()]

    def get_remotes(self, with_refs_only=False):
        """

        Parameters
        ----------
        with_refs_only : bool, optional
          return only remotes with any refs.  E.g. annex special remotes
          would not have any refs

        Returns
        -------
        remotes : list of str
          List of names of the remotes
        """
        if with_refs_only:
            # older versions of GitPython might not tolerate remotes without
            # any references at all, so we need to catch
            remotes = []
            for remote in self.repo.remotes:
                try:
                    if len(remote.refs):
                        remotes.append(remote.name)
                except AssertionError as exc:
                    if "not have any references" not in str(exc):
                        # was some other reason
                        raise
            return remotes
        else:
            return [remote.name for remote in self.repo.remotes]

    def get_files(self, branch=None):
        """Get a list of files in git.

        Lists the files in the (remote) branch.

        Parameters
        ----------
        branch: str
          Name of the branch to query. Default: active branch.

        Returns
        -------
        [str]
          list of files.
        """
        # TODO: RF codes base and melt get_indexed_files() in

        if branch is None:
            # active branch can be queried way faster:
            return self.get_indexed_files()
        else:
            return [item.path for item in self.repo.tree(branch).traverse()
                    if isinstance(item, Blob)]

    def get_file_content(self, file_, branch='HEAD'):
        """

        Returns
        -------
        [str]
          content of file_ as a list of lines.
        """

        content_str = self.repo.commit(branch).tree[file_].data_stream.read()

        # in python3 a byte string is returned. Need to convert it:
        from six import PY3
        if PY3:
            conv_str = u''
            for b in bytes(content_str):
                conv_str += chr(b)
            return conv_str.splitlines()
        else:
            return content_str.splitlines()
        # TODO: keep splitlines?

    def _gitpy_custom_call(self, cmd, cmd_args=None, cmd_options=None,
                           git_options=None, env=None,

                           # 'old' options for Runner; not sure yet, which of
                           # them are actually still needed:
                           log_stdout=True, log_stderr=True, log_online=False,
                           expect_stderr=True, cwd=None,
                           shell=None, expect_fail=False):

        """Helper to call GitPython's wrapper for git calls.

        The used instance of `gitpy.Git` is bound to the repository,
        which determines its working directory.
        This is used for adhoc implementation of a git command and to
        demonstrate how to use it in more specific implementations.

        Note
        ----
        Aims to replace the use of datalad's `Runner` class for direct git
        calls. (Currently the `_git_custom_command()` method).
        Therefore mimicking its behaviour during RF'ing.

        Parameters
        ----------
        cmd: str
          the native git command to call
        cmd_args: list of str
          arguments to the git command
        cmd_options: dict
          options for the command as key, value pair
          (this transformation, needs some central place to document)
        git_options: dict
          options for the git executable as key, value pair
          (see above)
        env: dict
          environment vaiables to temporarily set for this call

        TODO
        ----
        Example

        Returns
        -------
        (stdout, stderr)
        """

        # TODO: Reconsider when to log/stream what (stdout, stderr) and/or
        # fully implement the behaviour of `Runner`

        if log_online:
            raise NotImplementedError("option 'log_online' not implemented yet")
        with_exceptions = not expect_fail
        if cwd:
            # the gitpy.cmd.Git instance, bound to this repository doesn't allow
            # to explicitly set the working dir, except for using os.getcwd
            raise NotImplementedError("working dir is a read-only property")

        _tmp_shell = gitpy.cmd.Git.USE_SHELL
        gitpy.cmd.Git.USE_SHELL = shell

        if env is None:
            env = {}
        if git_options is None:
            git_options = {}
        if cmd_options is None:
            cmd_options = {}
        cmd_options.update({'with_exceptions': with_exceptions,
                            'with_extended_output': True})

        # TODO: _GIT_COMMON_OPTIONS!

        with self.repo.git.custom_environment(**env):
            try:
                status, std_out, std_err = \
                    self.repo.git(**git_options).__getattr__(cmd)(
                        cmd_args, **cmd_options)
            except GitCommandError as e:
                # For now just reraise. May be raise CommandError instead
                raise
            finally:
                gitpy.cmd.Git.USE_SHELL = _tmp_shell

        if not expect_stderr and std_err:
            lgr.error("Unexpected output on stderr: %s" % std_err)
            raise CommandError
        if log_stdout:
            for line in std_out.splitlines():
                lgr.debug("stdout| " + line)
        if log_stderr:
            for line in std_err.splitlines():
                lgr.log(level=logging.DEBUG if expect_stderr else logging.ERROR,
                        msg="stderr| " + line)

        return std_out, std_err

    @normalize_paths(match_return_type=False)
    def _git_custom_command(self, files, cmd_str,
                            log_stdout=True, log_stderr=True, log_online=False,
                            expect_stderr=True, cwd=None, env=None,
                            shell=None, expect_fail=False):
        """Allows for calling arbitrary commands.

        Helper for developing purposes, i.e. to quickly implement git commands
        for proof of concept without the need to figure out, how this is done
        via GitPython.

        Parameters
        ----------
        files: list of files
        cmd_str: str or list
            arbitrary command str. `files` is appended to that string.

        Returns
        -------
        stdout, stderr
        """
        cmd = shlex.split(cmd_str + " " + " ".join(files), posix=not on_windows) \
            if isinstance(cmd_str, string_types) \
            else cmd_str + files
        assert(cmd[0] == 'git')
        cmd = cmd[:1] + self._GIT_COMMON_OPTIONS + cmd[1:]
        return self.cmd_call_wrapper.run(
            cmd,
            log_stderr=log_stderr,
            log_stdout=log_stdout,
            log_online=log_online,
            expect_stderr=expect_stderr,
            cwd=cwd,
            env=env,
            shell=shell,
            expect_fail=expect_fail)

# TODO: --------------------------------------------------------------------

    def add_remote(self, name, url, options=None):
        """Register remote pointing to a url
        """
        cmd = ['git', 'remote', 'add']
        if options:
            cmd += options
        cmd += [name, url]

        return self._git_custom_command('', cmd)

    def remove_remote(self, name):
        """Remove existing remote
        """

        return self._git_custom_command(
            '', ['git', 'remote', 'remove', name]
        )

    def show_remotes(self, name='', verbose=False):
        """
        """

        options = ["-v"] if verbose else []
        name = [name] if name else []
        out, err = self._git_custom_command(
            '', ['git', 'remote'] + options + ['show'] + name
        )
        return out.rstrip(linesep).splitlines()

    def update_remote(self, name=None, verbose=False):
        """
        """
        options = ["-v"] if verbose else []
        name = [name] if name else []
        self._git_custom_command(
            '', ['git', 'remote'] + name + ['update'] + options,
            expect_stderr=True
        )

    # TODO: centralize all the c&p code in fetch, pull, push
    # TODO: document **kwargs passed to gitpython
    def fetch(self, remote=None, refspec=None, progress=None, all_=False,
              **kwargs):
        """Fetches changes from a remote (or all_ remotes).

        Parameters
        ----------
        remote: str
          (optional) name of the remote to fetch from. If no remote is given and
          `all_` is not set, the tracking branch is fetched.
        refspec: str
          (optional) refspec to fetch.
        progress:
          passed to gitpython. TODO: Figure it out, make consistent use of it
          and document it.
        all_: bool
          fetch all_ remotes (and all_ of their branches).
          Fails if `remote` was given.
        kwargs:
          passed to gitpython. TODO: Figure it out, make consistent use of it
          and document it.

        Returns
        -------
        list
            FetchInfo objects of the items fetched from remote
        """
        # TODO: options=> **kwargs):
        # Note: Apparently there is no explicit (fetch --all) in gitpython,
        #       but fetch is always bound to a certain remote instead.
        #       Therefore implement it on our own:
        if remote is None:
            if refspec is not None:
                # conflicts with using tracking branch or fetch all remotes
                # For now: Just fail.
                # TODO: May be check whether it fits to tracking branch
                raise ValueError("refspec specified without a remote. (%s)" %
                                 refspec)
            if all_:
                remotes_to_fetch = self.repo.remotes
            else:
                # No explicit remote to fetch.
                # => get tracking branch:
                tb = self.repo.active_branch.tracking_branch().name
                if tb:
                    tb_remote, refspec = split_remote_branch(tb)
                    remotes_to_fetch = [self.repo.remote(tb_remote)]
                else:
                    # No remote, no tracking branch
                    # => fail
                    raise ValueError("Neither a remote is specified to fetch "
                                     "from nor a tracking branch is set up.")
        else:
            remotes_to_fetch = [self.repo.remote(remote)]

        fi_list = []
        for rm in remotes_to_fetch:
            fetch_url = \
                rm.config_reader.get('fetchurl'
                                     if rm.config_reader.has_option('fetchurl')
                                     else 'url')
            if is_ssh(fetch_url):
                cnct = ssh_manager.get_connection(fetch_url)
                cnct.open()
                # TODO: with git <= 2.3 keep old mechanism:
                #       with rm.repo.git.custom_environment(GIT_SSH="wrapper_script"):
                with rm.repo.git.custom_environment(
                        GIT_SSH_COMMAND="ssh -S %s" % cnct.ctrl_path):
                    fi_list += rm.fetch(refspec=refspec, progress=progress, **kwargs)
                    # TODO: progress +kwargs
            else:
                fi_list += rm.fetch(refspec=refspec, progress=progress, **kwargs)
                # TODO: progress +kwargs

        # TODO: fetch returns a list of FetchInfo instances. Make use of it.
        return fi_list

    def pull(self, remote=None, refspec=None, progress=None, **kwargs):
        """See fetch
        """
        if remote is None:
            if refspec is not None:
                # conflicts with using tracking branch or fetch all remotes
                # For now: Just fail.
                # TODO: May be check whether it fits to tracking branch
                raise ValueError("refspec specified without a remote. (%s)" %
                                 refspec)
            # No explicit remote to pull from.
            # => get tracking branch:
            tb = self.repo.active_branch.tracking_branch().name
            if tb:
                tb_remote, refspec = split_remote_branch(tb)
                remote = self.repo.remote(tb_remote)
            else:
                # No remote, no tracking branch
                # => fail
                raise ValueError("No remote specified to fetch from nor a "
                                 "tracking branch is set up.")
        else:
            remote = self.repo.remote(remote)

        fetch_url = \
            remote.config_reader.get(
                'fetchurl' if remote.config_reader.has_option('fetchurl')
                else 'url')
        if is_ssh(fetch_url):
            cnct = ssh_manager.get_connection(fetch_url)
            cnct.open()
            # TODO: with git <= 2.3 keep old mechanism:
            #       with remote.repo.git.custom_environment(GIT_SSH="wrapper_script"):
            with remote.repo.git.custom_environment(
                    GIT_SSH_COMMAND="ssh -S %s" % cnct.ctrl_path):
                return remote.pull(refspec=refspec, progress=progress, **kwargs)
                # TODO: progress +kwargs
        else:
            return remote.pull(refspec=refspec, progress=progress, **kwargs)
            # TODO: progress +kwargs

    def push(self, remote=None, refspec=None, progress=None, all_=False,
             **kwargs):
        """See fetch
        Returns
        -------
        list
            PushInfo objects of the items pushed to remote
        """

        if remote is None:
            if refspec is not None:
                # conflicts with using tracking branch or fetch all remotes
                # For now: Just fail.
                # TODO: May be check whether it fits to tracking branch
                raise ValueError("refspec specified without a remote. (%s)" %
                                 refspec)
            if all_:
                remotes_to_push = self.repo.remotes
            else:
                # No explicit remote to fetch.
                # => get tracking branch:
                tb = self.repo.active_branch.tracking_branch().name
                if tb:
                    tb_remote, refspec = split_remote_branch(tb)
                    remotes_to_push = [self.repo.remote(tb_remote)]
                else:
                    # No remote, no tracking branch
                    # => fail
                    raise ValueError("No remote specified to fetch from nor a "
                                     "tracking branch is set up.")
        else:
            remotes_to_push = [self.repo.remote(remote)]

        pi_list = []
        for rm in remotes_to_push:
            push_url = \
                rm.config_reader.get('pushurl'
                                     if rm.config_reader.has_option('pushurl')
                                     else 'url')
            if is_ssh(push_url):
                cnct = ssh_manager.get_connection(push_url)
                cnct.open()
                # TODO: with git <= 2.3 keep old mechanism:
                #       with rm.repo.git.custom_environment(GIT_SSH="wrapper_script"):
                with rm.repo.git.custom_environment(
                        GIT_SSH_COMMAND="ssh -S %s" % cnct.ctrl_path):
                    pi_list += rm.push(refspec=refspec, progress=progress, **kwargs)
                    # TODO: progress +kwargs
            else:
                pi_list += rm.push(refspec=refspec, progress=progress, **kwargs)
                # TODO: progress +kwargs
        return pi_list

    def get_remote_url(self, name, push=False):
        """Get the url of a remote.

        Reads the configuration of remote `name` and returns its url or None,
        if there is no url configured.

        Parameters
        ----------
        name: str
          name of the remote
        push: bool
          if True, get the pushurl instead of the fetch url.
        """
        cfg_reader = self.repo.remote(name).config_reader
        if push:
            if cfg_reader.has_option('pushurl'):
                return cfg_reader.get('pushurl')
            else:
                return None
        else:
            if cfg_reader.has_option('url'):
                return cfg_reader.get('url')
            else:
                return None

    def set_remote_url(self, name, url, push=False):
        """Set the URL a remote is pointing to

        Sets the URL of the remote `name`. Requires the remote to already exist.

        Parameters
        ----------
        name: str
          name of the remote
        url: str
        push: bool
          if True, set the push URL, otherwise the fetch URL
        """

        cmd = ["git", "remote", "set-url"]
        if push:
            cmd.append("--push")
        cmd += [name, url]
        return self._git_custom_command('', cmd)

    def get_branch_commits(self, branch, limit=None, stop=None, value=None):
        """Return GitPython's commits for the branch

        Pretty much similar to what 'git log <branch>' does.
        It is a generator which returns top commits first

        Parameters
        ----------
        branch: str
        limit: None | 'left-only', optional
          Limit which commits to report.  If None -- all commits (merged or not),
          if 'left-only' -- only the commits from the left side of the tree upon
          merges
        stop: str, optional
          hexsha of the commit at which stop reporting (matched one is not
          reported either)
        value: None | 'hexsha', optional
          What to yield.  If None - entire commit object is yielded, if 'hexsha'
          only its hexsha
        """

        fvalue = {None: lambda x: x, 'hexsha': lambda x: x.hexsha}[value]

        if not limit:
            def gen():
                # traverse doesn't yield original commit
                co = self.repo.branches[branch].commit
                yield co
                for co_ in co.traverse():
                    yield co_
        elif limit == 'left-only':
            # we need a custom implementation since couldn't figure out how to
            # do with .traversal
            def gen():
                co = self.repo.branches[branch].commit
                while co:
                    yield co
                    co = co.parents[0] if co.parents else None
        else:
            raise ValueError(limit)

        for c in gen():
            if stop and c.hexsha == stop:
                return
            yield fvalue(c)

    def checkout(self, name, options=None):
        """
        """
        # TODO: May be check for the need of -b options herein?
        cmd = ['git', 'checkout']
        if options:
            cmd += options
        cmd += [str(name)]

        self._git_custom_command('', cmd, expect_stderr=True)

    # TODO: Before implementing annex merge, find usages and check for a needed
    # change to call super().merge
    def merge(self, name, options=None, msg=None, allow_unrelated=False, **kwargs):
        if options is None:
            options = []
        if msg:
            options = options + ["-m", msg]
        if allow_unrelated and external_versions['cmd:git'] >= '2.9':
            options += ['--allow-unrelated-histories']
        self._git_custom_command(
            '', ['git', 'merge'] + options + [name],
            **kwargs
        )

    def remove_branch(self, branch):
        self._git_custom_command(
            '', ['git', 'branch', '-D', branch]
        )

    def ls_remote(self, remote, options=None):
        if options is None:
            options = []
        self._git_custom_command(
            '', ['git', 'ls-remote'] + options + [remote]
        )
        # TODO: Return values?

    @property
    def dirty(self):
        """Returns true if there are uncommitted changes or files not known to
        index"""
        return self.repo.is_dirty(untracked_files=True)

    def gc(self, allow_background=False, auto=False):
        """Perform house keeping (garbage collection, repacking)"""
        cmd_options = ['git']
        if not allow_background:
            cmd_options += ['-c', 'gc.autodetach=0']
        cmd_options += ['gc', '--aggressive']
        if auto:
            cmd_options += ['--auto']
        self._git_custom_command('', cmd_options)

    def get_submodules(self, sorted_=True):
        """Return a list of git.Submodule instances for all submodules"""
        # check whether we have anything in the repo. if not go home early
        if not self.repo.head.is_valid():
            return []
        submodules = self.repo.submodules
        if sorted_:
            submodules = sorted(submodules, key=lambda x: x.path)
        return submodules

    def add_submodule(self, path, name=None, url=None, branch=None):
        """Add a new submodule to the repository.

        This will alter the index as well as the .gitmodules file, but will not
        create a new commit.  If the submodule already exists, no matter if the
        configuration differs from the one provided, the existing submodule
        is considered as already added and no further action is performed.

        Parameters
        ----------
        path : str
          repository-relative path at which the submodule should be located, and
          which will be created as required during the repository initialization.
        name : str or None
          name/identifier for the submodule. If `None`, the `path` will be used
          as name.
        url : str or None
          git-clone compatible URL. If `None`, the repository is assumed to
          exist, and the url of the first remote is taken instead. This is
          useful if you want to make an existing repository a submodule of
          another one.
        branch : str or None
          name of branch to be checked out in the submodule. The given branch
          must exist in the remote repository, and will be checked out locally
          as a tracking branch. If `None`, remote HEAD will be checked out.
        """
        if name is None:
            name = path
        # XXX the following should do it, but GitPython will refuse to add a submodule
        # unless you specify a URL that is configured as one of its remotes, or you
        # specify no URL, but the repo has at least one remote.
        # this is stupid, as for us it is valid to not have any remote, because we can
        # still obtain the submodule from a future publication location, based on the
        # parent
        # gitpy.Submodule.add(self.repo, name, path, url=url, branch=branch)
        # going git native instead
        cmd = ['git', 'submodule', 'add', '--name', name]
        if branch is not None:
            cmd += ['-b', branch]
        if url is None:
            if not isabs(path):
                path = opj(curdir, path)
            url = path
        cmd += [url, path]
        self._git_custom_command('', cmd)
        # TODO: return value

    def deinit_submodule(self, path, **kwargs):
        """Deinit a submodule


        Parameters
        ----------
        path: str
            path to the submodule; relative to `self.path`
        kwargs:
            see `__init__`
        """

        kwargs = updated(kwargs, {'insert_kwargs_after': 'deinit'})
        self._gitpy_custom_call('submodule', ['deinit', path],
                                cmd_options=kwargs)
        # TODO: return value

    def update_submodule(self, path, mode='checkout', init=False):
        """Update a registered submodule.

        This will make the submodule match what the superproject expects by
        cloning missing submodules and updating the working tree of the
        submodules. The "updating" can be done in several ways depending
        on the value of submodule.<name>.update configuration variable, or
        the `mode` argument.

        Parameters
        ----------
        path : str
          Identifies which submodule to operate on by it's repository-relative
          path.
        mode : {checkout, rebase, merge}
          Update procedure to perform. 'checkout': the commit recorded in the
          superproject will be checked out in the submodule on a detached HEAD;
          'rebase': the current branch of the submodule will be rebased onto
          the commit recorded in the superproject; 'merge': the commit recorded
          in the superproject will be merged into the current branch in the
          submodule.
        init : bool
          If True, initialize all submodules for which "git submodule init" has
          not been called so far before updating.
        """
        cmd = ['git', 'submodule', 'update', '--%s' % mode]
        if init:
            cmd.append('--init')
        cmd += ['--', path]
        self._git_custom_command('', cmd)
        # TODO: return value

    def tag(self, tag):
        """Assign a tag to current commit

        Parameters
        ----------
        tag : str
          Custom tag label.
        """
        # TODO later to be extended with tagging particular commits and signing
        self._git_custom_command(
            '', ['git', 'tag', str(tag)]
        )

    def get_tracking_branch(self, branch=None):
        """Get the tracking branch for `branch` if there is any.

        Parameters
        ----------
        branch: str
            local branch to look up. If none is given, active branch is used.

        Returns
        -------
        tuple
            (remote or None, refspec or None) of the tracking branch
        """
        if branch is None:
            branch = self.get_active_branch()

        cfg_reader = self.repo.config_reader()
        sct = "branch \"{0}\"".format(branch)
        track_remote = cfg_reader.get_value(section=sct,
                                            option="remote",
                                            default="DATALAD_DEFAULT")
        if track_remote == "DATALAD_DEFAULT":
            # we have no "tracking remote"
            track_remote = None
        track_branch = cfg_reader.get_value(section=sct,
                                            option="merge",
                                            default="DATALAD_DEFAULT")
        if track_branch == "DATALAD_DEFAULT":
            # we have no tracking branch
            track_branch = None

        return track_remote, track_branch

    @property
    def count_objects(self):
        """return dictionary with count, size(in KiB) information of git objects
        """

        count_cmd = ['git', 'count-objects', '-v']
        count_str, err = self._git_custom_command('', count_cmd)
        count = {key: int(value)
                 for key, value in [item.split(': ')
                                    for item in count_str.split('\n')
                                    if len(item.split(': ')) == 2]}
        return count

    def get_deleted_files(self):
        """return a list of paths with deleted files (deletion not yet commited)"""
        return [f.split('\t')[1]
                for f in self.repo.git.diff('--raw', '--name-status').split('\n')
                if f.split('\t')[0] == 'D']

# TODO
# remove submodule
# status?<|MERGE_RESOLUTION|>--- conflicted
+++ resolved
@@ -419,7 +419,6 @@
           C='/my/path'   => -C /my/path
 
         """
-<<<<<<< HEAD
 
         # Disable automatic garbage and autopacking
         self._GIT_COMMON_OPTIONS = ['-c', 'receive.autogc=0', '-c', 'gc.auto=0']
@@ -427,15 +426,10 @@
         # default_git_odbt but still allows for faster testing etc.
         # May be eventually we would make it switchable _GIT_COMMON_OPTIONS = []
 
-        if git_opts:
-            lgr.warning("TODO: options passed to git are currently ignored.\n"
-                        "options received: %s" % git_opts)
-=======
         if git_opts is None:
             git_opts = {}
         if kwargs:
             git_opts.update(kwargs)
->>>>>>> 832014fa
 
         # Sanity check for argument `path`:
         # raise if we cannot deal with `path` at all or
