--- conflicted
+++ resolved
@@ -736,17 +736,6 @@
         self.pathobj = ut.Path(self.path)
 
     def _create_empty_repo(self, path, **kwargs):
-<<<<<<< HEAD
-        cmd = ['git', 'init']
-        cmd.extend(kwargs.pop('_from_cmdline_', []))
-        cmd.extend(to_options(**kwargs))
-        lgr.debug(
-            "Initialize empty Git repository at '%s'%s",
-            path,
-            ' %s' % cmd[2:] if cmd[2:] else '')
-        if not op.exists(path):
-            os.makedirs(path)
-=======
         if op.lexists(path):
             # Verify that we are not trying to initialize a new git repository
             # under a directory some files of which are already tracked by git
@@ -774,8 +763,17 @@
             except CommandError:
                 # assume that all is good -- we are not under any repo
                 pass
-
->>>>>>> 8e2d1ab0
+        else:
+            os.makedirs(path)
+
+        cmd = ['git', 'init']
+        cmd.extend(kwargs.pop('_from_cmdline_', []))
+        cmd.extend(to_options(**kwargs))
+        lgr.debug(
+            "Initialize empty Git repository at '%s'%s",
+            path,
+            ' %s' % cmd[2:] if cmd[2:] else '')
+
         try:
             stdout, stderr = self._git_custom_command(
                 None,
