# emacs: -*- mode: python; py-indent-offset: 4; tab-width: 4; indent-tabs-mode: nil -*-
# ex: set sts=4 ts=4 sw=4 noet:
# ## ### ### ### ### ### ### ### ### ### ### ### ### ### ### ### ### ### ### ##
#
#   See COPYING file distributed along with the datalad package for the
#   copyright and license terms.
#
# ## ### ### ### ### ### ### ### ### ### ### ### ### ### ### ### ### ### ### ##
"""Interface to Git via GitPython

For further information on GitPython see http://gitpython.readthedocs.org/

"""

from os import getcwd, linesep
from os.path import join as opj, exists, normpath, isabs, commonprefix, relpath, realpath
from os.path import dirname, basename
import logging
import shlex
from six import string_types

from functools import wraps

from git import Repo
from git.exc import GitCommandError, NoSuchPathError, InvalidGitRepositoryError

from ..support.exceptions import CommandError
from ..support.exceptions import FileNotInRepositoryError
from ..cmd import Runner
from ..utils import optional_args, on_windows
from ..utils import swallow_outputs

lgr = logging.getLogger('datalad.gitrepo')

# TODO: Figure out how GIT_PYTHON_TRACE ('full') is supposed to be used.
# Didn't work as expected on a first try. Probably there is a neatier way to
# log Exceptions from git commands.

# TODO: Check whether it makes sense to unify passing of options in a way
# similar to paths. See options_decorator in annexrepo.py
# Note: GitPython is doing something similar already with **kwargs.
# TODO: Figure this out in detail.


def _normalize_path(base_dir, path):
    """Helper to check paths passed to methods of this class.

    Checks whether `path` is beneath `base_dir` and normalize it.
    Additionally paths are converted into relative paths with respect to
    `base_dir`, considering os.getcwd() in case of relative paths. This
    is intended to be used in repository classes, which means that
    `base_dir` usually will be the repository's base directory.

    Parameters
    ----------
    path: str
        path to be normalized
    base_dir: str
        directory to serve as base to normalized, relative paths

    Returns
    -------
    str:
        path, that is a relative path with respect to `base_dir`
    """
    if not path:
        return path

    base_dir = realpath(base_dir)
    # path = normpath(path)
    # Note: disabled normpath, because it may break paths containing symlinks;
    # But we don't want to realpath relative paths, in case cwd isn't the correct base.

    if isabs(path):
        # path might already be a symlink pointing to annex etc,
        # so realpath only its directory, to get "inline" with realpath(base_dir)
        # above
        path = opj(realpath(dirname(path)), basename(path))
        if commonprefix([path, base_dir]) != base_dir:
            raise FileNotInRepositoryError(msg="Path outside repository: %s"
                                               % path, filename=path)
        else:
            pass

    elif commonprefix([getcwd(), base_dir]) == base_dir:
        # If we are inside repository, rebuilt relative paths.
        path = opj(getcwd(), path)
    else:
        # We were called from outside the repo. Therefore relative paths
        # are interpreted as being relative to self.path already.
        return path

    return relpath(path, start=base_dir)


@optional_args
def normalize_path(func):
    """Decorator to provide unified path conversion for a single file

    Unlike normalize_paths, intended to be used for functions dealing with a
    single filename at a time

    Note
    ----
    This is intended to be used within the repository classes and therefore
    returns a class method!

    The decorated function is expected to take a path at
    first positional argument (after 'self'). Additionally the class `func`
    is a member of, is expected to have an attribute 'path'.
    """

    @wraps(func)
    def newfunc(self, file_, *args, **kwargs):
        file_new = _normalize_path(self.path, file_)
        return func(self, file_new, *args, **kwargs)

    return newfunc


@optional_args
def normalize_paths(func, match_return_type=True):
    """Decorator to provide unified path conversions.

    Note
    ----
    This is intended to be used within the repository classes and therefore
    returns a class method!

    The decorated function is expected to take a path or a list of paths at
    first positional argument (after 'self'). Additionally the class `func`
    is a member of, is expected to have an attribute 'path'.

    Accepts either a list of paths or a single path in a str. Passes a list
    to decorated function either way, but would return based on the value of
    match_return_type and possibly input argument

    Parameters
    ----------
    match_return_type : bool, optional
      If True, and a single string was passed in, it would return the first
      element of the output (after verifying that it is a list of length 1).
      It makes easier to work with single files input.
    """

    @wraps(func)
    def newfunc(self, files, *args, **kwargs):
        if isinstance(files, string_types) or not files:
            files_new = [_normalize_path(self.path, files)]
            single_file = True
        elif isinstance(files, list):
            files_new = [_normalize_path(self.path, path) for path in files]
            single_file = False
        else:
            raise ValueError("_files_decorator: Don't know how to handle instance of %s." %
                             type(files))

        result = func(self, files_new, *args, **kwargs)

        if (result is None) or not match_return_type or not single_file:
            # If function doesn't return anything or no denormalization
            # was requested or it was not a single file
            return result
        elif single_file:
            assert(len(result) == 1)
            return result[0]
        else:
            return RuntimeError("should have not got here... check logic")

    return newfunc


def _remove_empty_items(list_):
    """Remove empty entries from list

    This is needed, since some functions of GitPython may convert
    an empty entry to '.', when used with a list of paths.

    Parameter:
    ----------
    list_: list of str

    Returns
    -------
    list of str
    """
    if not isinstance(list_, list):
        lgr.warning(
            "_remove_empty_items() called with non-list type: %s" % type(list_))
        return list_
    return [file_ for file_ in list_ if file_]


class GitRepo(object):
    """Representation of a git repository

    Not sure if needed yet, since there is GitPython. By now, wrap it to have
    control. Convention: method's names starting with 'git_' to not be
    overridden accidentally by AnnexRepo.

    """
    __slots__ = ['path', 'repo', 'cmd_call_wrapper']

    def __init__(self, path, url=None, runner=None, create=True):
        """Creates representation of git repository at `path`.

        If `url` is given, a clone is created at `path`.
        Can also be used to create a git repository at `path`.

        Parameters
        ----------
        path: str
          path to the git repository; In case it's not an absolute path,
          it's relative to os.getcwd()
        url: str
          url to the to-be-cloned repository. Requires a valid git url
          according to:
          http://www.kernel.org/pub/software/scm/git/docs/git-clone.html#URLS .
        create: bool
          if true, creates a git repository at `path` if there is none. Also
          creates `path`, if it doesn't exist.
          If set to false, an exception is raised in case `path` doesn't exist
          or doesn't contain a git repository.
        """

        self.path = normpath(path)
        self.cmd_call_wrapper = runner or Runner(cwd=self.path)
        # TODO: Concept of when to set to "dry".
        #       Includes: What to do in gitrepo class?
        #       Now: setting "dry" means to give a dry-runner to constructor.
        #       => Do it similar in gitrepo/dataset.
        #       Still we need a concept of when to set it and whether this
        #       should be a single instance collecting everything or more
        #       fine grained.

        if url is not None:
            # TODO: What to do, in case url is given, but path exists already?
            # Just rely on whatever clone_from() does, independently on value
            # of create argument?
            try:
                self.cmd_call_wrapper(Repo.clone_from, url, path)
                # TODO: more arguments possible: ObjectDB etc.
            except GitCommandError as e:
                # log here but let caller decide what to do
                lgr.error(str(e))
                raise

        if create and not exists(opj(path, '.git')):
            try:
                self.repo = self.cmd_call_wrapper(Repo.init, path, True)
            except GitCommandError as e:
                lgr.error(str(e))
                raise
        else:
            try:
                self.repo = self.cmd_call_wrapper(Repo, path)
            except (GitCommandError,
                    NoSuchPathError,
                    InvalidGitRepositoryError) as e:
                lgr.error(str(e))
                raise

    @classmethod
    def get_toppath(cls, path):
        """Return top-level of a repository given the path.

        If path has symlinks -- they get resolved.

        Returns None if not under git
        """
        try:
            toppath, err = Runner().run(
                ["git", "rev-parse", "--show-toplevel"],
                cwd=path,
                log_stdout=True, log_stderr=True,
                expect_fail=True, expect_stderr=True)
            return toppath.rstrip('\n\r')
        except CommandError:
            return None

    @normalize_paths
    def git_add(self, files):
        """Adds file(s) to the repository.

        Parameters
        ----------
        files: list
            list of paths to add
        """

        files = _remove_empty_items(files)
        if files:
            try:
                self.cmd_call_wrapper(self.repo.index.add, files, write=True)
                # TODO: May be make use of 'fprogress'-option to indicate progress
                # But then, we don't have it for git-annex add, anyway.
                #
                # TODO: Is write=True a reasonable way to do it?
                # May be should not write until success of operation is confirmed?
                # What's best in case of a list of files?
            except OSError as e:
                lgr.error("git_add: %s" % e)
                raise

        else:
            lgr.warning("git_add was called with empty file list.")

    @normalize_paths
    def git_remove(self, files, **kwargs):
        """Remove files.

        Parameters
        ----------
        files: str
          list of paths to remove

        Returns
        -------
        [str]
          list of successfully removed files.
        """

        files = _remove_empty_items(files)

        return self.repo.index.remove(files, working_tree=True, **kwargs)


    def git_commit(self, msg=None, options=None):
        """Commit changes to git.

        Parameters
        ----------
        msg: str
            commit-message
        options:
            to be implemented. See options_decorator in annexrepo.
        """

        # TODO: for some commits we explicitly do not want a message since
        # it would be coming from e.g. staged merge. But it is not clear
        # what gitpython would do about it. doc says that it would
        # convert to string anyways.... bleh
        if not msg:
            msg = "What would be a good default message?"

        self.cmd_call_wrapper(self.repo.index.commit, msg)

    def get_indexed_files(self):
        """Get a list of files in git's index

        Returns
        -------
        list
            list of paths rooting in git's base dir
        """

        return [x[0] for x in self.cmd_call_wrapper(
            self.repo.index.entries.keys)]

    def git_get_branches(self):
        """Get all branches of the repo.

        Returns
        -------
        [str]
            Names of all branches of this repository.
        """

        return [branch.name for branch in self.repo.branches]

    def git_get_remote_branches(self):
        """Get all branches of all remotes of the repo.

        Returns
        -----------
        [str]
            Names of all remote branches.
        """
        # TODO: treat entries like this: origin/HEAD -> origin/master'
        # currently this is done in collection
        return [branch.strip() for branch in
                self.repo.git.branch(r=True).splitlines()]

    def git_get_remotes(self):
        return [remote.name for remote in self.repo.remotes]


    def git_get_active_branch(self):

        return self.repo.active_branch.name

    @normalize_paths(match_return_type=False)
    def _git_custom_command(self, files, cmd_str,
                           log_stdout=True, log_stderr=True, log_online=False,
                           expect_stderr=False, cwd=None, env=None,
                           shell=None):
        """Allows for calling arbitrary commands.

        Helper for developing purposes, i.e. to quickly implement git commands
        for proof of concept without the need to figure out, how this is done
        via GitPython.

        Parameters
        ----------
        files: list of files
        cmd_str: str
            arbitrary command str. `files` is appended to that string.

        Returns
        -------
        stdout, stderr
        """
        
        cmd = shlex.split(cmd_str + " " + " ".join(files),
                          posix=not on_windows)
        return self.cmd_call_wrapper.run(cmd, log_stderr=log_stderr,
                                  log_stdout=log_stdout, log_online=log_online,
                                  expect_stderr=expect_stderr, cwd=cwd,
                                  env=env, shell=shell)

# TODO: --------------------------------------------------------------------

    def git_remote_add(self, name, url, options=''):
        """
        """

        return self._git_custom_command('', 'git remote add %s %s %s' %
                                 (options, name, url))

    def git_remote_remove(self, name):
        """
        """

        return self._git_custom_command('', 'git remote remove %s' % name)

    def git_remote_show(self, name='', verbose=False):
        """
        """

        v = "-v" if verbose else ""
        out, err = self._git_custom_command('', 'git remote %s show %s' %
                                            (v, name))
        return out.rstrip(linesep).splitlines()

    def git_remote_update(self, name='', verbose=False):
        """
        """

        v = "-v" if verbose else ''
        self._git_custom_command('', 'git remote %s update %s' %
                                        (name, v))

    def git_fetch(self, name, options=''):
        """
        """

        self._git_custom_command('', 'git fetch %s %s' %
                                        (options, name), expect_stderr=True)

    def git_get_remote_url(self, name):
        """We need to know, where to clone from, if a remote is
        requested
        """

        out, err = self._git_custom_command(
            '', 'git config --get remote.%s.url' % name)
        return out.rstrip(linesep)

    def git_pull(self, name='', options=''):
        """
        """

        return self._git_custom_command('', 'git pull %s %s' % (options, name))

    def git_push(self, name='', options=''):
        """
        """

        self._git_custom_command('', 'git push %s %s' % (options, name))

    def git_checkout(self, name, options=''):
        """
        """
        # TODO: May be check for the need of -b options herein?

        self._git_custom_command('', 'git checkout %s %s' % (options, name),
                                 expect_stderr=True)

    def git_get_files(self, branch="HEAD"):
        """Get a list of files in git.

        Lists the files in the (remote) branch.

        Parameters
        ----------
        branch: str
          Name of the branch to query.

        Returns
        -------
        [str]
          list of files.
        """
        cmd_str = 'git ls-tree -r ' + branch
        out, err = self._git_custom_command('', cmd_str)
        return [line.split('\t')[1] for line in out.rstrip(linesep).splitlines()]


        # Only local branches: How to get from remote branches in a similar way?
        #head = self.repo.head if branch == "HEAD" else self.repo.heads[branch]
        # return [item.path for item in list(head.commit.tree.traverse())]
        # #if isinstance(item, git.objects.blob.Blob)

    def git_get_file_content(self, file_, branch='HEAD'):
        """

        Returns
        -------
        [str]
          content of file_ as a list of lines.
        """

        out, err = self._git_custom_command(
            '', 'git cat-file blob %s:%s' % (branch, file_))
        return out.rstrip(linesep).splitlines()

    def git_merge(self, name, options='', **kwargs):
        self._git_custom_command('', 'git merge %s %s' % (options, name), **kwargs)

    def git_remove_branch(self, branch):
        self._git_custom_command('', 'git branch -D %s' % branch)

<<<<<<< HEAD
    @property
    def dirty(self):
        """Returns true if there is uncommitted changes or files not known to index"""
        return self.repo.is_dirty(untracked_files=True)
=======
    def git_ls_remote(self, remote, options=None):
        self._git_custom_command('', 'git ls-remote %s %s' %
                                 (options if options is not None else '',
                                  remote))
        # TODO: Return values?
>>>>>>> da0da0d5
<|MERGE_RESOLUTION|>--- conflicted
+++ resolved
@@ -530,15 +530,13 @@
     def git_remove_branch(self, branch):
         self._git_custom_command('', 'git branch -D %s' % branch)
 
-<<<<<<< HEAD
-    @property
-    def dirty(self):
-        """Returns true if there is uncommitted changes or files not known to index"""
-        return self.repo.is_dirty(untracked_files=True)
-=======
     def git_ls_remote(self, remote, options=None):
         self._git_custom_command('', 'git ls-remote %s %s' %
                                  (options if options is not None else '',
                                   remote))
         # TODO: Return values?
->>>>>>> da0da0d5
+    
+    @property
+    def dirty(self):
+        """Returns true if there is uncommitted changes or files not known to index"""
+        return self.repo.is_dirty(untracked_files=True)