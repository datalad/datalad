# emacs: -*- mode: python; py-indent-offset: 4; tab-width: 4; indent-tabs-mode: nil -*-
# ex: set sts=4 ts=4 sw=4 noet:
# ## ### ### ### ### ### ### ### ### ### ### ### ### ### ### ### ### ### ### ##
#
#   See COPYING file distributed along with the datalad package for the
#   copyright and license terms.
#
# ## ### ### ### ### ### ### ### ### ### ### ### ### ### ### ### ### ### ### ##
"""Test implementation of class AnnexRepo

"""

from six.moves.urllib.parse import urljoin
from six.moves.urllib.parse import urlsplit
from shutil import copyfile
from nose.tools import assert_is_instance

from datalad.tests.utils import *

# imports from same module:
from ..annexrepo import *


@ignore_nose_capturing_stdout
@assert_cwd_unchanged
@with_testrepos('.*annex.*')
@with_tempfile
def test_AnnexRepo_instance_from_clone(src, dst):

    ar = AnnexRepo(dst, src)
    assert_is_instance(ar, AnnexRepo, "AnnexRepo was not created.")
    assert_true(os.path.exists(os.path.join(dst, '.git', 'annex')))

    # do it again should raise GitCommandError since git will notice
    # there's already a git-repo at that path and therefore can't clone to `dst`
    with swallow_logs() as cm:
        assert_raises(GitCommandError, AnnexRepo, dst, src)
        if git.__version__ != "1.0.2" and git.__version__ != "2.0.5":
            assert("already exists" in cm.out)


@ignore_nose_capturing_stdout
@assert_cwd_unchanged
@with_testrepos('.*annex.*', flavors=local_testrepo_flavors)
def test_AnnexRepo_instance_from_existing(path):

    ar = AnnexRepo(path)
    assert_is_instance(ar, AnnexRepo, "AnnexRepo was not created.")
    assert_true(os.path.exists(os.path.join(path, '.git')))


@ignore_nose_capturing_stdout
@assert_cwd_unchanged
@with_tempfile
def test_AnnexRepo_instance_brand_new(path):

    GitRepo(path)
    assert_raises(RuntimeError, AnnexRepo, path, create=False)

    ar = AnnexRepo(path)
    assert_is_instance(ar, AnnexRepo, "AnnexRepo was not created.")
    assert_true(os.path.exists(os.path.join(path, '.git')))


@assert_cwd_unchanged
@with_testrepos('.*annex.*')
@with_tempfile
def test_AnnexRepo_crippled_filesystem(src, dst):

    ar = AnnexRepo(dst, src)

    # fake git-annex entries in .git/config:
    writer = ar.repo.config_writer()
    writer.set_value("annex", "crippledfilesystem", True)
    writer.release()
    assert_true(ar.is_crippled_fs())
    writer.set_value("annex", "crippledfilesystem", False)
    writer.release()
    assert_false(ar.is_crippled_fs())
    # since we can't remove the entry, just rename it to fake its absence:
    writer.rename_section("annex", "removed")
    writer.set_value("annex", "something", "value")
    writer.release()
    assert_false(ar.is_crippled_fs())


@assert_cwd_unchanged
@with_testrepos('.*annex.*', flavors=local_testrepo_flavors)
def test_AnnexRepo_is_direct_mode(path):

    ar = AnnexRepo(path)
    dm = ar.is_direct_mode()

    # by default annex should be in direct mode on crippled filesystem and
    # on windows:
    if ar.is_crippled_fs() or on_windows:
        assert_true(dm)
    else:
        assert_false(dm)


@assert_cwd_unchanged
@with_testrepos('.*annex.*')
@with_tempfile
def test_AnnexRepo_set_direct_mode(src, dst):

    ar = AnnexRepo(dst, src)
    ar.set_direct_mode(True)
    assert_true(ar.is_direct_mode(), "Switching to direct mode failed.")
    if ar.is_crippled_fs():
        assert_raises(CommandNotAvailableError, ar.set_direct_mode, False)
        assert_true(ar.is_direct_mode(),
            "Indirect mode on crippled fs detected. Shouldn't be possible.")
    else:
        ar.set_direct_mode(False)
        assert_false(ar.is_direct_mode(), "Switching to indirect mode failed.")


@assert_cwd_unchanged
@with_testrepos('.*annex.*', flavors=local_testrepo_flavors)
@with_tempfile
def test_AnnexRepo_annex_proxy(src, annex_path):
    ar = AnnexRepo(annex_path, src)
    ar.set_direct_mode(True)
    ok_clean_git_annex_proxy(path=annex_path)


@assert_cwd_unchanged
@with_testrepos('.*annex.*', flavors=local_testrepo_flavors)
@with_tempfile
def test_AnnexRepo_get_file_key(src, annex_path):

    ar = AnnexRepo(annex_path, src)

    # test-annex.dat should return the correct key:
    assert_equal(
        ar.get_file_key("test-annex.dat"),
        'SHA256E-s4--181210f8f9c779c26da1d9b2075bde0127302ee0e3fca38c9a83f5b1dd8e5d3b.dat')

    # test.dat is actually in git
    # should raise Exception; also test for polymorphism
    assert_raises(IOError, ar.get_file_key, "test.dat")
    assert_raises(FileNotInAnnexError, ar.get_file_key, "test.dat")
    assert_raises(FileInGitError, ar.get_file_key, "test.dat")

    # filenotpresent.wtf doesn't even exist
    assert_raises(IOError, ar.get_file_key, "filenotpresent.wtf")


# 1 is enough to test file_has_content
@with_testrepos('.*annex.*', flavors=['local'], count=1)
@with_tempfile
def test_AnnexRepo_file_has_content(src, annex_path):
    ar = AnnexRepo(annex_path, src)
    testfiles = ["test-annex.dat", "test.dat"]
    assert_equal(ar.file_has_content(testfiles), [False, False])

    ok_annex_get(ar, "test-annex.dat")
    assert_equal(ar.file_has_content(testfiles), [True, False])
    assert_equal(ar.file_has_content(testfiles[:1]), [True])

    assert_equal(ar.file_has_content(testfiles + ["bogus.txt"]),
                 [True, False, False])

    assert_false(ar.file_has_content("bogus.txt"))
    assert_true(ar.file_has_content("test-annex.dat"))


# 1 is enough to test
@with_batch_direct
@with_testrepos('.*annex.*', flavors=['local'], count=1)
@with_tempfile
def test_AnnexRepo_is_under_annex(batch, direct, src, annex_path):
    ar = AnnexRepo(annex_path, src, direct=direct)

    with open(opj(annex_path, 'not-committed.txt'), 'w') as f:
        f.write("aaa")

    testfiles = ["test-annex.dat", "not-committed.txt", "INFO.txt"]
    # wouldn't change
    target_value = [True, False, False]
    assert_equal(ar.is_under_annex(testfiles, batch=batch), target_value)

    ok_annex_get(ar, "test-annex.dat")
    assert_equal(ar.is_under_annex(testfiles, batch=batch), target_value)
    assert_equal(ar.is_under_annex(testfiles[:1], batch=batch), target_value[:1])
    assert_equal(ar.is_under_annex(testfiles[1:], batch=batch), target_value[1:])

    assert_equal(ar.is_under_annex(testfiles + ["bogus.txt"], batch=batch),
                 target_value + [False])

    assert_false(ar.is_under_annex("bogus.txt", batch=batch))
    assert_true(ar.is_under_annex("test-annex.dat", batch=batch))


def test_AnnexRepo_options_decorator():

    @kwargs_to_options
    def decorated(self, whatever, options=[]):
        return options

    # Order is not guaranteed so use sets
    assert_equal(set(decorated(1, 2, someoption='first', someotheroption='second')),
                 {' --someoption=first', ' --someotheroption=second'})


@with_tree(tree=(('about.txt', 'Lots of abouts'),
                 ('about2.txt', 'more abouts'),
                 ('d', {'sub.txt': 'more stuff'})))
@serve_path_via_http()
@with_tempfile
def test_AnnexRepo_web_remote(sitepath, siteurl, dst):

    ar = AnnexRepo(dst, create=True)
    testurl = urljoin(siteurl, 'about.txt')
    testurl2 = urljoin(siteurl, 'about2.txt')
    testurl3 = urljoin(siteurl, 'd/sub.txt')
    url_file_prefix = urlsplit(testurl).netloc.split(':')[0]
    testfile = '%s_about.txt' % url_file_prefix
    testfile2 = '%s_about2.txt' % url_file_prefix
    testfile3 = opj('d', 'sub.txt')

    # get the file from remote
    with swallow_outputs() as cmo:
        ar.add_urls([testurl])
    l = ar.whereis(testfile)
    assert_in(ar.WEB_UUID, l)
    assert_equal(len(l), 2)
    assert_true(ar.file_has_content(testfile))

    # output='full'
    lfull = ar.whereis(testfile, output='full')
    assert_equal(set(lfull), set(l))  # the same entries
    non_web_remote = l[1-l.index(ar.WEB_UUID)]
    assert_in('urls', lfull[non_web_remote])
    assert_equal(lfull[non_web_remote]['urls'], [])
    assert_not_in('uuid', lfull[ar.WEB_UUID])  # no uuid in the records
    assert_equal(lfull[ar.WEB_UUID]['urls'], [testurl])

    # output='descriptions'
    ldesc = ar.whereis(testfile, output='descriptions')
    assert_equal(set(ldesc), set([v['description'] for v in lfull.values()]))

    # info
    info = ar.info(testfile)
    assert_equal(info['size'], 14)
    assert(info['key'])  # that it is there
    info_batched = ar.info(testfile, batch=True)
    assert_equal(info, info_batched)
    # while at it ;)
    assert_equal(ar.info('nonexistent', batch=False), None)
    assert_equal(ar.info('nonexistent', batch=True), None)

    # annex repo info
    repo_info = ar.repo_info()
    assert_equal(repo_info['local annex size'], 14)
    assert_equal(repo_info['backend usage'], {'SHA256E': 1})
    #import pprint; pprint.pprint(repo_info)

    # remove the remote
    ar.rm_url(testfile, testurl)
    l = ar.whereis(testfile)
    assert_not_in(ar.WEB_UUID, l)
    assert_equal(len(l), 1)

    # now only 1 copy; drop should fail
    try:
        with swallow_logs() as cml:
            ar.drop(testfile)
            assert_in('ERROR', cml.out)
            assert_in('drop: 1 failed', cml.out)
    except CommandError as e:
        assert_equal(e.code, 1)
        assert_in('Could only verify the '
                  'existence of 0 out of 1 necessary copies', e.stdout)
        failed = True

    assert_true(failed)

    # read the url using different method
    ar.add_url_to_file(testfile, testurl)
    l = ar.whereis(testfile)
    assert_in(ar.WEB_UUID, l)
    assert_equal(len(l), 2)
    assert_true(ar.file_has_content(testfile))

    # 2 known copies now; drop should succeed
    ar.drop(testfile)
    l = ar.whereis(testfile)
    assert_in(ar.WEB_UUID, l)
    assert_equal(len(l), 1)
    assert_false(ar.file_has_content(testfile))
    lfull = ar.whereis(testfile, output='full')
    assert_not_in(non_web_remote, lfull) # not present -- so not even listed

    # multiple files/urls
    # get the file from remote
    with swallow_outputs() as cmo:
        ar.add_urls([testurl2])

    # TODO: if we ask for whereis on all files, we should get for all files
    lall = ar.whereis('.')
    assert_equal(len(lall), 2)
    for e in lall:
        assert(isinstance(e, list))
    # but we don't know which one for which file. need a 'full' one for that
    lall_full = ar.whereis('.', output='full')
    assert_true(ar.file_has_content(testfile2))
    assert_true(lall_full[testfile2][non_web_remote]['here'])
    assert_equal(set(lall_full), {testfile, testfile2})

    # add a bogus 2nd url to testfile

    someurl = "http://example.com/someurl"
    ar.add_url_to_file(testfile, someurl, options=['--relaxed'])
    lfull = ar.whereis(testfile, output='full')
    assert_equal(set(lfull[ar.WEB_UUID]['urls']), {testurl, someurl})

    # and now test with a file in subdirectory
    subdir = opj(dst, 'd')
    os.mkdir(subdir)
    with swallow_outputs() as cmo:
        ar.add_url_to_file(testfile3, url=testurl3)
    ok_file_has_content(opj(dst, testfile3), 'more stuff')
    assert_equal(set(ar.whereis(testfile3)), {ar.WEB_UUID, non_web_remote})
    assert_equal(set(ar.whereis(testfile3, output='full').keys()), {ar.WEB_UUID, non_web_remote})

    # and if we ask for both files
    info2 = ar.info([testfile, testfile3])
    assert_equal(set(info2), {testfile, testfile3})
    assert_equal(info2[testfile3]['size'], 10)

    # which would work even if we cd to that subdir, but then we should use explicit curdir
    with chpwd(subdir):
        cur_subfile = opj(curdir, 'sub.txt')
        assert_equal(set(ar.whereis(cur_subfile)), {ar.WEB_UUID, non_web_remote})
        assert_equal(set(ar.whereis(cur_subfile, output='full').keys()), {ar.WEB_UUID, non_web_remote})
        testfiles = [cur_subfile, opj(pardir, testfile)]
        info2_ = ar.info(testfiles)
        # Should maintain original relative file names
        assert_equal(set(info2_), set(testfiles))
        assert_equal(info2_[cur_subfile]['size'], 10)



@with_testrepos('.*annex.*', flavors=['local', 'network'])
@with_tempfile
def test_AnnexRepo_migrating_backends(src, dst):
    ar = AnnexRepo(dst, src, backend='MD5')
    # GitPython has a bug which causes .git/config being wiped out
    # under Python3, triggered by collecting its config instance I guess
    gc.collect()
    ok_git_config_not_empty(ar)  # Must not blow, see https://github.com/gitpython-developers/GitPython/issues/333

    filename = get_most_obscure_supported_name()
    filename_abs = os.path.join(dst, filename)
    f = open(filename_abs, 'w')
    f.write("What to write?")
    f.close()

    ar.add(filename, backend='MD5')
    assert_equal(ar.get_file_backend(filename), 'MD5')
    assert_equal(ar.get_file_backend('test-annex.dat'), 'SHA256E')

    # migrating will only do, if file is present
    ok_annex_get(ar, 'test-annex.dat')

    if ar.is_direct_mode():
        # No migration in direct mode
        assert_raises(CommandNotAvailableError, ar.migrate_backend,
                      'test-annex.dat')
    else:
        assert_equal(ar.get_file_backend('test-annex.dat'), 'SHA256E')
        ar.migrate_backend('test-annex.dat')
        assert_equal(ar.get_file_backend('test-annex.dat'), 'MD5')

        ar.migrate_backend('', backend='SHA1')
        assert_equal(ar.get_file_backend(filename), 'SHA1')
        assert_equal(ar.get_file_backend('test-annex.dat'), 'SHA1')


tree1args = dict(
    tree=(
        ('firstfile', 'whatever'),
        ('secondfile', 'something else'),
        ('remotefile', 'pretends to be remote'),
        ('faraway', 'incredibly remote')),
)

# keys for files if above tree is generated and added to annex with MD5E backend
tree1_md5e_keys = {
    'firstfile': 'MD5E-s8--008c5926ca861023c1d2a36653fd88e2',
    'faraway': 'MD5E-s17--5b849ed02f914d3bbb5038fe4e3fead9',
    'secondfile': 'MD5E-s14--6c7ba9c5a141421e1c03cb9807c97c74',
    'remotefile': 'MD5E-s21--bf7654b3de20d5926d407ea7d913deb0'
}


@with_tree(**tree1args)
def __test_get_md5s(path):
    # was used just to generate above dict
    annex = AnnexRepo(path, init=True, backend='MD5E')
    files = [basename(f) for f in find_files('.*', path)]
    annex.add(files, commit=True)
    print({f: annex.get_file_key(f) for f in files})


@with_batch_direct
@with_tree(**tree1args)
def test_dropkey(batch, direct, path):
    kw = {'batch': batch}
    annex = AnnexRepo(path, init=True, backend='MD5E', direct=direct)
    files = list(tree1_md5e_keys)
    annex.add(files, commit=True)
    # drop one key
    annex.drop_key(tree1_md5e_keys[files[0]], **kw)
    # drop multiple
    annex.drop_key([tree1_md5e_keys[f] for f in files[1:3]], **kw)
    # drop already dropped -- should work as well atm
    # https://git-annex.branchable.com/bugs/dropkey_--batch_--json_--force_is_always_succesfull
    annex.drop_key(tree1_md5e_keys[files[0]], **kw)
    # and a mix with already dropped or not
    annex.drop_key(list(tree1_md5e_keys.values()), **kw)


@with_tree(**tree1args)
@serve_path_via_http()
def test_AnnexRepo_backend_option(path, url):
    ar = AnnexRepo(path, backend='MD5')

    ar.add('firstfile', backend='SHA1')
    ar.add('secondfile')
    assert_equal(ar.get_file_backend('firstfile'), 'SHA1')
    assert_equal(ar.get_file_backend('secondfile'), 'MD5')

    with swallow_outputs() as cmo:
        # must be added under different name since annex 20160114
        ar.add_url_to_file('remotefile2', url + 'remotefile', backend='SHA1')
    assert_equal(ar.get_file_backend('remotefile2'), 'SHA1')

    with swallow_outputs() as cmo:
        ar.add_urls([url + 'faraway'], backend='SHA1')
    # TODO: what's the annex-generated name of this?
    # For now, workaround:
    assert_true(ar.get_file_backend(f) == 'SHA1'
                for f in ar.get_indexed_files() if 'faraway' in f)


@with_testrepos('.*annex.*', flavors=local_testrepo_flavors)
@with_tempfile
def test_AnnexRepo_get_file_backend(src, dst):
    #init local test-annex before cloning:
    AnnexRepo(src)

    ar = AnnexRepo(dst, src)

    assert_equal(ar.get_file_backend('test-annex.dat'), 'SHA256E')
    if not ar.is_direct_mode():
        # no migration in direct mode
        ok_annex_get(ar, 'test-annex.dat', network=False)
        ar.migrate_backend('test-annex.dat', backend='SHA1')
        assert_equal(ar.get_file_backend('test-annex.dat'), 'SHA1')
    else:
        assert_raises(CommandNotAvailableError, ar.migrate_backend,
                      'test-annex.dat', backend='SHA1')


@with_tempfile
def test_AnnexRepo_always_commit(path):

    repo = AnnexRepo(path)
    runner = Runner(cwd=path)
    file1 = get_most_obscure_supported_name() + "_1"
    file2 = get_most_obscure_supported_name() + "_2"
    with open(opj(path, file1), 'w') as f:
        f.write("First file.")
    with open(opj(path, file2), 'w') as f:
        f.write("Second file.")

    # always_commit == True is expected to be default
    repo.add(file1)

    # Now git-annex log should show the addition:
    out, err = repo._run_annex_command('log')
    out_list = out.rstrip(os.linesep).splitlines()
    assert_equal(len(out_list), 1)
    assert_in(file1, out_list[0])
    # check git log of git-annex branch:
    # expected: initial creation, update (by annex add) and another
    # update (by annex log)
    out, err = runner.run(['git', 'log', 'git-annex'])
    num_commits = len([commit
                       for commit in out.rstrip(os.linesep).split('\n')
                       if commit.startswith('commit')])
    assert_equal(num_commits, 3)

    repo.always_commit = False
    repo.add(file2)

    # No additional git commit:
    out, err = runner.run(['git', 'log', 'git-annex'])
    num_commits = len([commit
                       for commit in out.rstrip(os.linesep).split('\n')
                       if commit.startswith('commit')])
    assert_equal(num_commits, 3)

    repo.always_commit = True

    # Still one commit only in git-annex log,
    # but 'git annex log' was called when always_commit was true again,
    # so it should commit the addition at the end. Calling it again should then
    # show two commits.
    out, err = repo._run_annex_command('log')
    out_list = out.rstrip(os.linesep).splitlines()
    assert_equal(len(out_list), 2, "Output:\n%s" % out_list)
    assert_in(file1, out_list[0])
    assert_in("recording state in git", out_list[1])

    out, err = repo._run_annex_command('log')
    out_list = out.rstrip(os.linesep).splitlines()
    assert_equal(len(out_list), 2, "Output:\n%s" % out_list)
    assert_in(file1, out_list[0])
    assert_in(file2, out_list[1])

    # Now git knows as well:
    out, err = runner.run(['git', 'log', 'git-annex'])
    num_commits = len([commit
                       for commit in out.rstrip(os.linesep).split('\n')
                       if commit.startswith('commit')])
    assert_equal(num_commits, 4)


@with_testrepos('basic_annex', flavors=['clone'])
def test_AnnexRepo_on_uninited_annex(path):
    assert_false(exists(opj(path, '.git', 'annex'))) # must not be there for this test to be valid
    annex = AnnexRepo(path, create=False, init=False)  # so we can initialize without
    # and still can get our things
    assert_false(annex.file_has_content('test-annex.dat'))
    with swallow_outputs():
        annex.get('test-annex.dat')
        assert_true(annex.file_has_content('test-annex.dat'))


@assert_cwd_unchanged
@with_testrepos('.*annex.*', flavors=local_testrepo_flavors)
@with_tempfile
def test_AnnexRepo_commit(src, path):

    ds = AnnexRepo(path, src)
    filename = opj(path, get_most_obscure_supported_name())
    with open(filename, 'w') as f:
        f.write("File to add to git")
    # TODO: Ths wrong now, since add will annex_add in that case
    # => assertions insufficient!
    ds.add(filename)

    if ds.is_direct_mode():
        assert_raises(AssertionError, ok_clean_git_annex_proxy, path)
    else:
        assert_raises(AssertionError, ok_clean_git, path, annex=True)

    ds.commit("test _commit")
    if ds.is_direct_mode():
        ok_clean_git_annex_proxy(path)
    else:
        ok_clean_git(path, annex=True)


@with_testrepos('.*annex.*', flavors=['clone'])
@with_tempfile(mkdir=True)
def test_AnnexRepo_add_to_annex(path_1, path_2):

    # Note: Some test repos appears to not be initialized.
    #       Therefore: 'init=True'
    # TODO: Fix these repos finally!

    # Note: For now running twice to test direct mode.
    #       Eventually this should implicitly be tested by a proper testrepo
    #       setup and by running the tests on different filesystem, where direct
    #       mode is implied.

    # first clone as provided by with_testrepos:
    r1 = AnnexRepo(path_1, create=False, init=True)
    # additional second clone for direct mode:
    r2 = AnnexRepo(path_2, path_1, create=True)
    r2.set_direct_mode()

    for repo in [r1, r2]:
        if repo.is_direct_mode():
            ok_clean_git_annex_proxy(repo.path)
        else:
            ok_clean_git(repo.path, annex=True)
        filename = get_most_obscure_supported_name()
        filename_abs = opj(repo.path, filename)
        with open(filename_abs, "w") as f:
            f.write("some")

        out_json = repo.add(filename)

        # file is known to annex:
        if not repo.is_direct_mode():
            assert_true(os.path.islink(filename_abs),
                        "Annexed file is not a link.")
        else:
            assert_false(os.path.islink(filename_abs),
                         "Annexed file is link in direct mode.")
        assert_in('key', out_json)
        key = repo.get_file_key(filename)
        assert_false(key == '')
        assert_equal(key, out_json['key'])
        ok_(repo.file_has_content(filename))

        # uncommitted:
        ok_(repo.repo.is_dirty())

        repo.commit("Added file to annex.")
        if repo.is_direct_mode():
            ok_clean_git_annex_proxy(repo.path)
        else:
            ok_clean_git(repo.path, annex=True)

        # now using commit/msg options:
        filename = "another.txt"
        with open(opj(repo.path, filename), "w") as f:
            f.write("something else")

        repo.add(filename, commit=True, msg="Added another file to annex.")
        # known to annex:
        ok_(repo.get_file_key(filename))
        ok_(repo.file_has_content(filename))

        # and committed:
        if repo.is_direct_mode():
            ok_clean_git_annex_proxy(repo.path)
        else:
            ok_clean_git(repo.path, annex=True)


@with_testrepos('.*annex.*', flavors=['clone'])
@with_tempfile(mkdir=True)
def test_AnnexRepo_add_to_git(path_1, path_2):

    # Note: Some test repos appears to not be initialized.
    #       Therefore: 'init=True'
    # TODO: Fix these repos finally!

        # Note: For now running twice to test direct mode.
    #       Eventually this should implicitly be tested by a proper testrepo
    #       setup and by running the tests on different filesystem, where direct
    #       mode is implied.

    # first clone as provided by with_testrepos:
    r1 = AnnexRepo(path_1, create=False, init=True)
    # additional second clone for direct mode:
    r2 = AnnexRepo(path_2, path_1, create=True)
    r2.set_direct_mode()

    for repo in [r1, r2]:

        if repo.is_direct_mode():
            ok_clean_git_annex_proxy(repo.path)
        else:
            ok_clean_git(repo.path, annex=True)
        filename = get_most_obscure_supported_name()
        with open(opj(repo.path, filename), "w") as f:
            f.write("some")
        repo.add(filename, git=True)

        # not in annex, but in git:
        assert_raises(FileInGitError, repo.get_file_key, filename)
        # uncommitted:
        ok_(repo.repo.is_dirty())
        repo.commit("Added file to annex.")
        if repo.is_direct_mode():
            ok_clean_git_annex_proxy(repo.path)
        else:
            ok_clean_git(repo.path, annex=True)

        # now using commit/msg options:
        filename = "another.txt"
        with open(opj(repo.path, filename), "w") as f:
            f.write("something else")

        repo.add(filename, git=True, commit=True,
                 msg="Added another file to annex.")
        # not in annex, but in git:
        assert_raises(FileInGitError, repo.get_file_key, filename)

        # and committed:
        if repo.is_direct_mode():
            ok_clean_git_annex_proxy(repo.path)
        else:
            ok_clean_git(repo.path, annex=True)


@ignore_nose_capturing_stdout
@with_testrepos('.*annex.*', flavors=['local', 'network'])
@with_tempfile
def test_AnnexRepo_get(src, dst):

    ds = AnnexRepo(dst, src)
    assert_is_instance(ds, AnnexRepo, "AnnexRepo was not created.")
    testfile = 'test-annex.dat'
    testfile_abs = opj(dst, testfile)
    assert_false(ds.file_has_content("test-annex.dat"))
    with swallow_outputs() as cmo:
        ds.get(testfile)
    assert_true(ds.file_has_content("test-annex.dat"))
    f = open(testfile_abs, 'r')
    assert_equal(f.readlines(), ['123\n'],
                 "test-annex.dat's content doesn't match.")


# TODO:
#def init_remote(self, name, options):
#def enable_remote(self, name):

@with_testrepos('basic_annex$', flavors=['clone'])
def _test_AnnexRepo_get_contentlocation(batch, path):
    annex = AnnexRepo(path, create=False, init=False)
    fname = 'test-annex.dat'
    key = annex.get_file_key(fname)
    # TODO: see if we can avoid this or specify custom exception
    assert_equal(annex.get_contentlocation(key, batch=batch), '')

    with swallow_outputs() as cmo:
        annex.get(fname)
    key_location = annex.get_contentlocation(key, batch=batch)
    assert(key_location)
    # they both should point to the same location eventually
    eq_(os.path.realpath(opj(annex.path, fname)),
        os.path.realpath(opj(annex.path, key_location)))

    # TODO: test how it would look if done under a subdir
    with chpwd('subdir', mkdir=True):
        key_location = annex.get_contentlocation(key, batch=batch)
        # they both should point to the same location eventually
        eq_(os.path.realpath(opj(annex.path, fname)),
            os.path.realpath(opj(annex.path, key_location)))


def test_AnnexRepo_get_contentlocation():
    for batch in (False, True):
        yield _test_AnnexRepo_get_contentlocation, batch


@with_tree(tree=(('about.txt', 'Lots of abouts'),
                 ('about2.txt', 'more abouts'),
                 ('about2_.txt', 'more abouts_'),
                 ('d', {'sub.txt': 'more stuff'})))
@serve_path_via_http()
@with_tempfile
def test_AnnexRepo_addurl_to_file_batched(sitepath, siteurl, dst):

    ar = AnnexRepo(dst, create=True)
    testurl = urljoin(siteurl, 'about.txt')
    testurl2 = urljoin(siteurl, 'about2.txt')
    testurl2_ = urljoin(siteurl, 'about2_.txt')
    testurl3 = urljoin(siteurl, 'd/sub.txt')
    url_file_prefix = urlsplit(testurl).netloc.split(':')[0]
    testfile = 'about.txt'
    testfile2 = 'about2.txt'
    testfile2_ = 'about2_.txt'
    testfile3 = opj('d', 'sub.txt')

    # add to an existing but not committed file
    # TODO: __call__ of the BatchedAnnex must be checked to be called
    copyfile(opj(sitepath, 'about.txt'), opj(dst, testfile))
    # must crash sensibly since file exists, we shouldn't addurl to non-annexed files
    with assert_raises(AnnexBatchCommandError):
        ar.add_url_to_file(testfile, testurl, batch=True)

    # Remove it and re-add
    os.unlink(opj(dst, testfile))
    ar.add_url_to_file(testfile, testurl, batch=True)

    info = ar.info(testfile)
    assert_equal(info['size'], 14)
    assert(info['key'])
    # not even added to index yet since we this repo is with default batch_size
    assert_not_in(ar.WEB_UUID, ar.whereis(testfile))

    # TODO: none of the below should re-initiate the batch process

    # add to an existing and staged annex file
    copyfile(opj(sitepath, 'about2.txt'), opj(dst, testfile2))
    ar.add(testfile2)
    ar.add_url_to_file(testfile2, testurl2, batch=True)
    assert(ar.info(testfile2))
    # not committed yet
    # assert_in(ar.WEB_UUID, ar.whereis(testfile2))

    # add to an existing and committed annex file
    copyfile(opj(sitepath, 'about2_.txt'), opj(dst, testfile2_))
    ar.add(testfile2_)
    assert_not_in(ar.WEB_UUID, ar.whereis(testfile))
    ar.commit("added about2_.txt and there was about2.txt lingering around")
    # commit causes closing all batched annexes, so testfile gets committed
    assert_in(ar.WEB_UUID, ar.whereis(testfile))
    assert(not ar.dirty)
    ar.add_url_to_file(testfile2_, testurl2_, batch=True)
    assert(ar.info(testfile2_))
    assert_in(ar.WEB_UUID, ar.whereis(testfile2_))

    # add into a new file
    #filename = 'newfile.dat'
    filename = get_most_obscure_supported_name()
    ar2 = AnnexRepo(dst, batch_size=1)
    with swallow_outputs():
        assert_equal(len(ar2._batched), 0)
        ar2.add_url_to_file(filename, testurl, batch=True)
        assert_equal(len(ar2._batched), 1)  # we added one more with batch_size=1
    ar2.commit("added new file")  # would do nothing ATM, but also doesn't fail
    assert_in(filename, ar2.get_files())
    assert_in(ar.WEB_UUID, ar2.whereis(filename))

    ar.commit("actually committing new files")
    assert_in(filename, ar.get_files())
    assert_in(ar.WEB_UUID, ar.whereis(filename))
    # this poor bugger still wasn't added since we used default batch_size=0 on him

    # and closing the pipes now shoudn't anyhow affect things
    assert_equal(len(ar._batched), 1)
    ar._batched.close()
    assert_equal(len(ar._batched), 1)  # doesn't remove them, just closes
    assert(not ar.dirty)

    ar._batched.clear()
    assert_equal(len(ar._batched), 0)  # .clear also removes

    raise SkipTest("TODO: more, e.g. add with a custom backend")
    # TODO: also with different modes (relaxed, fast)
    # TODO: verify that file is added with that backend and that we got a new batched process


@with_tempfile(mkdir=True)
def test_annex_backends(path):
    repo = AnnexRepo(path)
    eq_(repo.default_backends, None)

    rmtree(path)

    repo = AnnexRepo(path, backend='MD5E')
    eq_(repo.default_backends, ['MD5E'])

    # persists
    repo = AnnexRepo(path)
    eq_(repo.default_backends, ['MD5E'])


@skip_ssh
@with_tempfile
@with_testrepos('basic_annex', flavors=['local'])
@with_testrepos('basic_annex', flavors=['local'])
def test_annex_ssh(repo_path, remote_1_path, remote_2_path):
    from datalad import ssh_manager
    # create remotes:
    rm1 = AnnexRepo(remote_1_path, create=False)
    rm2 = AnnexRepo(remote_2_path, create=False)

    # check whether we are the first to use these sockets:
    socket_1 = opj(ssh_manager.socket_dir, 'datalad-test')
    socket_2 = opj(ssh_manager.socket_dir, 'localhost')
    datalad_test_was_open = exists(socket_1)
    localhost_was_open = exists(socket_2)

    # repo to test:AnnexRepo(repo_path)
    # At first, directly use git to add the remote, which should be recognized
    # by AnnexRepo's constructor
    gr = GitRepo(repo_path, create=True)
    AnnexRepo(repo_path)
    gr.add_remote("ssh-remote-1", "ssh://datalad-test" + remote_1_path)

    # Now, make it an annex:
    ar = AnnexRepo(repo_path, create=False)

    # connection to 'datalad-test' should be known to ssh manager:
    assert_in(socket_1, ssh_manager._connections)
    # but socket was not touched:
    if datalad_test_was_open:
        ok_(exists(socket_1))
    else:
        ok_(not exists(socket_1))

    # remote interaction causes socket to be created:
    try:
        # Note: For some reason, it hangs if log_stdout/err True
        # TODO: Figure out what's going on
        ar._run_annex_command('sync',
                              expect_stderr=True,
                              log_stdout=False,
                              log_stderr=False,
                              expect_fail=True)
    # sync should return exit code 1, since it can not merge
    # doesn't matter for the purpose of this test
    except CommandError as e:
        if e.code == 1:
            pass

    ok_(exists(socket_1))

    # add another remote:
    ar.add_remote('ssh-remote-2', "ssh://localhost" + remote_2_path)

    # now, this connection to localhost was requested:
    assert_in(socket_2, ssh_manager._connections)
    # but socket was not touched:
    if localhost_was_open:
        ok_(exists(socket_2))
    else:
        ok_(not exists(socket_2))

    # sync with the new remote:
    try:
        # Note: For some reason, it hangs if log_stdout/err True
        # TODO: Figure out what's going on
        ar._run_annex_command('sync', annex_options=['ssh-remote-2'],
                              expect_stderr=True,
                              log_stdout=False,
                              log_stderr=False,
                              expect_fail=True)
    # sync should return exit code 1, since it can not merge
    # doesn't matter for the purpose of this test
    except CommandError as e:
        if e.code == 1:
            pass

    ok_(exists(socket_2))


@with_testrepos('basic_annex', flavors=['clone'])
@with_tempfile(mkdir=True)
def test_annex_remove(path1, path2):
    ar1 = AnnexRepo(path1, create=False)
    ar2 = AnnexRepo(path2, path1, create=True, direct=True)

    for repo in (ar1, ar2):
        file_list = repo.get_annexed_files()
        assert len(file_list) >= 1
        # remove a single file
        out = repo.remove(file_list[0])
        assert_not_in(file_list[0], repo.get_annexed_files())
        eq_(out[0], file_list[0])

        with open(opj(repo.path, "rm-test.dat"), "w") as f:
            f.write("whatever")

        # add it
        repo.add("rm-test.dat")

        # remove without '--force' should fail, due to staged changes:
        if repo.is_direct_mode():
            assert_raises(CommandError, repo.remove, "rm-test.dat")
        else:
            assert_raises(GitCommandError, repo.remove, "rm-test.dat")
        assert_in("rm-test.dat", repo.get_annexed_files())

        # now force:
        out = repo.remove("rm-test.dat", force=True)
        assert_not_in("rm-test.dat", repo.get_annexed_files())
        eq_(out[0], "rm-test.dat")


@with_tempfile
def test_repo_version(path):
    annex = AnnexRepo(path, create=True, version=6)
    ok_clean_git(path, annex=True)
    version = annex.repo.config_reader().get_value('annex', 'version')
    eq_(version, 6)
<<<<<<< HEAD
=======


@with_testrepos('.*annex.*', flavors=['clone'])
@with_tempfile(mkdir=True)
def test_annex_copy_to(origin, clone):
    repo = AnnexRepo(origin, create=False)
    remote = AnnexRepo(clone, origin, create=True)
    repo.add_remote("target", clone)

    assert_raises(IOError, repo.copy_to, "doesnt_exist.dat", "target")
    assert_raises(FileInGitError, repo.copy_to, "INFO.txt", "target")
    assert_raises(ValueError, repo.copy_to, "test-annex.dat", "invalid_target")

    # test-annex.dat has no content to copy yet:
    eq_(repo.copy_to("test-annex.dat", "target"), [])

    repo.get("test-annex.dat")
    # now it has:
    eq_(repo.copy_to("test-annex.dat", "target"), ["test-annex.dat"])
    eq_(repo.copy_to(["INFO.txt", "test-annex.dat"], "target"), ["test-annex.dat"])


@with_testrepos('.*annex.*', flavors=['local', 'network'])
@with_tempfile
def test_annex_drop(src, dst):
    ar = AnnexRepo(dst, src)
    testfile = 'test-annex.dat'
    assert_false(ar.file_has_content(testfile))
    ar.get(testfile)
    ok_(ar.file_has_content(testfile))

    # drop file by name:
    result = ar.drop([testfile])
    assert_false(ar.file_has_content(testfile))
    ok_(isinstance(result, list))
    eq_(result[0], testfile)
    eq_(len(result), 1)

    ar.get(testfile)

    # drop file by key:
    testkey = ar.get_file_key(testfile)
    result = ar.drop([testkey], key=True)
    assert_false(ar.file_has_content(testfile))
    ok_(isinstance(result, list))
    eq_(result[0], testkey)
    eq_(len(result), 1)

    # insufficient arguments:
    assert_raises(TypeError, ar.drop)
    assert_raises(InsufficientArgumentsError, ar.drop, [], options=["--jobs=5"])
    assert_raises(InsufficientArgumentsError, ar.drop, [])

    # too much arguments:
    assert_raises(CommandError, ar.drop, ['.'], options=['--all'])

@with_testrepos('basic_annex', flavors=['clone'])
@with_tempfile(mkdir=True)
def test_annex_remove(path1, path2):
    ar1 = AnnexRepo(path1, create=False)
    ar2 = AnnexRepo(path2, path1, create=True, direct=True)

    for repo in (ar1, ar2):
        file_list = repo.get_annexed_files()
        assert len(file_list) >= 1
        # remove a single file
        out = repo.remove(file_list[0])
        assert_not_in(file_list[0], repo.get_annexed_files())
        eq_(out[0], file_list[0])

        with open(opj(repo.path, "rm-test.dat"), "w") as f:
            f.write("whatever")

        # add it
        repo.add("rm-test.dat")

        # remove without '--force' should fail, due to staged changes:
        if repo.is_direct_mode():
            assert_raises(CommandError, repo.remove, "rm-test.dat")
        else:
            assert_raises(GitCommandError, repo.remove, "rm-test.dat")
        assert_in("rm-test.dat", repo.get_annexed_files())

        # now force:
        out = repo.remove("rm-test.dat", force=True)
        assert_not_in("rm-test.dat", repo.get_annexed_files())
        eq_(out[0], "rm-test.dat")
>>>>>>> 1c40b857
<|MERGE_RESOLUTION|>--- conflicted
+++ resolved
@@ -967,8 +967,6 @@
     ok_clean_git(path, annex=True)
     version = annex.repo.config_reader().get_value('annex', 'version')
     eq_(version, 6)
-<<<<<<< HEAD
-=======
 
 
 @with_testrepos('.*annex.*', flavors=['clone'])
@@ -1025,6 +1023,7 @@
     # too much arguments:
     assert_raises(CommandError, ar.drop, ['.'], options=['--all'])
 
+
 @with_testrepos('basic_annex', flavors=['clone'])
 @with_tempfile(mkdir=True)
 def test_annex_remove(path1, path2):
@@ -1056,4 +1055,3 @@
         out = repo.remove("rm-test.dat", force=True)
         assert_not_in("rm-test.dat", repo.get_annexed_files())
         eq_(out[0], "rm-test.dat")
->>>>>>> 1c40b857
