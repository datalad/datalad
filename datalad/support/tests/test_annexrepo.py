# emacs: -*- mode: python; py-indent-offset: 4; tab-width: 4; indent-tabs-mode: nil -*-
# ex: set sts=4 ts=4 sw=4 noet:
# ## ### ### ### ### ### ### ### ### ### ### ### ### ### ### ### ### ### ### ##
#
#   See COPYING file distributed along with the datalad package for the
#   copyright and license terms.
#
# ## ### ### ### ### ### ### ### ### ### ### ### ### ### ### ### ### ### ### ##
"""Test implementation of class AnnexRepo

"""

import gc
import json
import logging
import os
import re
import sys
import unittest.mock

from functools import partial
from glob import glob
from os import mkdir
from os.path import (
    join as opj,
    basename,
    relpath,
    curdir,
    pardir,
    exists,
)
from shutil import copyfile

from urllib.parse import urljoin
from urllib.parse import urlsplit

from unittest.mock import patch

from datalad import (
    cfg as dl_cfg,
)

from datalad.cmd import (
    GitWitlessRunner,
    WitlessRunner as Runner,
)
from datalad.consts import (
    DATALAD_SPECIAL_REMOTE,
    DATALAD_SPECIAL_REMOTES_UUIDS,
    WEB_SPECIAL_REMOTE_UUID,
)
from datalad.support.external_versions import external_versions
from datalad.support import path as op

from datalad.support.sshconnector import get_connection_hash

from datalad.utils import (
    chpwd,
    get_linux_distribution,
<<<<<<< HEAD
    quote_cmdlinearg,
=======
    on_windows,
>>>>>>> 09dcf7ca
    rmtree,
    unlink,
    Path,
)
from datalad.tests.utils import (
    assert_cwd_unchanged,
    assert_dict_equal as deq_,
    assert_equal,
    assert_false,
    assert_in,
    assert_is_instance,
    assert_not_equal,
    assert_not_in,
    assert_not_is_instance,
    assert_raises,
    assert_re_in,
    assert_repo_status,
    assert_result_count,
    assert_true,
    create_tree,
    DEFAULT_BRANCH,
    DEFAULT_REMOTE,
    eq_,
    find_files,
    get_most_obscure_supported_name,
    known_failure_githubci_win,
    known_failure_windows,
    maybe_adjust_repo,
    OBSCURE_FILENAME,
    ok_,
    ok_annex_get,
    ok_file_has_content,
    ok_file_under_git,
    ok_git_config_not_empty,
    on_travis,
    serve_path_via_http,
    set_annex_version,
    skip_if,
    skip_if_adjusted_branch,
    skip_if_on_windows,
    skip_if_root,
    skip_nomultiplex_ssh,
    SkipTest,
    slow,
    swallow_logs,
    swallow_outputs,
    with_parametric_batch,
    with_sameas_remote,
    with_tempfile,
    with_testrepos,
    with_tree,
)
from datalad.support.exceptions import (
    AnnexBatchCommandError,
    CommandError,
    FileInGitError,
    FileNotInAnnexError,
    FileNotInRepositoryError,
    IncompleteResultsError,
    InsufficientArgumentsError,
    MissingExternalDependency,
    OutdatedExternalDependency,
    OutOfSpaceError,
    RemoteNotAvailableError,
)

from datalad.support.gitrepo import GitRepo

# imports from same module:
from datalad.support.annexrepo import (
    AnnexRepo,
    AnnexJsonProtocol,
)


@assert_cwd_unchanged
@with_tempfile
@with_tempfile
def test_AnnexRepo_instance_from_clone(src, dst):

    origin = AnnexRepo(src, create=True)
    ar = AnnexRepo.clone(src, dst)
    assert_is_instance(ar, AnnexRepo, "AnnexRepo was not created.")
    ok_(os.path.exists(os.path.join(dst, '.git', 'annex')))

    # do it again should raise ValueError since git will notice
    # there's already a git-repo at that path and therefore can't clone to `dst`
    with swallow_logs(new_level=logging.WARN) as cm:
        assert_raises(ValueError, AnnexRepo.clone, src, dst)


@assert_cwd_unchanged
@with_tempfile
def test_AnnexRepo_instance_from_existing(path):
    AnnexRepo(path, create=True)

    ar = AnnexRepo(path)
    assert_is_instance(ar, AnnexRepo, "AnnexRepo was not created.")
    ok_(os.path.exists(os.path.join(path, '.git')))


@assert_cwd_unchanged
@with_tempfile
def test_AnnexRepo_instance_brand_new(path):

    GitRepo(path)
    assert_raises(RuntimeError, AnnexRepo, path, create=False)

    ar = AnnexRepo(path)
    assert_is_instance(ar, AnnexRepo, "AnnexRepo was not created.")
    ok_(os.path.exists(os.path.join(path, '.git')))


@assert_cwd_unchanged
@with_tempfile
def test_AnnexRepo_crippled_filesystem(dst):

    ar = AnnexRepo(dst)

    # fake git-annex entries in .git/config:
    ar.config.set(
        "annex.crippledfilesystem",
        'true',
        where='local')
    ok_(ar.is_crippled_fs())
    ar.config.set(
        "annex.crippledfilesystem",
        'false',
        where='local')
    assert_false(ar.is_crippled_fs())
    # since we can't remove the entry, just rename it to fake its absence:
    ar.config.rename_section("annex", "removed", where='local')
    ar.config.set("annex.something", "value", where='local')
    assert_false(ar.is_crippled_fs())


@known_failure_githubci_win
@with_tempfile
@assert_cwd_unchanged
def test_AnnexRepo_is_direct_mode(path):

    ar = AnnexRepo(path)
    eq_(ar.config.getbool("annex", "direct", False),
        ar.is_direct_mode())


@known_failure_githubci_win
@with_tempfile()
def test_AnnexRepo_is_direct_mode_gitrepo(path):
    repo = GitRepo(path, create=True)
    # artificially make .git/annex so no annex section gets initialized
    # in .git/config.  We did manage somehow to make this happen (via publish)
    # but didn't reproduce yet, so just creating manually
    mkdir(opj(repo.path, '.git', 'annex'))
    ar = AnnexRepo(path, init=False, create=False)
    # It is unlikely though that annex would be in direct mode (requires explicit)
    # annex magic, without having annex section under .git/config
    dm = ar.is_direct_mode()
    # no direct mode, ever
    assert_false(dm)


@assert_cwd_unchanged
@with_tempfile
def test_AnnexRepo_get_file_key(annex_path):

    ar = AnnexRepo(annex_path)
    (ar.pathobj / 'test.dat').write_text('123\n')
    ar.save('test.dat', git=True)
    (ar.pathobj / 'test-annex.dat').write_text(
        "content to be annex-addurl'd")
    ar.save('some')

    # test-annex.dat should return the correct key:
    test_annex_key = \
        'SHA256E-s28' \
        '--2795fb26981c5a687b9bf44930cc220029223f472cea0f0b17274f4473181e7b.dat'
    eq_(ar.get_file_key("test-annex.dat"), test_annex_key)

    # and should take a list with an empty string as result, if a file wasn't
    # in annex:
    eq_(
        ar.get_file_key(["filenotpresent.wtf", "test-annex.dat"]),
        ['', test_annex_key]
    )

    # test.dat is actually in git
    # should raise Exception; also test for polymorphism
    assert_raises(IOError, ar.get_file_key, "test.dat")
    assert_raises(FileNotInAnnexError, ar.get_file_key, "test.dat")
    assert_raises(FileInGitError, ar.get_file_key, "test.dat")

    # filenotpresent.wtf doesn't even exist
    assert_raises(IOError, ar.get_file_key, "filenotpresent.wtf")

    # if we force batch mode, no failure for not present or not annexed files
    eq_(ar.get_file_key("filenotpresent.wtf", batch=True), '')
    eq_(ar.get_file_key("test.dat", batch=True), '')
    eq_(ar.get_file_key("test-annex.dat", batch=True), test_annex_key)


@with_tempfile(mkdir=True)
def test_AnnexRepo_get_outofspace(annex_path):
    ar = AnnexRepo(annex_path, create=True)

    def raise_cmderror(*args, **kwargs):
        raise CommandError(
            cmd="whatever",
            stderr="junk around not enough free space, need 905.6 MB more and after"
        )

    with patch.object(GitWitlessRunner, 'run_on_filelist_chunks', raise_cmderror) as cma, \
            assert_raises(OutOfSpaceError) as cme:
        ar.get("file")
    exc = cme.exception
    eq_(exc.sizemore_msg, '905.6 MB')
    assert_re_in(".*annex.*(find|get).*needs 905.6 MB more", str(exc), re.DOTALL)


@with_tempfile
@with_tempfile
def test_AnnexRepo_get_remote_na(src, path):
    origin = AnnexRepo(src, create=True)
    (origin.pathobj / 'test-annex.dat').write_text("content")
    origin.save()
    ar = AnnexRepo.clone(src, path)

    with assert_raises(RemoteNotAvailableError) as cme:
        ar.get('test-annex.dat', options=["--from=NotExistingRemote"])
    eq_(cme.exception.remote, "NotExistingRemote")

    # and similar one whenever invoking with remote parameter
    with assert_raises(RemoteNotAvailableError) as cme:
        ar.get('test-annex.dat', remote="NotExistingRemote")
    eq_(cme.exception.remote, "NotExistingRemote")


@with_sameas_remote
def test_annex_repo_sameas_special(repo):
    remotes = repo.get_special_remotes()
    eq_(len(remotes), 2)
    rsync_info = [v for v in remotes.values()
                  if v.get("sameas-name") == "r_rsync"]
    eq_(len(rsync_info), 1)
    # r_rsync is a sameas remote that points to r_dir. Its sameas-name value
    # has been copied under "name".
    eq_(rsync_info[0]["name"], rsync_info[0]["sameas-name"])


# 1 is enough to test file_has_content
@with_parametric_batch
@with_tempfile
@with_tempfile
def test_AnnexRepo_file_has_content(batch, src, annex_path):
    origin = AnnexRepo(src)
    (origin.pathobj / 'test.dat').write_text('123\n')
    origin.save('test.dat', git=True)
    (origin.pathobj / 'test-annex.dat').write_text("content")
    origin.save('some')
    ar = AnnexRepo.clone(src, annex_path)
    testfiles = ["test-annex.dat", "test.dat"]

    eq_(ar.file_has_content(testfiles), [False, False])

    ok_annex_get(ar, "test-annex.dat")
    eq_(ar.file_has_content(testfiles, batch=batch), [True, False])
    eq_(ar.file_has_content(testfiles[:1], batch=batch), [True])

    eq_(ar.file_has_content(testfiles + ["bogus.txt"], batch=batch),
        [True, False, False])

    assert_false(ar.file_has_content("bogus.txt", batch=batch))
    ok_(ar.file_has_content("test-annex.dat", batch=batch))

    ar.unlock(["test-annex.dat"])
    eq_(ar.file_has_content(["test-annex.dat"], batch=batch),
        [True])
    with open(opj(annex_path, "test-annex.dat"), "a") as ofh:
        ofh.write("more")
    eq_(ar.file_has_content(["test-annex.dat"], batch=batch),
        [False])


# 1 is enough to test
@with_parametric_batch
@with_tempfile
@with_tempfile
def test_AnnexRepo_is_under_annex(batch, src, annex_path):
    origin = AnnexRepo(src)
    (origin.pathobj / 'test-annex.dat').write_text("content")
    origin.save('some')
    ar = AnnexRepo.clone(src, annex_path)

    with open(opj(annex_path, 'not-committed.txt'), 'w') as f:
        f.write("aaa")

    testfiles = ["test-annex.dat", "not-committed.txt", "INFO.txt"]
    # wouldn't change
    target_value = [True, False, False]
    eq_(ar.is_under_annex(testfiles, batch=batch), target_value)

    ok_annex_get(ar, "test-annex.dat")
    eq_(ar.is_under_annex(testfiles, batch=batch), target_value)
    eq_(ar.is_under_annex(testfiles[:1], batch=batch), target_value[:1])
    eq_(ar.is_under_annex(testfiles[1:], batch=batch), target_value[1:])

    eq_(ar.is_under_annex(testfiles + ["bogus.txt"], batch=batch),
                 target_value + [False])

    assert_false(ar.is_under_annex("bogus.txt", batch=batch))
    ok_(ar.is_under_annex("test-annex.dat", batch=batch))

    ar.unlock(["test-annex.dat"])
    eq_(ar.is_under_annex(["test-annex.dat"], batch=batch),
        [True])
    with open(opj(annex_path, "test-annex.dat"), "a") as ofh:
        ofh.write("more")
    eq_(ar.is_under_annex(["test-annex.dat"], batch=batch),
        [False])


@with_tree(tree=(('about.txt', 'Lots of abouts'),
                 ('about2.txt', 'more abouts'),
                 ('d', {'sub.txt': 'more stuff'})))
@serve_path_via_http()
@with_tempfile
def test_AnnexRepo_web_remote(sitepath, siteurl, dst):

    ar = AnnexRepo(dst, create=True)
    testurl = urljoin(siteurl, 'about.txt')
    testurl2 = urljoin(siteurl, 'about2.txt')
    testurl3 = urljoin(siteurl, 'd/sub.txt')
    url_file_prefix = urlsplit(testurl).netloc.split(':')[0]
    testfile = '%s_about.txt' % url_file_prefix
    testfile2 = '%s_about2.txt' % url_file_prefix
    testfile3 = opj('d', 'sub.txt')

    # get the file from remote
    with swallow_outputs() as cmo:
        ar.add_urls([testurl])
    l = ar.whereis(testfile)
    assert_in(WEB_SPECIAL_REMOTE_UUID, l)
    eq_(len(l), 2)
    ok_(ar.file_has_content(testfile))

    # output='full'
    lfull = ar.whereis(testfile, output='full')
    eq_(set(lfull), set(l))  # the same entries
    non_web_remote = l[1 - l.index(WEB_SPECIAL_REMOTE_UUID)]
    assert_in('urls', lfull[non_web_remote])
    eq_(lfull[non_web_remote]['urls'], [])
    assert_not_in('uuid', lfull[WEB_SPECIAL_REMOTE_UUID])  # no uuid in the records
    eq_(lfull[WEB_SPECIAL_REMOTE_UUID]['urls'], [testurl])
    assert_equal(lfull[WEB_SPECIAL_REMOTE_UUID]['description'], 'web')

    # --all and --key are incompatible
    assert_raises(CommandError, ar.whereis, [], options='--all', output='full', key=True)

    # output='descriptions'
    ldesc = ar.whereis(testfile, output='descriptions')
    eq_(set(ldesc), set([v['description'] for v in lfull.values()]))

    # info w/ and w/o fast mode
    for fast in [True, False]:
        info = ar.info(testfile, fast=fast)
        eq_(info['size'], 14)
        assert(info['key'])  # that it is there
        info_batched = ar.info(testfile, batch=True, fast=fast)
        eq_(info, info_batched)
        # while at it ;)
        with swallow_outputs() as cmo:
            eq_(ar.info('nonexistent', batch=False), None)
            eq_(ar.info('nonexistent-batch', batch=True), None)
            eq_(cmo.out, '')
            eq_(cmo.err, '')
            ar.precommit()  # to stop all the batched processes for swallow_outputs

    # annex repo info
    repo_info = ar.repo_info(fast=False)
    eq_(repo_info['local annex size'], 14)
    eq_(repo_info['backend usage'], {'SHA256E': 1})
    # annex repo info in fast mode
    repo_info_fast = ar.repo_info(fast=True)
    # doesn't give much testable info, so just comparing a subset for match with repo_info info
    eq_(repo_info_fast['semitrusted repositories'], repo_info['semitrusted repositories'])
    #import pprint; pprint.pprint(repo_info)

    # remove the remote
    ar.rm_url(testfile, testurl)
    l = ar.whereis(testfile)
    assert_not_in(WEB_SPECIAL_REMOTE_UUID, l)
    eq_(len(l), 1)

    # now only 1 copy; drop should fail
    try:
        res = ar.drop(testfile)
    except CommandError as e:
        # there should be at least one result that was captured
        # TODO think about a more standard way of accessing such
        # records in a CommandError, maybe having a more specialized
        # exception derived from CommandError
        res = e.kwargs['stdout_json'][0]
        eq_(res['command'], 'drop')
        eq_(res['success'], False)
        assert_in('adjust numcopies', res['note'])

    # read the url using different method
    ar.add_url_to_file(testfile, testurl)
    l = ar.whereis(testfile)
    assert_in(WEB_SPECIAL_REMOTE_UUID, l)
    eq_(len(l), 2)
    ok_(ar.file_has_content(testfile))

    # 2 known copies now; drop should succeed
    ar.drop(testfile)
    l = ar.whereis(testfile)
    assert_in(WEB_SPECIAL_REMOTE_UUID, l)
    eq_(len(l), 1)
    assert_false(ar.file_has_content(testfile))
    lfull = ar.whereis(testfile, output='full')
    assert_not_in(non_web_remote, lfull) # not present -- so not even listed

    # multiple files/urls
    # get the file from remote
    with swallow_outputs() as cmo:
        ar.add_urls([testurl2])

    # TODO: if we ask for whereis on all files, we should get for all files
    lall = ar.whereis('.')
    eq_(len(lall), 2)
    for e in lall:
        assert(isinstance(e, list))
    # but we don't know which one for which file. need a 'full' one for that
    lall_full = ar.whereis('.', output='full')
    ok_(ar.file_has_content(testfile2))
    ok_(lall_full[testfile2][non_web_remote]['here'])
    eq_(set(lall_full), {testfile, testfile2})

    # add a bogus 2nd url to testfile

    someurl = "http://example.com/someurl"
    ar.add_url_to_file(testfile, someurl, options=['--relaxed'])
    lfull = ar.whereis(testfile, output='full')
    eq_(set(lfull[WEB_SPECIAL_REMOTE_UUID]['urls']), {testurl, someurl})

    # and now test with a file in subdirectory
    subdir = opj(dst, 'd')
    os.mkdir(subdir)
    with swallow_outputs() as cmo:
        ar.add_url_to_file(testfile3, url=testurl3)
    ok_file_has_content(opj(dst, testfile3), 'more stuff')
    eq_(set(ar.whereis(testfile3)), {WEB_SPECIAL_REMOTE_UUID, non_web_remote})
    eq_(set(ar.whereis(testfile3, output='full').keys()), {WEB_SPECIAL_REMOTE_UUID, non_web_remote})

    # and if we ask for both files
    info2 = ar.info([testfile, testfile3])
    eq_(set(info2), {testfile, testfile3})
    eq_(info2[testfile3]['size'], 10)

    full = ar.whereis([], options='--all', output='full')
    eq_(len(full.keys()), 3)  # we asked for all files -- got 3 keys
    assert_in(WEB_SPECIAL_REMOTE_UUID, full['SHA256E-s10--a978713ea759207f7a6f9ebc9eaebd1b40a69ae408410ddf544463f6d33a30e1.txt'])

    # which would work even if we cd to that subdir, but then we should use explicit curdir
    with chpwd(subdir):
        cur_subfile = opj(curdir, 'sub.txt')
        eq_(set(ar.whereis(cur_subfile)), {WEB_SPECIAL_REMOTE_UUID, non_web_remote})
        eq_(set(ar.whereis(cur_subfile, output='full').keys()), {WEB_SPECIAL_REMOTE_UUID, non_web_remote})
        testfiles = [cur_subfile, opj(pardir, testfile)]
        info2_ = ar.info(testfiles)
        # Should maintain original relative file names
        eq_(set(info2_), set(testfiles))
        eq_(info2_[cur_subfile]['size'], 10)


@with_tree(tree={"a.txt": "a",
                 "b": "b",
                 OBSCURE_FILENAME: "c",
                 "subdir": {"d": "d", "e": "e"}})
def test_find_batch_equivalence(path):
    ar = AnnexRepo(path)
    files = ["a.txt", "b", OBSCURE_FILENAME]
    ar.add(files + ["subdir"])
    ar.commit("add files")
    query = ["not-there"] + files
    expected = {f: f for f in files}
    expected.update({"not-there": ""})
    eq_(expected, ar.find(query, batch=True))
    eq_(expected, ar.find(query))
    # If we give a subdirectory, we split that output.
    eq_(set(ar.find(["subdir"])["subdir"]), {"subdir/d", "subdir/e"})
    eq_(ar.find(["subdir"]), ar.find(["subdir"], batch=True))
    # manually ensure that no annex batch processes are around anymore
    # that make the test cleanup break on windows.
    # story at https://github.com/datalad/datalad/issues/4190
    # even an explicit `del ar` does not get it done
    ar._batched.close()


@with_tempfile(mkdir=True)
def test_repo_info(path):
    repo = AnnexRepo(path)
    info = repo.repo_info()  # works in empty repo without crashing
    eq_(info['local annex size'], 0)
    eq_(info['size of annexed files in working tree'], 0)

    def get_custom(custom={}):
        """Need a helper since repo_info modifies in place so we should generate
        new each time
        """
        custom_json = {
            'available local disk space': 'unknown',
            'size of annexed files in working tree': "0",
            'success': True,
            'command': 'info',
        }
        if custom:
            custom_json.update(custom)
        return [custom_json]

    with patch.object(
            repo, '_call_annex_records',
            return_value=get_custom()):
        info = repo.repo_info()
        eq_(info['available local disk space'], None)

    with patch.object(
        repo, '_call_annex_records',
        return_value=get_custom({
            "available local disk space": "19193986496 (+100000 reserved)"})):
        info = repo.repo_info()
        eq_(info['available local disk space'], 19193986496)


@with_tempfile
@with_tempfile
def test_AnnexRepo_migrating_backends(src, dst):
    origin = AnnexRepo(src)
    (origin.pathobj / 'test-annex.dat').write_text("content")
    origin.save('some')
    ar = AnnexRepo.clone(src, dst, backend='MD5')
    eq_(ar.default_backends, ['MD5'])
    # GitPython has a bug which causes .git/config being wiped out
    # under Python3, triggered by collecting its config instance I guess
    gc.collect()
    ok_git_config_not_empty(ar)  # Must not blow, see https://github.com/gitpython-developers/GitPython/issues/333

    filename = get_most_obscure_supported_name()
    filename_abs = os.path.join(dst, filename)
    f = open(filename_abs, 'w')
    f.write("What to write?")
    f.close()

    ar.add(filename, backend='MD5')
    eq_(ar.get_file_backend(filename), 'MD5')
    eq_(ar.get_file_backend('test-annex.dat'), 'SHA256E')

    # migrating will only do, if file is present
    ok_annex_get(ar, 'test-annex.dat')

    eq_(ar.get_file_backend('test-annex.dat'), 'SHA256E')
    ar.migrate_backend('test-annex.dat')
    eq_(ar.get_file_backend('test-annex.dat'), 'MD5')

    ar.migrate_backend('', backend='SHA1')
    eq_(ar.get_file_backend(filename), 'SHA1')
    eq_(ar.get_file_backend('test-annex.dat'), 'SHA1')


tree1args = dict(
    tree=(
        ('firstfile', 'whatever'),
        ('secondfile', 'something else'),
        ('remotefile', 'pretends to be remote'),
        ('faraway', 'incredibly remote')),
)

# keys for files if above tree is generated and added to annex with MD5E backend
tree1_md5e_keys = {
    'firstfile': 'MD5E-s8--008c5926ca861023c1d2a36653fd88e2',
    'faraway': 'MD5E-s17--5b849ed02f914d3bbb5038fe4e3fead9',
    'secondfile': 'MD5E-s14--6c7ba9c5a141421e1c03cb9807c97c74',
    'remotefile': 'MD5E-s21--bf7654b3de20d5926d407ea7d913deb0'
}


@with_tree(**tree1args)
def __test_get_md5s(path):
    # was used just to generate above dict
    annex = AnnexRepo(path, init=True, backend='MD5E')
    files = [basename(f) for f in find_files('.*', path)]
    annex.add(files)
    annex.commit()
    print({f: annex.get_file_key(f) for f in files})


@with_parametric_batch
@with_tree(**tree1args)
def test_dropkey(batch, path):
    kw = {'batch': batch}
    annex = AnnexRepo(path, init=True, backend='MD5E')
    files = list(tree1_md5e_keys)
    annex.add(files)
    annex.commit()
    # drop one key
    annex.drop_key(tree1_md5e_keys[files[0]], **kw)
    # drop multiple
    annex.drop_key([tree1_md5e_keys[f] for f in files[1:3]], **kw)
    # drop already dropped -- should work as well atm
    # https://git-annex.branchable.com/bugs/dropkey_--batch_--json_--force_is_always_succesfull
    annex.drop_key(tree1_md5e_keys[files[0]], **kw)
    # and a mix with already dropped or not
    annex.drop_key(list(tree1_md5e_keys.values()), **kw)
    # AnnexRepo is not able to guarantee that all batched processes are
    # terminated when test cleanup code runs, avoid a crash (i.e. resource busy)
    annex._batched.close()


@with_tree(**tree1args)
@serve_path_via_http()
def test_AnnexRepo_backend_option(path, url):
    ar = AnnexRepo(path, backend='MD5')

    # backend recorded in .gitattributes
    eq_(ar.get_gitattributes('.')['.']['annex.backend'], 'MD5')

    ar.add('firstfile', backend='SHA1')
    ar.add('secondfile')
    eq_(ar.get_file_backend('firstfile'), 'SHA1')
    eq_(ar.get_file_backend('secondfile'), 'MD5')

    with swallow_outputs() as cmo:
        # must be added under different name since annex 20160114
        ar.add_url_to_file('remotefile2', url + 'remotefile', backend='SHA1')
    eq_(ar.get_file_backend('remotefile2'), 'SHA1')

    with swallow_outputs() as cmo:
        ar.add_urls([url + 'faraway'], backend='SHA1')
    # TODO: what's the annex-generated name of this?
    # For now, workaround:
    ok_(ar.get_file_backend(f) == 'SHA1'
        for f in ar.get_indexed_files() if 'faraway' in f)


@with_tempfile
@with_tempfile
def test_AnnexRepo_get_file_backend(src, dst):
    origin = AnnexRepo(src, create=True)
    (origin.pathobj / 'test-annex.dat').write_text("content")
    origin.save()

    ar = AnnexRepo.clone(src, dst)

    eq_(ar.get_file_backend('test-annex.dat'), 'SHA256E')
    # no migration
    ok_annex_get(ar, 'test-annex.dat', network=False)
    ar.migrate_backend('test-annex.dat', backend='SHA1')
    eq_(ar.get_file_backend('test-annex.dat'), 'SHA1')


@skip_if_adjusted_branch
@with_tempfile
def test_AnnexRepo_always_commit(path):

    repo = AnnexRepo(path)

    def get_annex_commit_counts():
        return len(repo.get_revisions("git-annex"))

    n_annex_commits_initial = get_annex_commit_counts()

    file1 = get_most_obscure_supported_name() + "_1"
    file2 = get_most_obscure_supported_name() + "_2"
    with open(opj(path, file1), 'w') as f:
        f.write("First file.")
    with open(opj(path, file2), 'w') as f:
        f.write("Second file.")

    # always_commit == True is expected to be default
    repo.add(file1)

    # Now git-annex log should show the addition:
    out_list = list(repo.call_annex_items_(['log']))
    eq_(len(out_list), 1)
    assert_in(file1, out_list[0])
    # check git log of git-annex branch:
    # expected: initial creation, update (by annex add) and another
    # update (by annex log)
    eq_(get_annex_commit_counts(), n_annex_commits_initial + 1)

    with patch.object(repo, "always_commit", False):
        repo.add(file2)

        # No additional git commit:
        eq_(get_annex_commit_counts(), n_annex_commits_initial + 1)

        out = repo.call_annex(['log'])

        # And we see only the file before always_commit was set to false:
        assert_in(file1, out)
        assert_not_in(file2, out)

    # With always_commit back to True, do something that will trigger a commit
    # on the annex branches.
    repo.sync()

    out = repo.call_annex(['log'])
    assert_in(file1, out)
    assert_in(file2, out)

    # Now git knows as well:
    eq_(get_annex_commit_counts(), n_annex_commits_initial + 2)


@with_tempfile
@with_tempfile
def test_AnnexRepo_on_uninited_annex(src, path):
    origin = AnnexRepo(src, create=True)
    (origin.pathobj / 'test-annex.dat').write_text("content")
    origin.save()
    # "Manually" clone to avoid initialization:
    runner = Runner()
    runner.run(["git", "clone", origin.path, path])

    assert_false(exists(opj(path, '.git', 'annex'))) # must not be there for this test to be valid
    annex = AnnexRepo(path, create=False, init=False)  # so we can initialize without
    # and still can get our things
    assert_false(annex.file_has_content('test-annex.dat'))
    annex.get('test-annex.dat')
    ok_(annex.file_has_content('test-annex.dat'))


@assert_cwd_unchanged
@with_tempfile
def test_AnnexRepo_commit(path):

    ds = AnnexRepo(path, create=True)
    filename = opj(path, get_most_obscure_supported_name())
    with open(filename, 'w') as f:
        f.write("File to add to git")
    ds.add(filename, git=True)

    assert_raises(AssertionError, assert_repo_status, path, annex=True)

    ds.commit("test _commit")
    assert_repo_status(path, annex=True)

    # nothing to commit doesn't raise by default:
    ds.commit()
    # but does with careless=False:
    assert_raises(CommandError, ds.commit, careless=False)

    # committing untracked file raises:
    with open(opj(path, "untracked"), "w") as f:
        f.write("some")
    assert_raises(FileNotInRepositoryError, ds.commit, files="untracked")
    # not existing file as well:
    assert_raises(FileNotInRepositoryError, ds.commit, files="not-existing")


@with_tempfile
def test_AnnexRepo_add_to_annex(path):
    repo = AnnexRepo(path)

    assert_repo_status(repo, annex=True)
    filename = get_most_obscure_supported_name()
    filename_abs = opj(repo.path, filename)
    with open(filename_abs, "w") as f:
        f.write("some")

    out_json = repo.add(filename)
    # file is known to annex:
    ok_(repo.is_under_annex(filename_abs),
        "Annexed file is not a link.")
    assert_in('key', out_json)
    key = repo.get_file_key(filename)
    assert_false(key == '')
    assert_equal(key, out_json['key'])
    ok_(repo.file_has_content(filename))

    # uncommitted:
    ok_(repo.dirty)

    repo.commit("Added file to annex.")
    assert_repo_status(repo, annex=True)

    # now using commit/msg options:
    filename = "another.txt"
    with open(opj(repo.path, filename), "w") as f:
        f.write("something else")

    repo.add(filename)
    repo.commit(msg="Added another file to annex.")
    # known to annex:
    ok_(repo.get_file_key(filename))
    ok_(repo.file_has_content(filename))

    # and committed:
    assert_repo_status(repo, annex=True)


@with_tempfile
def test_AnnexRepo_add_to_git(path):
    repo = AnnexRepo(path)

    assert_repo_status(repo, annex=True)
    filename = get_most_obscure_supported_name()
    with open(opj(repo.path, filename), "w") as f:
        f.write("some")
    repo.add(filename, git=True)

    # not in annex, but in git:
    assert_raises(FileInGitError, repo.get_file_key, filename)
    # uncommitted:
    ok_(repo.dirty)
    repo.commit("Added file to annex.")
    assert_repo_status(repo, annex=True)

    # now using commit/msg options:
    filename = "another.txt"
    with open(opj(repo.path, filename), "w") as f:
        f.write("something else")

    repo.add(filename, git=True)
    repo.commit(msg="Added another file to annex.")
    # not in annex, but in git:
    assert_raises(FileInGitError, repo.get_file_key, filename)

    # and committed:
    assert_repo_status(repo, annex=True)


@with_tempfile
@with_tempfile
def test_AnnexRepo_get(src, dst):
    ar = AnnexRepo(src)
    (ar.pathobj / 'test-annex.dat').write_text(
        "content to be annex-addurl'd")
    ar.save('some')

    annex = AnnexRepo.clone(src, dst)
    assert_is_instance(annex, AnnexRepo, "AnnexRepo was not created.")
    testfile = 'test-annex.dat'
    testfile_abs = opj(dst, testfile)
    assert_false(annex.file_has_content("test-annex.dat"))
    with swallow_outputs():
        annex.get(testfile)
    ok_(annex.file_has_content("test-annex.dat"))
    ok_file_has_content(testfile_abs, "content to be annex-addurl'd", strip=True)

    called = []
    # for some reason yoh failed mock to properly just call original func
    orig_run = annex._git_runner.run_on_filelist_chunks

    def check_run(cmd, files, **kwargs):
        cmd_name = cmd[cmd.index('annex') + 1]
        called.append(cmd_name)
        if cmd_name == 'find':
            assert_not_in('-J5', cmd)
        elif cmd_name == 'get':
            assert_in('-J5', cmd)
        else:
            raise AssertionError(
                "no other commands so far should be ran. Got %s" % cmd
            )
        return orig_run(cmd, files, **kwargs)

    annex.drop(testfile)
    with patch.object(GitWitlessRunner, 'run_on_filelist_chunks',
                      side_effect=check_run, auto_spec=True), \
            swallow_outputs():
        annex.get(testfile, jobs=5)
    eq_(called, ['find', 'get'])
    ok_file_has_content(testfile_abs, "content to be annex-addurl'd", strip=True)


@with_tree(tree={'file.dat': 'content'})
@with_tempfile
def test_v7_detached_get(opath, path):
    # http://git-annex.branchable.com/bugs/get_fails_to_place_v7_unlocked_file_content_into_the_file_tree_in_v7_in_repo_with_detached_HEAD/
    origin = AnnexRepo(opath, create=True, version=7)
    GitRepo.add(origin, 'file.dat')  # force direct `git add` invocation
    origin.commit('added')

    AnnexRepo.clone(opath, path)
    repo = AnnexRepo(path)
    # test getting in a detached HEAD
    repo.checkout('HEAD^{}')
    repo.call_annex(['upgrade'])  # TODO: .upgrade ?

    repo.get('file.dat')
    ok_file_has_content(op.join(repo.path, 'file.dat'), "content")


# TODO:
#def init_remote(self, name, options):
#def enable_remote(self, name):

@with_tempfile
@with_tempfile
@with_tempfile
def _test_AnnexRepo_get_contentlocation(batch, src, path, work_dir_outside):
    ar = AnnexRepo(src)
    (ar.pathobj / 'test-annex.dat').write_text(
        "content to be annex-addurl'd")
    ar.save('some')

    annex = AnnexRepo.clone(src, path)
    fname = 'test-annex.dat'
    key = annex.get_file_key(fname)
    # TODO: see if we can avoid this or specify custom exception
    eq_(annex.get_contentlocation(key, batch=batch), '')

    with swallow_outputs() as cmo:
        annex.get(fname)
    key_location = annex.get_contentlocation(key, batch=batch)
    assert(key_location)

    if annex.is_managed_branch():
        # the rest of the test assumes annexed files being symlinks
        return

    # they both should point to the same location eventually
    eq_((annex.pathobj / fname).resolve(),
        (annex.pathobj / key_location).resolve())

    # test how it would look if done under a subdir of the annex:
    with chpwd(opj(annex.path, 'subdir'), mkdir=True):
        key_location = annex.get_contentlocation(key, batch=batch)
        # they both should point to the same location eventually
        eq_((annex.pathobj / fname).resolve(),
            (annex.pathobj / key_location).resolve())

    # test how it would look if done under a dir outside of the annex:
    with chpwd(work_dir_outside, mkdir=True):
        key_location = annex.get_contentlocation(key, batch=batch)
        # they both should point to the same location eventually
        eq_((annex.pathobj / fname).resolve(),
            (annex.pathobj / key_location).resolve())


def test_AnnexRepo_get_contentlocation():
    for batch in (False, True):
        yield _test_AnnexRepo_get_contentlocation, batch


@known_failure_windows
@with_tree(tree=(('about.txt', 'Lots of abouts'),
                 ('about2.txt', 'more abouts'),
                 ('about2_.txt', 'more abouts_'),
                 ('d', {'sub.txt': 'more stuff'})))
@serve_path_via_http()
@with_tempfile
def test_AnnexRepo_addurl_to_file_batched(sitepath, siteurl, dst):

    if dl_cfg.get('datalad.fake-dates'):
        raise SkipTest(
            "Faked dates are enabled; skipping batched addurl tests")

    ar = AnnexRepo(dst, create=True)
    testurl = urljoin(siteurl, 'about.txt')
    testurl2 = urljoin(siteurl, 'about2.txt')
    testurl2_ = urljoin(siteurl, 'about2_.txt')
    testurl3 = urljoin(siteurl, 'd/sub.txt')
    url_file_prefix = urlsplit(testurl).netloc.split(':')[0]
    testfile = 'about.txt'
    testfile2 = 'about2.txt'
    testfile2_ = 'about2_.txt'
    testfile3 = opj('d', 'sub.txt')

    # add to an existing but not committed file
    # TODO: __call__ of the BatchedAnnex must be checked to be called
    copyfile(opj(sitepath, 'about.txt'), opj(dst, testfile))
    # must crash sensibly since file exists, we shouldn't addurl to non-annexed files
    with assert_raises(AnnexBatchCommandError):
        ar.add_url_to_file(testfile, testurl, batch=True)

    # Remove it and re-add
    unlink(opj(dst, testfile))
    ar.add_url_to_file(testfile, testurl, batch=True)

    info = ar.info(testfile)
    eq_(info['size'], 14)
    assert(info['key'])
    # not even added to index yet since we this repo is with default batch_size
    assert_not_in(WEB_SPECIAL_REMOTE_UUID, ar.whereis(testfile))

    # TODO: none of the below should re-initiate the batch process

    # add to an existing and staged annex file
    copyfile(opj(sitepath, 'about2.txt'), opj(dst, testfile2))
    ar.add(testfile2)
    ar.add_url_to_file(testfile2, testurl2, batch=True)
    assert(ar.info(testfile2))
    # not committed yet
    # assert_in(WEB_SPECIAL_REMOTE_UUID, ar.whereis(testfile2))

    # add to an existing and committed annex file
    copyfile(opj(sitepath, 'about2_.txt'), opj(dst, testfile2_))
    ar.add(testfile2_)
    if ar.is_direct_mode():
        assert_in(WEB_SPECIAL_REMOTE_UUID, ar.whereis(testfile))
    else:
        assert_not_in(WEB_SPECIAL_REMOTE_UUID, ar.whereis(testfile))
    ar.commit("added about2_.txt and there was about2.txt lingering around")
    # commit causes closing all batched annexes, so testfile gets committed
    assert_in(WEB_SPECIAL_REMOTE_UUID, ar.whereis(testfile))
    assert(not ar.dirty)
    ar.add_url_to_file(testfile2_, testurl2_, batch=True)
    assert(ar.info(testfile2_))
    assert_in(WEB_SPECIAL_REMOTE_UUID, ar.whereis(testfile2_))

    # add into a new file
    # filename = 'newfile.dat'
    filename = get_most_obscure_supported_name()

    # Note: The following line was necessary, since the test setup just
    # doesn't work with singletons
    # TODO: Singleton mechanic needs a general solution for this
    AnnexRepo._unique_instances.clear()
    ar2 = AnnexRepo(dst, batch_size=1)

    with swallow_outputs():
        eq_(len(ar2._batched), 0)
        ar2.add_url_to_file(filename, testurl, batch=True)
        eq_(len(ar2._batched), 1)  # we added one more with batch_size=1
        ar2.precommit()  # to possibly stop batch process occupying the stdout
    ar2.commit("added new file")  # would do nothing ATM, but also doesn't fail
    assert_in(filename, ar2.get_files())
    assert_in(WEB_SPECIAL_REMOTE_UUID, ar2.whereis(filename))

    ar.commit("actually committing new files")
    assert_in(filename, ar.get_files())
    assert_in(WEB_SPECIAL_REMOTE_UUID, ar.whereis(filename))
    # this poor bugger still wasn't added since we used default batch_size=0 on him

    # and closing the pipes now shouldn't anyhow affect things
    eq_(len(ar._batched), 1)
    ar._batched.close()
    eq_(len(ar._batched), 1)  # doesn't remove them, just closes
    assert(not ar.dirty)

    ar._batched.clear()
    eq_(len(ar._batched), 0)  # .clear also removes

    raise SkipTest("TODO: more, e.g. add with a custom backend")
    # TODO: also with different modes (relaxed, fast)
    # TODO: verify that file is added with that backend and that we got a new batched process


@with_tree(tree={"foo": "foo content"})
@serve_path_via_http()
@with_tree(tree={"bar": "bar content"})
def test_annexrepo_fake_dates_disables_batched(sitepath, siteurl, dst):
    ar = AnnexRepo(dst, create=True, fake_dates=True)

    with swallow_logs(new_level=logging.DEBUG) as cml:
        ar.add_url_to_file("foo-dst", urljoin(siteurl, "foo"), batch=True)
        cml.assert_logged(
            msg="Not batching addurl call because fake dates are enabled",
            level="DEBUG",
            regex=False)

    ar.add("bar")
    ar.commit("add bar")

    with swallow_logs(new_level=logging.DEBUG) as cml:
        ar.drop_key(ar.get_file_key(["bar"]), batch=True)
        cml.assert_logged(
            msg="Not batching drop_key call because fake dates are enabled",
            level="DEBUG",
            regex=False)


@with_tempfile(mkdir=True)
def test_annex_backends(path):
    path = Path(path)
    repo_default = AnnexRepo(path / "r_default")
    eq_(repo_default.default_backends, None)

    repo_kw = AnnexRepo(path / "repo_kw", backend='MD5E')
    eq_(repo_kw.default_backends, ['MD5E'])

    # persists
    repo_kw = AnnexRepo(path / "repo_kw")
    eq_(repo_kw.default_backends, ['MD5E'])

    repo_config = AnnexRepo(path / "repo_config")
    repo_config.config.set("annex.backend", "MD5E", reload=True)
    eq_(repo_config.default_backends, ["MD5E"])

    repo_compat = AnnexRepo(path / "repo_compat")
    repo_compat.config.set("annex.backends", "MD5E WORM", reload=True)
    eq_(repo_compat.default_backends, ["MD5E", "WORM"])


@skip_nomultiplex_ssh  # too much of "multiplex" testing
@with_tempfile(mkdir=True)
def test_annex_ssh(topdir):
    # On Xenial, this hangs with a recent git-annex. It bisects to git-annex's
    # 7.20191230-142-g75059c9f3. This is likely due to an interaction with an
    # older openssh version. See
    # https://git-annex.branchable.com/bugs/SSH-based_git-annex-init_hang_on_older_systems___40__Xenial__44___Jessie__41__/
    if external_versions['cmd:system-ssh'] < '7.4' and \
       external_versions['cmd:annex'] <= '8.20200720.1':
        raise SkipTest("Test known to hang")

    topdir = Path(topdir)
    rm1 = AnnexRepo(topdir / "remote1", create=True)
    rm2 = AnnexRepo.clone(rm1.path, str(topdir / "remote2"))
    rm2.remove_remote(DEFAULT_REMOTE)

    main_tmp = AnnexRepo.clone(rm1.path, str(topdir / "main"))
    main_tmp.remove_remote(DEFAULT_REMOTE)
    repo_path = main_tmp.path
    del main_tmp
    remote_1_path = rm1.path
    remote_2_path = rm2.path

    from datalad import ssh_manager

    # check whether we are the first to use these sockets:
    hash_1 = get_connection_hash('datalad-test', bundled=True)
    socket_1 = opj(str(ssh_manager.socket_dir), hash_1)
    hash_2 = get_connection_hash('datalad-test2', bundled=True)
    socket_2 = opj(str(ssh_manager.socket_dir), hash_2)
    datalad_test_was_open = exists(socket_1)
    datalad_test2_was_open = exists(socket_2)

    # repo to test:AnnexRepo(repo_path)
    # At first, directly use git to add the remote, which should be recognized
    # by AnnexRepo's constructor
    gr = GitRepo(repo_path, create=True)
    gr.add_remote("ssh-remote-1", "ssh://datalad-test" + remote_1_path)

    ar = AnnexRepo(repo_path, create=False)

    # socket was not touched:
    if datalad_test_was_open:
        ok_(exists(socket_1))
    else:
        ok_(not exists(socket_1))

    # remote interaction causes socket to be created:
    (ar.pathobj / "foo").write_text("foo")
    (ar.pathobj / "bar").write_text("bar")
    ar.add("foo")
    ar.add("bar")
    ar.commit("add files")

    ar.copy_to(["foo"], remote="ssh-remote-1")
    # copy_to() opens it if needed.
    #
    # Note: This isn't racy because datalad-sshrun should not close this itself
    # because the connection was either already open before this test or
    # copy_to(), not the underlying git-annex/datalad-sshrun call, opens it.
    ok_(exists(socket_1))

    # add another remote:
    ar.add_remote('ssh-remote-2', "ssh://datalad-test2" + remote_2_path)

    # socket was not touched:
    if datalad_test2_was_open:
        # FIXME: occasionally(?) fails in V6:
        # ok_(exists(socket_2))
        pass
    else:
        ok_(not exists(socket_2))

    # copy to the new remote:
    #
    # Same racy note as the copy_to() call above.
    ar.copy_to(["foo"], remote="ssh-remote-2")

    if not exists(socket_2):  # pragma: no cover
        # @known_failure (marked for grep)
        raise SkipTest("test_annex_ssh hit known failure (gh-4781)")

    # Check that git-annex is actually using datalad-sshrun.
    fail_cmd = quote_cmdlinearg(sys.executable) + "-c 'assert 0'"
    with patch.dict('os.environ', {'GIT_SSH_COMMAND': fail_cmd}):
        with assert_raises(CommandError):
            ar.copy_to(["bar"], remote="ssh-remote-2")
    ar.copy_to(["bar"], remote="ssh-remote-2")

    ssh_manager.close(ctrl_path=[socket_1, socket_2])


@with_tempfile
def test_annex_remove(path):
    ar = AnnexRepo(path)
    (ar.pathobj / 'test-annex.dat').write_text(
        "content to be annex-addurl'd")
    ar.save('some')

    repo = AnnexRepo(path, create=False)

    file_list = list(repo.get_content_annexinfo(init=None))
    assert len(file_list) >= 1
    # remove a single file
    out = repo.remove(str(file_list[0]))
    assert_not_in(file_list[0], repo.get_content_annexinfo(init=None))
    eq_(out[0], str(file_list[0].relative_to(repo.pathobj)))

    with open(opj(repo.path, "rm-test.dat"), "w") as f:
        f.write("whatever")

    # add it
    repo.add("rm-test.dat")

    # remove without '--force' should fail, due to staged changes:
    assert_raises(CommandError, repo.remove, "rm-test.dat")
    assert_in("rm-test.dat", repo.get_annexed_files())

    # now force:
    out = repo.remove("rm-test.dat", force=True)
    assert_not_in("rm-test.dat", repo.get_annexed_files())
    eq_(out[0], "rm-test.dat")


@with_tempfile
@with_tempfile
@with_tempfile
def test_repo_version(path1, path2, path3):
    with swallow_logs(new_level=logging.INFO) as cm:
        annex = AnnexRepo(path1, create=True, version=6)
        assert_repo_status(path1, annex=True)
        version = int(annex.config.get('annex.version'))
        # Since git-annex 7.20181031, v6 repos upgrade to v7.
        supported_versions = AnnexRepo.check_repository_versions()["supported"]
        v6_lands_on = next(i for i in supported_versions if i >= 6)
        eq_(version, v6_lands_on)

        assert_in("will be upgraded to 8", cm.out)

    # default from config item (via env var):
    with patch.dict('os.environ', {'DATALAD_REPO_VERSION': '6'}):
        annex = AnnexRepo(path2, create=True)
        version = int(annex.config.get('annex.version'))
        eq_(version, v6_lands_on)

        # Assuming specified version is a supported version...
        if 5 in supported_versions:
            # ...parameter `version` still has priority over default config:
            annex = AnnexRepo(path3, create=True, version=5)
            version = int(annex.config.get('annex.version'))
            eq_(version, 5)


@skip_if(external_versions['cmd:annex'] > '8.20210428', "Stopped showing if too quick")
@with_tempfile
def test_init_scanning_message(path):
    with swallow_logs(new_level=logging.INFO) as cml:
        AnnexRepo(path, create=True, version=7)
        # somewhere around 8.20210428-186-g428c91606 git annex changed
        # handling of scanning for unlocked files upon init and started to report
        # "scanning for annexed" instead of "scanning for unlocked".
        # Could be a line among many (as on Windows) so match=False so we search
        assert_re_in(".*scanning for .* files", cml.out, flags=re.IGNORECASE, match=False)


@with_tempfile
@with_tempfile
@with_tempfile
def test_annex_copy_to(src, origin, clone):
    ar = AnnexRepo(src)
    (ar.pathobj / 'test.dat').write_text("123\n")
    ar.save('some', git=True)
    (ar.pathobj / 'test-annex.dat').write_text("content")
    ar.save('some')

    repo = AnnexRepo.clone(src, origin)
    remote = AnnexRepo.clone(origin, clone)
    repo.add_remote("target", clone)

    assert_raises(IOError, repo.copy_to, "doesnt_exist.dat", "target")
    assert_raises(FileInGitError, repo.copy_to, "test.dat", "target")
    assert_raises(ValueError, repo.copy_to, "test-annex.dat", "invalid_target")

    # see #3102
    # "copying" a dir shouldn't do anything and not raise.
    os.mkdir(opj(repo.path, "subdir"))
    repo.copy_to("subdir", "target")

    # test-annex.dat has no content to copy yet:
    eq_(repo.copy_to("test-annex.dat", "target"), [])

    repo.get("test-annex.dat")
    # now it has:
    eq_(repo.copy_to("test-annex.dat", "target"), ["test-annex.dat"])
    # and will not be copied again since it was already copied
    eq_(repo.copy_to(["test.dat", "test-annex.dat"], "target"), [])

    # Test that if we pass a list of items and annex processes them nicely,
    # we would obtain a list back. To not stress our tests even more -- let's mock
    def ok_copy(command, **kwargs):
        # Check that we do pass to annex call only the list of files which we
        #  asked to be copied
        assert_in('copied1', kwargs['files'])
        assert_in('copied2', kwargs['files'])
        assert_in('existed', kwargs['files'])
        return [
                {"command":"copy","note":"to target ...", "success":True,
                 "key":"akey1", "file":"copied1"},
                {"command":"copy","note":"to target ...", "success":True,
                 "key":"akey2", "file":"copied2"},
                {"command":"copy","note":"checking target ...", "success":True,
                 "key":"akey3", "file":"existed"},
        ]
    # Note that we patch _call_annex_records,
    # which is in turn invoked first by copy_to for "find" operation.
    # TODO: provide a dedicated handling within above ok_copy for 'find' command
    with patch.object(repo, '_call_annex_records', ok_copy):
        eq_(repo.copy_to(["copied2", "copied1", "existed"], "target"),
            ["copied1", "copied2"])

    # now let's test that we are correctly raising the exception in case if
    # git-annex execution fails
    orig_run = repo._call_annex

    # Kinda a bit off the reality since no nonex* would not be returned/handled
    # by _get_expected_files, so in real life -- wouldn't get report about Incomplete!?
    def fail_to_copy(command, **kwargs):
        if command[0] == 'copy':
            # That is not how annex behaves
            # http://git-annex.branchable.com/bugs/copy_does_not_reflect_some_failed_copies_in_--json_output/
            # for non-existing files output goes into stderr
            raise CommandError(
                "Failed to run ...",
                stdout_json=[
                    {"command":"copy","note":"to target ...", "success":True,
                     "key":"akey1", "file":"copied"},
                    {"command":"copy","note":"checking target ...",
                     "success":True, "key":"akey2", "file":"existed"},
                ],
                stderr=
                    'git-annex: nonex1 not found\n'
                    'git-annex: nonex2 not found\n'
            )
        else:
            return orig_run(command, **kwargs)

    def fail_to_copy_get_expected(files, expr):
        assert files == ["copied", "existed", "nonex1", "nonex2"]
        return {'akey1': 10}, ["copied"]

    with patch.object(repo, '_call_annex', fail_to_copy), \
            patch.object(repo, '_get_expected_files', fail_to_copy_get_expected):
        with assert_raises(IncompleteResultsError) as cme:
            repo.copy_to(["copied", "existed", "nonex1", "nonex2"], "target")
    eq_(cme.exception.results, ["copied"])
    eq_(cme.exception.failed, ['nonex1', 'nonex2'])


@with_tempfile
@with_tempfile
def test_annex_drop(src, dst):
    ar = AnnexRepo(src)
    (ar.pathobj / 'test-annex.dat').write_text("content")
    ar.save('some')

    ar = AnnexRepo.clone(src, dst)
    testfile = 'test-annex.dat'
    assert_false(ar.file_has_content(testfile))
    ar.get(testfile)
    ok_(ar.file_has_content(testfile))
    eq_(len([f for f in ar.fsck(fast=True) if f['file'] == testfile]), 1)

    # drop file by name:
    result = ar.drop([testfile])
    assert_false(ar.file_has_content(testfile))
    ok_(isinstance(result, list))
    eq_(len(result), 1)
    eq_(result[0]['command'], 'drop')
    eq_(result[0]['success'], True)
    eq_(result[0]['file'], testfile)

    ar.get(testfile)

    # drop file by key:
    testkey = ar.get_file_key(testfile)
    result = ar.drop([testkey], key=True)
    assert_false(ar.file_has_content(testfile))
    ok_(isinstance(result, list))
    eq_(len(result), 1)
    eq_(result[0]['command'], 'drop')
    eq_(result[0]['success'], True)
    eq_(result[0]['key'], testkey)

    # insufficient arguments:
    assert_raises(TypeError, ar.drop)
    assert_raises(InsufficientArgumentsError, ar.drop, [], options=["--jobs=5"])
    assert_raises(InsufficientArgumentsError, ar.drop, [])

    # too much arguments:
    assert_raises(CommandError, ar.drop, ['.'], options=['--all'])

    (ar.pathobj / 'somefile.txt').write_text('this')
    ar.save()
    with assert_raises(CommandError) as e:
        ar.drop('somefile.txt')
    # CommandError has to pull the errors from the JSON record 'note'
    assert_in('necessary cop', str(e.exception))

    with assert_raises(CommandError) as e:
        ar._call_annex_records(['fsck', '-N', '3'])
    # CommandError has to pull the errors from the JSON record 'error-messages'
    assert_in('1 of 3 trustworthy copies', str(e.exception))


@with_tree({"a.txt": "a", "b.txt": "b", "c.py": "c", "d": "d"})
def test_annex_get_annexed_files(path):
    repo = AnnexRepo(path)
    repo.add(".")
    repo.commit()
    eq_(set(repo.get_annexed_files()), {"a.txt", "b.txt", "c.py", "d"})

    repo.drop("a.txt", options=["--force"])
    eq_(set(repo.get_annexed_files()), {"a.txt", "b.txt", "c.py", "d"})
    eq_(set(repo.get_annexed_files(with_content_only=True)),
        {"b.txt", "c.py", "d"})

    eq_(set(repo.get_annexed_files(patterns=["*.txt"])),
        {"a.txt", "b.txt"})
    eq_(set(repo.get_annexed_files(with_content_only=True,
                                   patterns=["*.txt"])),
        {"b.txt"})

    eq_(set(repo.get_annexed_files(patterns=["*.txt", "*.py"])),
        {"a.txt", "b.txt", "c.py"})

    eq_(set(repo.get_annexed_files()),
        set(repo.get_annexed_files(patterns=["*"])))

    eq_(set(repo.get_annexed_files(with_content_only=True)),
        set(repo.get_annexed_files(with_content_only=True, patterns=["*"])))


@with_parametric_batch
@with_testrepos('basic_annex', flavors=['clone'], count=1)
def test_is_available(batch, p):
    annex = AnnexRepo(p)

    # bkw = {'batch': batch}
    if batch:
        is_available = partial(annex.is_available, batch=batch)
    else:
        is_available = annex.is_available

    fname = 'test-annex.dat'
    key = annex.get_file_key(fname)

    # explicit is to verify data type etc
    assert is_available(key, key=True) is True
    assert is_available(fname) is True

    # known remote but doesn't have it
    assert is_available(fname, remote=DEFAULT_REMOTE) is False

    # If the 'datalad' special remote is present, it will claim fname's URL.
    if DATALAD_SPECIAL_REMOTE in annex.get_remotes():
        remote = DATALAD_SPECIAL_REMOTE
        uuid = DATALAD_SPECIAL_REMOTES_UUIDS[DATALAD_SPECIAL_REMOTE]
    else:
        remote = "web"
        uuid = WEB_SPECIAL_REMOTE_UUID

    # it is on the 'web'
    assert is_available(fname, remote=remote) is True
    # not effective somehow :-/  may be the process already running or smth
    # with swallow_logs(), swallow_outputs():  # it will complain!
    assert is_available(fname, remote='unknown') is False
    assert_false(is_available("boguskey", key=True))

    # remove url
    urls = annex.whereis(fname, output="full").get(uuid, {}).get("urls", [])

    assert(len(urls) == 1)
    eq_(urls,
        annex.whereis(annex.get_file_key(fname), key=True, output="full")
        .get(uuid, {}).get("urls"))
    annex.rm_url(fname, urls[0])

    assert is_available(key, key=True) is False
    assert is_available(fname) is False
    assert is_available(fname, remote=remote) is False


@with_tempfile(mkdir=True)
def test_get_urls_none(path):
    ar = AnnexRepo(path, create=True)
    with open(opj(ar.path, "afile"), "w") as f:
        f.write("content")
    eq_(ar.get_urls("afile"), [])


@with_tempfile(mkdir=True)
def test_annex_add_no_dotfiles(path):
    ar = AnnexRepo(path, create=True)
    print(ar.path)
    assert_true(os.path.exists(ar.path))
    assert_false(ar.dirty)
    os.makedirs(opj(ar.path, '.datalad'))
    # we don't care about empty directories
    assert_false(ar.dirty)
    with open(opj(ar.path, '.datalad', 'somefile'), 'w') as f:
        f.write('some content')
    # make sure the repo is considered dirty now
    assert_true(ar.dirty)  # TODO: has been more detailed assertion (untracked file)
    # now add to git, and it should work
    ar.add('.', git=True)
    # all in index
    assert_true(ar.dirty)
    # TODO: has been more specific:
    # assert_false(ar.repo.is_dirty(
    #     index=False, working_tree=True, untracked_files=True, submodules=True))
    ar.commit(msg="some")
    # all committed
    assert_false(ar.dirty)
    # not known to annex
    assert_false(ar.is_under_annex(opj(ar.path, '.datalad', 'somefile')))


@with_tempfile
def test_annex_version_handling_at_min_version(path):
    with set_annex_version(AnnexRepo.GIT_ANNEX_MIN_VERSION):
        po = patch.object(AnnexRepo, '_check_git_annex_version',
                          auto_spec=True,
                          side_effect=AnnexRepo._check_git_annex_version)
        with po as cmpc:
            eq_(AnnexRepo.git_annex_version, None)
            ar1 = AnnexRepo(path, create=True)
            assert(ar1)
            eq_(AnnexRepo.git_annex_version, AnnexRepo.GIT_ANNEX_MIN_VERSION)
            eq_(cmpc.call_count, 1)
            # 2nd time must not be called
            try:
                # Note: Remove to cause creation of a new instance
                rmtree(path)
            except OSError:
                pass
            ar2 = AnnexRepo(path)
            assert(ar2)
            eq_(AnnexRepo.git_annex_version, AnnexRepo.GIT_ANNEX_MIN_VERSION)
            eq_(cmpc.call_count, 1)


@with_tempfile
def test_annex_version_handling_bad_git_annex(path):
    with set_annex_version(None):
        eq_(AnnexRepo.git_annex_version, None)
        with assert_raises(MissingExternalDependency) as cme:
            AnnexRepo(path)
        linux_distribution_name = get_linux_distribution()[0]
        if linux_distribution_name == 'debian':
            assert_in("handbook.datalad.org", str(cme.exception))
        eq_(AnnexRepo.git_annex_version, None)

    with set_annex_version('6.20160505'):
        eq_(AnnexRepo.git_annex_version, None)
        try:
            # Note: Remove to cause creation of a new instance
            rmtree(path)
        except OSError:
            pass
        assert_raises(OutdatedExternalDependency, AnnexRepo, path)
        # and we don't assign it
        eq_(AnnexRepo.git_annex_version, None)
        # so we could still fail
        try:
            # Note: Remove to cause creation of a new instance
            rmtree(path)
        except OSError:
            pass
        assert_raises(OutdatedExternalDependency, AnnexRepo, path)


@with_tempfile
@with_tempfile
def test_get_description(path1, path2):
    annex1 = AnnexRepo(path1, create=True)
    # some content for git-annex branch
    create_tree(path1, {'1.dat': 'content'})
    annex1.add('1.dat', git=False)
    annex1.commit("msg")
    annex1_description = annex1.get_description()
    assert_not_equal(annex1_description, path1)

    annex2 = AnnexRepo(path2, create=True, description='custom 2')
    eq_(annex2.get_description(), 'custom 2')
    # not yet known
    eq_(annex2.get_description(uuid=annex1.uuid), None)

    annex2.add_remote('annex1', path1)
    annex2.fetch('annex1')
    # it will match the remote name
    eq_(annex2.get_description(uuid=annex1.uuid),
        annex1_description + ' [annex1]')
    # add a little probe file to make sure it stays untracked
    create_tree(path1, {'probe': 'probe'})
    assert_not_in('probe', annex2.get_indexed_files())
    annex2.localsync('annex1')
    assert_not_in('probe', annex2.get_indexed_files())
    # but let's remove the remote
    annex2.remove_remote('annex1')
    eq_(annex2.get_description(uuid=annex1.uuid), annex1_description)


@with_tempfile(mkdir=True)
@with_tempfile(mkdir=True)
def test_AnnexRepo_flyweight(path1, path2):

    import sys

    repo1 = AnnexRepo(path1, create=True)
    assert_is_instance(repo1, AnnexRepo)

    # Due to issue 4862, we currently still require gc.collect() under unclear
    # circumstances to get rid of an exception traceback when creating in an
    # existing directory. That traceback references the respective function
    # frames which in turn reference the repo instance (they are methods).
    # Doesn't happen on all systems, though. Eventually we need to figure that
    # out.
    # However, still test for the refcount after gc.collect() to ensure we don't
    # introduce new circular references and make the issue worse!
    gc.collect()

    # As long as we don't reintroduce any circular references or produce
    # garbage during instantiation that isn't picked up immediately, `repo1`
    # should be the only counted reference to this instance.
    # Note, that sys.getrefcount reports its own argument and therefore one
    # reference too much.
    assert_equal(1, sys.getrefcount(repo1) - 1)

    # instantiate again:
    repo2 = AnnexRepo(path1, create=False)
    assert_is_instance(repo2, AnnexRepo)
    # the very same object:
    ok_(repo1 is repo2)

    # reference the same in an different way:
    with chpwd(path1):
        repo3 = AnnexRepo(relpath(path1, start=path2), create=False)
        assert_is_instance(repo3, AnnexRepo)
    # it's the same object:
    ok_(repo1 is repo3)

    # but path attribute is absolute, so they are still equal:
    ok_(repo1 == repo3)

    # Now, let's try to get a GitRepo instance from a path, we already have an
    # AnnexRepo of
    repo4 = GitRepo(path1)
    assert_is_instance(repo4, GitRepo)
    assert_not_is_instance(repo4, AnnexRepo)

    orig_id = id(repo1)

    # Be sure we have exactly one object in memory:
    assert_equal(1, len([o for o in gc.get_objects()
                         if isinstance(o, AnnexRepo) and o.path == path1]))


    # But we have two GitRepos in memory (the AnnexRepo and repo4):
    assert_equal(2, len([o for o in gc.get_objects()
                         if isinstance(o, GitRepo) and o.path == path1]))

    # deleting one reference doesn't change anything - we still get the same
    # thing:
    del repo1
    gc.collect()  # TODO: see first comment above
    ok_(repo2 is not None)
    ok_(repo2 is repo3)
    ok_(repo2 == repo3)

    repo1 = AnnexRepo(path1)
    eq_(orig_id, id(repo1))

    del repo1
    del repo2

    # for testing that destroying the object calls close() on BatchedAnnex:
    class Dummy:
        def __init__(self, *args, **kwargs):
            self.close_called = False

        def close(self):
            self.close_called = True

    fake_batch = Dummy()

    # Killing last reference will lead to garbage collection which will call
    # AnnexRepo's finalizer:
    with patch.object(repo3._batched, 'close', fake_batch.close):
        with swallow_logs(new_level=1) as cml:
            del repo3
            gc.collect()  # TODO: see first comment above
            cml.assert_logged(msg="Finalizer called on: AnnexRepo(%s)" % path1,
                              level="Level 1",
                              regex=False)
            # finalizer called close() on BatchedAnnex:
            assert_true(fake_batch.close_called)

    # Flyweight is gone:
    assert_not_in(path1, AnnexRepo._unique_instances.keys())

    # gc doesn't know any instance anymore:
    assert_equal([], [o for o in gc.get_objects()
                      if isinstance(o, AnnexRepo) and o.path == path1])
    # GitRepo is unaffected:
    assert_equal(1, len([o for o in gc.get_objects()
                         if isinstance(o, GitRepo) and o.path == path1]))

    # new object is created on re-request:
    repo1 = AnnexRepo(path1)
    assert_equal(1, len([o for o in gc.get_objects()
                         if isinstance(o, AnnexRepo) and o.path == path1]))


@with_tempfile
@with_tempfile(mkdir=True)
@with_tempfile
def test_AnnexRepo_get_toppath(repo, tempdir, repo2):
    AnnexRepo(repo, create=True)

    reporeal = str(Path(repo).resolve())
    eq_(AnnexRepo.get_toppath(repo, follow_up=False), reporeal)
    eq_(AnnexRepo.get_toppath(repo), repo)
    # Generate some nested directory
    AnnexRepo(repo2, create=True)
    repo2real = str(Path(repo2).resolve())
    nested = opj(repo2, "d1", "d2")
    os.makedirs(nested)
    eq_(AnnexRepo.get_toppath(nested, follow_up=False), repo2real)
    eq_(AnnexRepo.get_toppath(nested), repo2)
    # and if not under git, should return None
    eq_(AnnexRepo.get_toppath(tempdir), None)


@skip_if_adjusted_branch
@with_tempfile
@with_tempfile
def test_AnnexRepo_add_submodule(source_path, path):
    source = AnnexRepo(source_path, create=True)
    (source.pathobj / 'test-annex.dat').write_text("content")
    source.save('some')

    top_repo = AnnexRepo(path, create=True)

    top_repo.add_submodule('sub', name='sub', url=source_path)
    top_repo.commit('submodule added')
    eq_([s["gitmodule_name"] for s in top_repo.get_submodules_()],
        ['sub'])

    assert_repo_status(top_repo, annex=True)
    assert_repo_status(opj(path, 'sub'), annex=False)


def test_AnnexRepo_update_submodule():
    raise SkipTest("TODO")


def test_AnnexRepo_get_submodules():
    raise SkipTest("TODO")


@with_tempfile(mkdir=True)
def test_AnnexRepo_dirty(path):

    repo = AnnexRepo(path, create=True)
    ok_(not repo.dirty)

    # pure git operations:
    # untracked file
    with open(opj(path, 'file1.txt'), 'w') as f:
        f.write('whatever')
    ok_(repo.dirty)
    # staged file
    repo.add('file1.txt', git=True)
    ok_(repo.dirty)
    # clean again
    repo.commit("file1.txt added")
    ok_(not repo.dirty)
    # modify to be the same
    with open(opj(path, 'file1.txt'), 'w') as f:
        f.write('whatever')
    ok_(not repo.dirty)
    # modified file
    with open(opj(path, 'file1.txt'), 'w') as f:
        f.write('something else')
    ok_(repo.dirty)
    # clean again
    repo.add('file1.txt', git=True)
    repo.commit("file1.txt modified")
    ok_(not repo.dirty)

    # annex operations:
    # untracked file
    with open(opj(path, 'file2.txt'), 'w') as f:
        f.write('different content')
    ok_(repo.dirty)
    # annexed file
    repo.add('file2.txt', git=False)
    ok_(repo.dirty)
    # commit
    repo.commit("file2.txt annexed")

    ok_(not repo.dirty)

    repo.unlock("file2.txt")
    # Unlocking the file is seen as a modification when we're not already in an
    # adjusted branch (for this test, that would be the case if we're on a
    # crippled filesystem).
    ok_(repo.dirty ^ repo.is_managed_branch())
    repo.save()
    ok_(not repo.dirty)

    subm = AnnexRepo(repo.pathobj / "subm", create=True)
    (subm.pathobj / "foo").write_text("foo")
    subm.save()
    ok_(repo.dirty)
    repo.save()
    assert_false(repo.dirty)
    maybe_adjust_repo(subm)
    assert_false(repo.dirty)


@with_tempfile(mkdir=True)
def test_AnnexRepo_set_remote_url(path):

    ar = AnnexRepo(path, create=True)
    ar.add_remote('some', 'http://example.com/.git')
    assert_equal(ar.config['remote.some.url'],
                 'http://example.com/.git')
    assert_not_in('remote.some.annexurl', ar.config.keys())
    # change url:
    ar.set_remote_url('some', 'http://believe.it')
    assert_equal(ar.config['remote.some.url'],
                 'http://believe.it')
    assert_not_in('remote.some.annexurl', ar.config.keys())

    # set push url:
    ar.set_remote_url('some', 'ssh://whatever.ru', push=True)
    assert_equal(ar.config['remote.some.pushurl'],
                 'ssh://whatever.ru')
    assert_in('remote.some.annexurl', ar.config.keys())
    assert_equal(ar.config['remote.some.annexurl'],
                 'ssh://whatever.ru')


@with_tempfile(mkdir=True)
def test_wanted(path):
    ar = AnnexRepo(path, create=True)
    eq_(ar.get_preferred_content('wanted'), None)
    # test samples with increasing "trickiness"
    for v in ("standard",
              "include=*.nii.gz or include=*.nii",
              "exclude=archive/* and (include=*.dat or smallerthan=2b)"
              ):
        ar.set_preferred_content('wanted', expr=v)
        eq_(ar.get_preferred_content('wanted'), v)
    # give it some file so clone/checkout works without hiccups
    create_tree(ar.path, {'1.dat': 'content'})
    ar.add('1.dat')
    ar.commit(msg="blah")
    # make a clone and see if all cool there
    # intentionally clone as pure Git and do not annex init so to see if we
    # are ignoring crummy log msgs
    ar1_path = ar.path + '_1'
    GitRepo.clone(ar.path, ar1_path)
    ar1 = AnnexRepo(ar1_path, init=False)
    eq_(ar1.get_preferred_content('wanted'), None)
    eq_(ar1.get_preferred_content('wanted', DEFAULT_REMOTE), v)
    ar1.set_preferred_content('wanted', expr='standard')
    eq_(ar1.get_preferred_content('wanted'), 'standard')


@with_tempfile(mkdir=True)
def test_AnnexRepo_metadata(path):
    # prelude
    obscure_name = get_most_obscure_supported_name()

    ar = AnnexRepo(path, create=True)
    create_tree(
        path,
        {
            'up.dat': 'content',
            obscure_name: {
                obscure_name + '.dat': 'lowcontent'
            }
        })
    ar.add('.', git=False)
    ar.commit('content')
    assert_repo_status(path)
    # fugue
    # doesn't do anything if there is nothing to do
    ar.set_metadata('up.dat')
    eq_([], list(ar.get_metadata(None)))
    eq_([], list(ar.get_metadata('')))
    eq_([], list(ar.get_metadata([])))
    eq_({'up.dat': {}}, dict(ar.get_metadata('up.dat')))
    # basic invocation
    eq_(1, len(ar.set_metadata(
        'up.dat',
        reset={'mike': 'awesome'},
        add={'tag': 'awesome'},
        remove={'tag': 'awesome'},  # cancels prev, just to use it
        init={'virgin': 'true'},
        purge=['nothere'])))
    # no timestamps by default
    md = dict(ar.get_metadata('up.dat'))
    deq_({'up.dat': {
        'virgin': ['true'],
        'mike': ['awesome']}},
        md)
    # matching timestamp entries for all keys
    md_ts = dict(ar.get_metadata('up.dat', timestamps=True))
    for k in md['up.dat']:
        assert_in('{}-lastchanged'.format(k), md_ts['up.dat'])
    assert_in('lastchanged', md_ts['up.dat'])
    # recursive needs a flag
    assert_raises(CommandError, ar.set_metadata, '.', purge=['virgin'])
    ar.set_metadata('.', purge=['virgin'], recursive=True)
    deq_({'up.dat': {
        'mike': ['awesome']}},
        dict(ar.get_metadata('up.dat')))
    # Use trickier tags (spaces, =)
    ar.set_metadata('.', reset={'tag': 'one and= '}, purge=['mike'], recursive=True)
    playfile = opj(obscure_name, obscure_name + '.dat')
    target = {
        'up.dat': {
            'tag': ['one and= ']},
        playfile: {
            'tag': ['one and= ']}}
    deq_(target, dict(ar.get_metadata('.')))
    for batch in (True, False):
        # no difference in reporting between modes
        deq_(target, dict(ar.get_metadata(['up.dat', playfile], batch=batch)))
    # incremental work like a set
    ar.set_metadata(playfile, add={'tag': 'one and= '})
    deq_(target, dict(ar.get_metadata('.')))
    ar.set_metadata(playfile, add={'tag': ' two'})
    # returned values are sorted
    eq_([' two', 'one and= '], dict(ar.get_metadata(playfile))[playfile]['tag'])
    # init honor prior values
    ar.set_metadata(playfile, init={'tag': 'three'})
    eq_([' two', 'one and= '], dict(ar.get_metadata(playfile))[playfile]['tag'])
    ar.set_metadata(playfile, remove={'tag': ' two'})
    deq_(target, dict(ar.get_metadata('.')))
    # remove non-existing doesn't error and doesn't change anything
    ar.set_metadata(playfile, remove={'ether': 'best'})
    deq_(target, dict(ar.get_metadata('.')))
    # add works without prior existence
    ar.set_metadata(playfile, add={'novel': 'best'})
    eq_(['best'], dict(ar.get_metadata(playfile))[playfile]['novel'])


@with_tree(tree={'file.txt': 'content'})
@serve_path_via_http()
@with_tempfile
def test_AnnexRepo_addurl_batched_and_set_metadata(path, url, dest):
    ar = AnnexRepo(dest, create=True)
    fname = "file.txt"
    ar.add_url_to_file(fname, urljoin(url, fname), batch=True)
    ar.set_metadata(fname, init={"number": "one"})
    eq_(["one"], dict(ar.get_metadata(fname))[fname]["number"])


@with_tempfile(mkdir=True)
def test_change_description(path):
    # prelude
    ar = AnnexRepo(path, create=True, description='some')
    eq_(ar.get_description(), 'some')
    # try change it
    ar = AnnexRepo(path, create=False, init=True, description='someother')
    # this doesn't cut the mustard, still old
    eq_(ar.get_description(), 'some')
    # need to resort to "internal" helper
    ar._init(description='someother')
    eq_(ar.get_description(), 'someother')


@with_tempfile
@with_tempfile
def test_AnnexRepo_get_corresponding_branch(src_path, path):
    src = AnnexRepo(src_path, create=True)
    (src.pathobj / 'test-annex.dat').write_text("content")
    src.save('some')

    ar = AnnexRepo.clone(src_path, path)

    # we should be on the default branch.
    eq_(DEFAULT_BRANCH,
        ar.get_corresponding_branch() or ar.get_active_branch())

    # special case v6 adjusted branch is not provided by a dedicated build:
    ar.adjust()
    # as above, we still want to get the default branch, while being on
    # 'adjusted/<default branch>(unlocked)'
    eq_('adjusted/{}(unlocked)'.format(DEFAULT_BRANCH),
        ar.get_active_branch())
    eq_(DEFAULT_BRANCH, ar.get_corresponding_branch())


@with_tempfile
@with_tempfile
def test_AnnexRepo_get_tracking_branch(src_path, path):
    src = AnnexRepo(src_path, create=True)
    (src.pathobj / 'test-annex.dat').write_text("content")
    src.save('some')

    ar = AnnexRepo.clone(src_path, path)

    # we want the relation to original branch, e.g. in v6+ adjusted branch
    eq_((DEFAULT_REMOTE, 'refs/heads/' + DEFAULT_BRANCH),
        ar.get_tracking_branch())


@skip_if_adjusted_branch
@with_tempfile
def test_AnnexRepo_is_managed_branch(path):
    ar = AnnexRepo(path, create=True)
    (ar.pathobj / 'test-annex.dat').write_text("content")
    ar.save('some')

    ar.adjust()
    ok_(ar.is_managed_branch())


@with_tempfile(mkdir=True)
def test_fake_is_not_special(path):
    ar = AnnexRepo(path, create=True)
    # doesn't exist -- we fail by default
    assert_raises(RemoteNotAvailableError, ar.is_special_annex_remote, "fake")
    assert_false(ar.is_special_annex_remote("fake", check_if_known=False))


@with_tree(tree={"remote": {}, "main": {}, "special": {}})
def test_is_special(path):
    rem = AnnexRepo(op.join(path, "remote"), create=True)
    dir_arg = "directory={}".format(op.join(path, "special"))
    rem.init_remote("imspecial",
                    ["type=directory", "encryption=none", dir_arg])
    ok_(rem.is_special_annex_remote("imspecial"))

    ar = AnnexRepo.clone(rem.path, op.join(path, "main"))
    assert_false(ar.is_special_annex_remote(DEFAULT_REMOTE))

    assert_false(ar.is_special_annex_remote("imspecial",
                                            check_if_known=False))
    ar.enable_remote("imspecial", options=[dir_arg])
    ok_(ar.is_special_annex_remote("imspecial"))

    # With a mis-configured remote, give warning and return false.
    ar.config.unset(f"remote.{DEFAULT_REMOTE}.url", where="local")
    with swallow_logs(new_level=logging.WARNING) as cml:
        assert_false(ar.is_special_annex_remote(DEFAULT_REMOTE))
        cml.assert_logged(msg=".*no URL.*", level="WARNING", regex=True)


@with_tempfile(mkdir=True)
def test_fake_dates(path):
    ar = AnnexRepo(path, create=True, fake_dates=True)
    timestamp = ar.config.obtain("datalad.fake-dates-start") + 1
    # Commits from the "git annex init" call are one second ahead.
    for commit in ar.get_branch_commits_("git-annex"):
        eq_(timestamp, int(ar.format_commit('%ct', commit)))
    assert_in("timestamp={}s".format(timestamp),
              ar.call_git(["cat-file", "blob", "git-annex:uuid.log"], read_only=True))


# to prevent regression
# http://git-annex.branchable.com/bugs/v6_-_under_subdir__58___git_add___34__whines__34____44___git_commit___34__blows__34__/
# It is disabled because is not per se relevant to DataLad since we do not
# Since we invoke from the top of the repo, we do not hit it,
# but thought to leave it around if we want to enforce/test system-wide git being
# compatible with annex for v6 mode
@with_tempfile(mkdir=True)
def _test_add_under_subdir(path):
    ar = AnnexRepo(path, create=True, version=6)
    gr = GitRepo(path)  # "Git" view over the repository, so we force "git add"
    subdir = opj(path, 'sub')
    subfile = opj('sub', 'empty')
    # os.mkdir(subdir)
    create_tree(subdir, {'empty': ''})
    runner = Runner(cwd=subdir)
    with chpwd(subdir):
        runner.run(['git', 'add', 'empty'])  # should add successfully
        # gr.commit('important') #
        runner.run(['git', 'commit', '-m', 'important'])
        ar.is_under_annex(subfile)


# https://github.com/datalad/datalad/issues/2892
@with_tempfile(mkdir=True)
def test_error_reporting(path):
    ar = AnnexRepo(path, create=True)
    res = ar.call_annex_records(['add'], files='gl\\orious BS')
    eq_(
        res,
        [{
            'command': 'add',
            # whole thing, despite space, properly quotes backslash
            'file': 'gl\\orious BS',
            'note': 'not found',
            'success': False}]
    )


@with_tree(tree={
    'file1': "content1",
    'dir1': {'file2': 'content2'},
})
def test_annexjson_protocol(path):
    ar = AnnexRepo(path, create=True)
    ar.save()
    assert_repo_status(path)
    # first an orderly execution
    res = ar._call_annex(
        ['find', '.', '--json'],
        protocol=AnnexJsonProtocol)
    for k in ('stdout', 'stdout_json', 'stderr'):
        assert_in(k, res)
    orig_j = res['stdout_json']
    eq_(len(orig_j), 2)
    # not meant as an exhaustive check for output structure,
    # just some assurance that it is not totally alien
    ok_(all(j['file'] for j in orig_j))
    # no complaints, unless git-annex is triggered to run in debug mode
    if logging.getLogger('datalad.annex').getEffectiveLevel() > 8:
        eq_(res['stderr'], '')

    # now the same, but with a forced error
    with assert_raises(CommandError) as e:
        res = ar._call_annex(
            ['find', '.', 'error', '--json'],
            protocol=AnnexJsonProtocol)
    # normal operation is not impaired
    eq_(e.exception.kwargs['stdout_json'], orig_j)
    # we get a clue what went wrong
    assert_in('error not found', e.exception.stderr)
    # there should be no errors reported in an individual records
    # hence also no pointless statement in the str()
    assert_not_in('errors from JSON records', str(e.exception))


@with_tempfile
def test_annexjson_protocol_long(path):
    records = [
        {"k": "v" * 20},
        # Value based off of
        # Lib.asyncio.unix_events._UnixReadPipeTransport.max_size.
        {"k": "v" * 256 * 1024},
        # and tiny ones in between should not be lost
        {"k": "v"},
        # even a much larger one - we should handle as well
        {"k": "v" * 256 * 1024 * 5},
    ]
    with open(path, 'w') as f:
        for record in records:
            print("print(%r);" % json.dumps(record), file=f)
    runner = GitWitlessRunner()
    res = runner.run(
        [sys.executable, path],
        protocol=AnnexJsonProtocol
    )
    eq_(res['stdout'], '')
    eq_(res['stderr'], '')
    eq_(res['stdout_json'], records)


def test_annexjson_protocol_incorrect():
    yield check_annexjson_protocol_incorrect, ''
    yield check_annexjson_protocol_incorrect, ', end=""'


@with_tempfile
def check_annexjson_protocol_incorrect(print_opt, path):
    # Test that we still log some incorrectly formed JSON record
    bad_json = '{"I": "am wrong,}'
    with open(path, 'w') as f:
        print("print(%r%s);" % (bad_json, print_opt), file=f)
    runner = GitWitlessRunner()
    with swallow_logs(new_level=logging.ERROR) as cml:
        res = runner.run(
            [sys.executable, path],
            protocol=AnnexJsonProtocol
        )
        cml.assert_logged(
            msg=".*[rR]eceived undecodable JSON output",
            level="ERROR",
            regex=True)
    # only error logged and nothing returned
    eq_(res['stdout'], '')
    eq_(res['stderr'], '')
    eq_(res['stdout_json'], [])

# see https://github.com/datalad/datalad/pull/5400 for troubleshooting
# for stalling with unlock=False, and then with unlock=True it took >= 300 sec
# https://github.com/datalad/datalad/pull/5433#issuecomment-784470028
@skip_if(on_travis and 'nfs' in os.getenv('TMPDIR', ''))  # TODO. stalls
# http://git-annex.branchable.com/bugs/cannot_commit___34__annex_add__34__ed_modified_file_which_switched_its_largefile_status_to_be_committed_to_git_now/#comment-bf70dd0071de1bfdae9fd4f736fd1ec
# https://github.com/datalad/datalad/issues/1651
@known_failure_githubci_win
@with_tree(tree={
    '.gitattributes': "** annex.largefiles=(largerthan=4b)",
    'alwaysbig': 'a'*10,
    'willgetshort': 'b'*10,
    'tobechanged-git': 'a',
    'tobechanged-annex': 'a'*10,
})
def check_commit_annex_commit_changed(unlock, path):
    # Here we test commit working correctly if file was just removed
    # (not unlocked), edited and committed back

    # TODO: an additional possible interaction to check/solidify - if files
    # first get unannexed (after being optionally unlocked first)
    unannex = False

    ar = AnnexRepo(path, create=True)
    ar.save(paths=[".gitattributes"], git=True)
    ar.save("initial commit")
    assert_repo_status(path)
    # Now let's change all but commit only some
    files = [op.basename(p) for p in glob(op.join(path, '*'))]
    if unlock:
        ar.unlock(files)
    if unannex:
        ar.unannex(files)
    create_tree(
        path
        , {
            'alwaysbig': 'a'*11,
            'willgetshort': 'b',
            'tobechanged-git': 'aa',
            'tobechanged-annex': 'a'*11,
            'untracked': 'unique'
        }
        , remove_existing=True
    )
    assert_repo_status(
        path
        , modified=files if not unannex else ['tobechanged-git']
        , untracked=['untracked'] if not unannex else
          # all but the one in git now
          ['alwaysbig', 'tobechanged-annex', 'untracked', 'willgetshort']
    )

    ar.save("message", paths=['alwaysbig', 'willgetshort'])
    assert_repo_status(
        path
        , modified=['tobechanged-git', 'tobechanged-annex']
        , untracked=['untracked']
    )
    ok_file_under_git(path, 'alwaysbig', annexed=True)
    ok_file_under_git(path, 'willgetshort', annexed=False)

    ar.save("message2", untracked='no') # commit all changed
    assert_repo_status(
        path
        , untracked=['untracked']
    )
    ok_file_under_git(path, 'tobechanged-git', annexed=False)
    ok_file_under_git(path, 'tobechanged-annex', annexed=True)


def test_commit_annex_commit_changed():
    for unlock in True, False:
        yield check_commit_annex_commit_changed, unlock


@with_tempfile(mkdir=True)
def check_files_split_exc(cls, topdir):
    r = cls(topdir)
    # absent files -- should not crash with "too long" but some other more
    # meaningful exception
    files = ["f" * 100 + "%04d" % f for f in range(100000)]
    if isinstance(r, AnnexRepo):
        # Annex'es add first checks for what is being added and does not fail
        # for non existing files either ATM :-/  TODO: make consistent etc
        r.add(files)
    else:
        with assert_raises(Exception) as ecm:
            r.add(files)
        assert_not_in('too long', str(ecm.exception))
        assert_not_in('too many', str(ecm.exception))


@slow  # 15 + 17sec on travis
def test_files_split_exc():
    for cls in GitRepo, AnnexRepo:
        yield check_files_split_exc, cls

# with 204  (/ + (98+3)*2 + /) chars guaranteed, we hit "filename too long" quickly on windows
# so we are doomed to shorten the filepath for testing on windows. Since the limits are smaller
# on windows (16k vs e.g. 1m on linux in CMD_MAX_ARG), it would already be a "struggle" for it,
# we also reduce number of dirs/files
_ht_len, _ht_n = (48, 20) if on_windows else (98, 100)

_HEAVY_TREE = {
    # might already run into 'filename too long' on windows probably
    "d" * _ht_len + '%03d' % d: {
        # populate with not entirely unique but still not all identical (empty) keys.
        # With content unique to that filename we would still get 100 identical
        # files for each key, thus possibly hitting regressions in annex like
        # https://git-annex.branchable.com/bugs/significant_performance_regression_impacting_datal/
        # but also would not hit filesystem as hard as if we had all the keys unique.
        'f' * _ht_len + '%03d' % f: str(f)
        for f in range(_ht_n)
    }
    for d in range(_ht_n)
}


@with_tree(tree=_HEAVY_TREE)
def check_files_split(cls, topdir):
    from glob import glob
    r = cls(topdir)
    dirs = glob(op.join(topdir, '*'))
    files = glob(op.join(topdir, '*', '*'))

    r.add(files)
    r.commit(files=files)

    # Let's modify and do dl.add for even a heavier test
    # Now do for real on some heavy directory
    import datalad.api as dl
    for f in files:
        os.unlink(f)
        with open(f, 'w') as f:
            f.write('1')
    dl.save(dataset=r.path, path=dirs)


# @known_failure_windows  # might fail with some older annex `cp` failing to set permissions
@slow  # 313s  well -- if errors out - only 3 sec
def test_files_split():
    for cls in GitRepo, AnnexRepo:
        yield check_files_split, cls


@skip_if_on_windows
@skip_if_root
@with_tree({
    'repo': {
        'file1': 'file1',
        'file2': 'file2'
    }
})
def test_ro_operations(path):
    # This test would function only if there is a way to run sudo
    # non-interactively, e.g. on Travis or on your local (watchout!) system
    # after you ran sudo command recently.
    run = Runner().run
    sudochown = lambda cmd: run(['sudo', '-n', 'chown'] + cmd)

    repo = AnnexRepo(op.join(path, 'repo'), init=True)
    repo.add('file1')
    repo.commit()

    # make a clone
    repo2 = repo.clone(repo.path, op.join(path, 'clone'))
    repo2.get('file1')

    # progress forward original repo and fetch (but nothing else) it into repo2
    repo.add('file2')
    repo.commit()
    repo2.fetch(DEFAULT_REMOTE)

    # Assure that regardless of umask everyone could read it all
    run(['chmod', '-R', 'a+rX', repo2.path])
    try:
        # To assure that git/git-annex really cannot acquire a lock and do
        # any changes (e.g. merge git-annex branch), we make this repo owned by root
        sudochown(['-R', 'root', repo2.path])
    except Exception as exc:
        # Exception could be CommandError or IOError when there is no sudo
        raise SkipTest("Cannot run sudo chown non-interactively: %s" % exc)

    try:
        assert not repo2.get('file1')  # should work since file is here already
        repo2.status()  # should be Ok as well
        # and we should get info on the file just fine
        assert repo2.info('file1')
        # The tricky part is the repo_info which might need to update
        # remotes UUID -- by default it should fail!
        # Oh well -- not raised on travis... whatever for now
        #with assert_raises(CommandError):
        #    repo2.repo_info()
        # but should succeed if we disallow merges
        repo2.repo_info(merge_annex_branches=False)
        # and ultimately the ls which uses it
        try:
            from datalad.api import ls
            ls(repo2.path, all_=True, long_=True)
        except ImportError:
            raise SkipTest(
                "No `ls` command available (provided by -deprecated extension)")
    finally:
        sudochown(['-R', str(os.geteuid()), repo2.path])

    # just check that all is good again
    repo2.repo_info()


@skip_if_on_windows
@skip_if_root
@with_tree({
    'file1': 'file1',
})
def test_save_noperms(path):
    # check that we do report annex error messages

    # This test would function only if there is a way to run sudo
    # non-interactively, e.g. on Travis or on your local (watchout!) system
    # after you ran sudo command recently.
    repo = AnnexRepo(path, init=True)

    run = Runner().run
    sudochown = lambda cmd: run(['sudo', '-n', 'chown'] + cmd)

    try:
        # To assure that git/git-annex really cannot acquire a lock and do
        # any changes (e.g. merge git-annex branch), we make this repo owned by root
        sudochown(['-R', 'root:root', str(repo.pathobj / 'file1')])
    except Exception as exc:
        # Exception could be CommandError or IOError when there is no sudo
        raise SkipTest("Cannot run sudo chown non-interactively: %s" % exc)

    try:
        repo.save(paths=['file1'])
    except CommandError as exc:
        res = exc.kwargs["stdout_json"]
        assert_result_count(res, 1)
        assert_result_count(res, 1, file='file1',
                            command='add', success=False)
        assert_in('permission denied', res[0]['error-messages'][0])
    finally:
        sudochown(['-R', str(os.geteuid()), repo.path])


def test_get_size_from_key():

    # see https://git-annex.branchable.com/internals/key_format/
    # BACKEND[-sNNNN][-mNNNN][-SNNNN-CNNNN]--NAME

    test_keys = {"ANYBACKEND--NAME": None,
                 "ANYBACKEND-s123-m1234--NAME-WITH-DASHES.ext": 123,
                 "MD5E-s100-S10-C1--somen.ame": 10,
                 "SHA256-s99-S10-C10--name": 9,
                 "SHA256E-sNaN--name": None,  # debatable: None or raise?
                 }

    invalid = ["ANYBACKEND-S10-C30--missing-total",
               "s99-S10-C10--NOBACKEND",
               "MD5-s100-S5--no-chunk-number"]

    for key in invalid:
        assert_raises(ValueError, AnnexRepo.get_size_from_key, key)

    for key, value in test_keys.items():
        eq_(AnnexRepo.get_size_from_key(key), value)


@with_tempfile(mkdir=True)
def test_call_annex(path):
    ar = AnnexRepo(path, create=True)
    # we raise on mistakes
    with assert_raises(CommandError):
        ar._call_annex(['not-an-annex-command'])
    # and we get to know why
    try:
        ar._call_annex(['not-an-annex-command'])
    except CommandError as e:
        assert_in('Invalid argument', e.stderr)


@with_tempfile
def test_whereis_zero_copies(path):
    repo = AnnexRepo(path, create=True)
    (repo.pathobj / "foo").write_text("foo")
    repo.save()
    repo.drop(["foo"], options=["--force"])

    for output in "full", "uuids", "descriptions":
        res = repo.whereis(files=["foo"], output=output)
        if output == "full":
            assert_equal(res["foo"], {})
        else:
            assert_equal(res, [[]])


@with_tempfile(mkdir=True)
def test_whereis_batch_eqv(path):
    path = Path(path)

    repo_a = AnnexRepo(path / "a", create=True)
    (repo_a.pathobj / "foo").write_text("foo")
    (repo_a.pathobj / "bar").write_text("bar")
    (repo_a.pathobj / "baz").write_text("baz")
    repo_a.save()

    repo_b = repo_a.clone(repo_a.path, str(path / "b"))
    repo_b.drop(["bar"])
    repo_b.drop(["baz"])
    repo_b.drop(["baz"], options=["--from=" + DEFAULT_REMOTE, "--force"])

    files = ["foo", "bar", "baz"]
    for output in "full", "uuids", "descriptions":
        assert_equal(repo_b.whereis(files=files, batch=False, output=output),
                     repo_b.whereis(files=files, batch=True, output=output))

    # --key= and --batch are incompatible.
    with assert_raises(ValueError):
        repo_b.whereis(files=files, batch=True, key=True)


def test_done_deprecation():
    with unittest.mock.patch("datalad.cmd.warnings.warn") as warn_mock:
        _ = AnnexJsonProtocol("done")
        warn_mock.assert_called_once()

    with unittest.mock.patch("datalad.cmd.warnings.warn") as warn_mock:
        _ = AnnexJsonProtocol()
        warn_mock.assert_not_called()<|MERGE_RESOLUTION|>--- conflicted
+++ resolved
@@ -57,11 +57,8 @@
 from datalad.utils import (
     chpwd,
     get_linux_distribution,
-<<<<<<< HEAD
     quote_cmdlinearg,
-=======
     on_windows,
->>>>>>> 09dcf7ca
     rmtree,
     unlink,
     Path,
