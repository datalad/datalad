--- conflicted
+++ resolved
@@ -728,7 +728,6 @@
     eq_(f(["f1", "f2"]), 'Added 2 files\n\nFiles:\nf1\nf2')
 
 
-<<<<<<< HEAD
 @with_tempfile(mkdir=True)
 @with_tempfile(mkdir=True)
 def test_git_custom_calls(path, path2):
@@ -789,7 +788,8 @@
         assert_in("fatal: Not a git repository", str(cm.exception))
 
     # TODO: How to test 'env'?
-=======
+
+
 @with_testrepos(flavors=['local'])
 @with_tempfile(mkdir=True)
 def test_get_tracking_branch(o_path, c_path):
@@ -801,4 +801,3 @@
     eq_((None, None), clone.get_tracking_branch())
 
     eq_(('origin', 'refs/heads/master'), clone.get_tracking_branch('master'))
->>>>>>> 1c40b857
