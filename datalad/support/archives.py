--- conflicted
+++ resolved
@@ -28,11 +28,7 @@
 import random
 
 from .locking import lock_if_check_fails
-<<<<<<< HEAD
-from ..utils import any_re_search, rmdir
-=======
-from ..utils import any_re_search, assure_bytes
->>>>>>> 44ccbc0d
+from ..utils import any_re_search, assure_bytes, rmdir
 
 import logging
 lgr = logging.getLogger('datalad.files')
