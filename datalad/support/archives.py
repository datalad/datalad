--- conflicted
+++ resolved
@@ -21,8 +21,6 @@
 import logging
 lgr = logging.getLogger('datalad.files')
 
-<<<<<<< HEAD
-=======
 # Monkey-patch patoolib's logging, so it logs coherently with the rest of
 # datalad
 import patoolib.util
@@ -65,7 +63,6 @@
 patoolib.util.run = _patool_run
 
 
->>>>>>> 6d7135d1
 # yoh: only keys are used atm, logic in decompress_file is replaced to use
 # patool
 
@@ -86,27 +83,6 @@
     dir_: str
     leading_directories: {'strip', None}
     """
-<<<<<<< HEAD
-#    fullcmd = None
-#    for ptr, cmd in DECOMPRESSORS.iteritems():
-#        if re.search(ptr, file_):
-#            fullcmd = cmd % locals()
-#            break
-#    if fullcmd is not None:
-#        lgr.debug("Extracting file_: %s" % fullcmd)
-#        status, output = getstatusoutput(fullcmd)  # getstatusoutput is deprecated. Use cmd.Runner.run() instead.
-#        if status:
-#            lgr.debug("Failed to extract: status %d output %s" % (status, output))
-#    else:
-    #lgr.debug("Have no clue how to extract %s -- using patool" % file_)
-    verbosity = -1                        # silent by default
-    ef_level = lgr.getEffectiveLevel() 
-    if ef_level and lgr.getEffectiveLevel() <= logging.DEBUG:
-        verbosity = 1
-    #elif lgr.getEffectiveLevel() <= logging.INFO:
-    #    verbosity = 0
-    patoolib.extract_archive(file_, outdir=dir_, verbosity=verbosity)
-=======
     if not exists(dir_):
         lgr.debug("Creating directory %s to extract archive into" % dir_)
         os.makedirs(dir_)
@@ -119,28 +95,17 @@
         if cmo.err:
             lgr.debug("patool gave stderr:\n%s" % cmo.err)
 
->>>>>>> 6d7135d1
     if leading_directories == 'strip':
         _, dirs, files = os.walk(dir_).next()
         if not len(files) and len(dirs) == 1:
             # move all the content under dirs[0] up 1 level
-<<<<<<< HEAD
-            subdir, subdirs_, files_ = os.walk(join(dir_, dirs[0])).next()
-            for f in subdirs_ + files_:
-                os.rename(join(subdir, f), join(dir_, f))
-=======
             widow_dir = opj(dir_, dirs[0])
             lgr.debug("Moving content within %s upstairs" % widow_dir)
             subdir, subdirs_, files_ = os.walk(opj(dir_, dirs[0])).next()
             for f in subdirs_ + files_:
                 os.rename(opj(subdir, f), opj(dir_, f))
             os.rmdir(widow_dir)
->>>>>>> 6d7135d1
     elif leading_directories is None:
         pass   # really do nothing
     else:
         raise NotImplementedError("Not supported %s" % leading_directories)
-<<<<<<< HEAD
-    # TODO: (re)move containing directory
-=======
->>>>>>> 6d7135d1
