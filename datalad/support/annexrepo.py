--- conflicted
+++ resolved
@@ -82,12 +82,8 @@
     """
 
     __slots__ = GitRepo.__slots__ + ['always_commit', '_batched',
-<<<<<<< HEAD
                                      '_direct_mode', '_uuid',
                                      '_annex_common_options']
-=======
-                                     '_direct_mode', '_uuid']
->>>>>>> 5232baa8
 
     # Web remote has a hard-coded UUID we might (ab)use
     WEB_UUID = "00000000-0000-0000-0000-000000000001"
