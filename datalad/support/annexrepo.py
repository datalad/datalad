# emacs: -*- mode: python; py-indent-offset: 4; tab-width: 4; indent-tabs-mode: nil -*-
# ex: set sts=4 ts=4 sw=4 noet:
# ## ### ### ### ### ### ### ### ### ### ### ### ### ### ### ### ### ### ### ##
#
#   See COPYING file distributed along with the datalad package for the
#   copyright and license terms.
#
# ## ### ### ### ### ### ### ### ### ### ### ### ### ### ### ### ### ### ### ##
"""Interface to git-annex by Joey Hess.

For further information on git-annex see https://git-annex.branchable.com/.

"""

from collections import OrderedDict
import json
import logging
import math
import os
import os.path as op
import re
import shlex
import tempfile
import time

from itertools import chain
from os import linesep
from os.path import curdir
from os.path import join as opj
from os.path import exists
from os.path import islink
from os.path import realpath
from os.path import lexists
from os.path import isdir
from os.path import isabs
from os.path import relpath
from os.path import normpath
from subprocess import Popen, PIPE
from multiprocessing import cpu_count
from weakref import WeakValueDictionary

from six import string_types, PY2
from six import iteritems
from six.moves import filter
from git import InvalidGitRepositoryError

from datalad import ssh_manager
from datalad.dochelpers import exc_str
from datalad.dochelpers import borrowdoc
from datalad.dochelpers import borrowkwargs
from datalad.ui import ui
import datalad.utils as ut
from datalad.utils import linux_distribution_name
from datalad.utils import nothing_cm
from datalad.utils import auto_repr
from datalad.utils import on_windows
from datalad.utils import swallow_logs
from datalad.utils import assure_list
from datalad.utils import _path_
from datalad.utils import CMD_MAX_ARG
from datalad.utils import assure_unicode, assure_bytes
from datalad.utils import make_tempfile
from datalad.utils import unlink
from datalad.support.json_py import loads as json_loads
from datalad.cmd import GitRunner

# imports from same module:
from .repo import RepoInterface
from .gitrepo import GitRepo
from .gitrepo import NoSuchPathError
from .gitrepo import _normalize_path
from .gitrepo import normalize_path
from .gitrepo import normalize_paths
from .gitrepo import GitCommandError
from .gitrepo import to_options
from . import ansi_colors
from .external_versions import external_versions
from .exceptions import CommandNotAvailableError
from .exceptions import CommandError
from .exceptions import FileNotInAnnexError
from .exceptions import FileInGitError
from .exceptions import FileNotInRepositoryError
from .exceptions import AnnexBatchCommandError
from .exceptions import InsufficientArgumentsError
from .exceptions import OutOfSpaceError
from .exceptions import RemoteNotAvailableError
from .exceptions import OutdatedExternalDependency
from .exceptions import MissingExternalDependency
from .exceptions import IncompleteResultsError
from .exceptions import AccessDeniedError
from .exceptions import AccessFailedError
from .exceptions import InvalidAnnexRepositoryError
from .exceptions import DirectModeNoLongerSupportedError

lgr = logging.getLogger('datalad.annex')

# Limit to # of CPUs and up to 8, but at least 3 to start with
N_AUTO_JOBS = min(8, max(3, cpu_count()))


class AnnexRepo(GitRepo, RepoInterface):
    """Representation of an git-annex repository.

    Paths given to any of the class methods will be interpreted as relative
    to PWD, in case this is currently beneath AnnexRepo's base dir
    (`self.path`). If PWD is outside of the repository, relative paths
    will be interpreted as relative to `self.path`. Absolute paths will be
    accepted either way.
    """

    # Begin Flyweight:
    _unique_instances = WeakValueDictionary()
    # End Flyweight:

    # Web remote has a hard-coded UUID we might (ab)use
    WEB_UUID = "00000000-0000-0000-0000-000000000001"

    # To be assigned and checked to be good enough upon first call to AnnexRepo
    # 6.20160923 -- --json-progress for get
    # 6.20161210 -- annex add  to add also changes (not only new files) to git
    # 6.20170220 -- annex status provides --ignore-submodules
    # 6.20180416 -- annex handles unicode filenames more uniformly
    # 6.20180913 -- annex fixes all known to us issues for v6
    # 7          -- annex makes v7 mode default on crippled systems. We demand it for consistent operation
    GIT_ANNEX_MIN_VERSION = '7'
    git_annex_version = None

    # Class wide setting to allow insecure URLs. Used during testing, since
    # git annex 6.20180626 those will by default be not allowed for security
    # reasons
    _ALLOW_LOCAL_URLS = False

    def __init__(self, path, url=None, runner=None,
                 backend=None, always_commit=True, create=True,
                 init=False, batch_size=None, version=None, description=None,
                 git_opts=None, annex_opts=None, annex_init_opts=None,
                 repo=None, fake_dates=False):
        """Creates representation of git-annex repository at `path`.

        AnnexRepo is initialized by giving a path to the annex.
        If no annex exists at that location, a new one is created.
        Optionally give url to clone from.

        Parameters
        ----------
        path: str
          Path to git-annex repository. In case it's not an absolute path, it's
          relative to PWD
        url: str, optional
          url to the to-be-cloned repository. Requires valid git url
          according to
          http://www.kernel.org/pub/software/scm/git/docs/git-clone.html#URLS .
        runner: Runner, optional
          Provide a Runner in case AnnexRepo shall not create it's own.
          This is especially needed in case of desired dry runs.
        backend: str, optional
          Set default backend used by this annex. This does NOT affect files,
          that are already annexed nor will it automatically migrate files,
          hat are 'getted' afterwards.
        create: bool, optional
          Create and initialize an annex repository at path, in case
          there is none. If set to False, and this repository is not an annex
          repository (initialized or not), an exception is raised.
        init: bool, optional
          Initialize git-annex repository (run "git annex init") if path is an
          annex repository which just was not yet initialized by annex (e.g. a
          fresh git clone). Note that if `create=True`, then initialization
          would happen
        batch_size: int, optional
          If specified and >0, instructs annex to batch this many commands before
          annex adds acts on git repository (e.g. adds them them to index for addurl).
        version: int, optional
          If given, pass as --version to `git annex init`
        description: str, optional
          Short description that humans can use to identify the
          repository/location, e.g. "Precious data on my laptop"
        """
        if self.git_annex_version is None:
            self._check_git_annex_version()

        # initialize
        self._uuid = None
        self._annex_common_options = []

        if annex_opts or annex_init_opts:
            lgr.warning("TODO: options passed to git-annex and/or "
                        "git-annex-init are currently ignored.\n"
                        "options received:\n"
                        "git-annex: %s\ngit-annex-init: %s" %
                        (annex_opts, annex_init_opts))

        fix_it = False
        try:
            super(AnnexRepo, self).__init__(path, url, runner=runner,
                                            create=create, repo=repo,
                                            git_opts=git_opts,
                                            fake_dates=fake_dates)
        except GitCommandError as e:
            if create and "Clone succeeded, but checkout failed." in str(e):
                lgr.warning("Experienced issues while cloning. "
                            "Trying to fix it, using git-annex-fsck.")
                fix_it = True
            else:
                raise e

        # Below was initially introduced for setting for direct mode workaround,
        # where we changed _GIT_COMMON_OPTIONS and had to avoid passing
        # --worktree=. -c core.bare=False to git annex commands, so for their
        # invocation we kept and used pristine version of the
        # common options.  yoh thought it would be good to keep this as a copy
        # just in case we do need to pass annex specific options, even if
        # there is no need ATM
        self._ANNEX_GIT_COMMON_OPTIONS = self._GIT_COMMON_OPTIONS[:]

        # check for possible SSH URLs of the remotes in order to set up
        # shared connections:
        for r in self.get_remotes():
            for url in [self.get_remote_url(r),
                        self.get_remote_url(r, push=True)]:
                if url is not None:
                    self._set_shared_connection(r, url)

        self.always_commit = always_commit

        if version is None:
            version = self.config.get("datalad.repo.version", None)
            # we might get an empty string here
            # TODO: if we use obtain() instead, we get an error complaining
            # '' cannot be converted to int (via Constraint as defined for
            # "datalad.repo.version" in common_cfg
            # => Allow conversion to result in None?
            if not version:
                version = None

        if fix_it:
            self._init(version=version, description=description)
            self.fsck()

        # Check whether an annex already exists at destination
        # XXX this doesn't work for a submodule!

        # NOTE/TODO: following should be cheaper. We are in __init__ here and
        # already know that GitRepo.is_valid_repo is True, since super.__init__
        # was called. Calling AnnexRepo.is_valid will unnecessarily check that
        # again:
        if not AnnexRepo.is_valid_repo(self.path):
            # so either it is not annex at all or just was not yet initialized
            if self.is_with_annex():
                # it is an annex repository which was not initialized yet
                if create or init:
                    lgr.debug('Annex repository was not yet initialized at %s.'
                              ' Initializing ...' % self.path)
                    self._init(version=version, description=description)
            elif create:
                lgr.debug('Initializing annex repository at %s...' % self.path)
                self._init(version=version, description=description)
            else:
                raise InvalidAnnexRepositoryError("No annex found at %s." % self.path)

        # TODO: RM DIRECT  eventually, but should remain while we have is_direct_mode
        # and _set_direct_mode
        self._direct_mode = None

        # Handle cases of detecting repositories with no longer supported
        # direct mode.
        # Could happen in case we didn't specify anything, but annex forced
        # direct mode due to FS or an already existing repo was in direct mode,
        if self._is_direct_mode_from_config():
            raise DirectModeNoLongerSupportedError(
                self,
                "Git configuration reports repository being in direct mode"
            )

        if self.config.getbool("datalad", "repo.direct", default=False):
            raise DirectModeNoLongerSupportedError(
                self,
                "datalad.repo.direct configuration instructs to use direct mode"
            )

        self._batched = BatchedAnnexes(
            batch_size=batch_size, git_options=self._ANNEX_GIT_COMMON_OPTIONS)

        # set default backend for future annex commands:
        # TODO: Should the backend option of __init__() also migrate
        # the annex, in case there are annexed files already?
        if backend:
            self.set_default_backend(backend, persistent=True)

        if self._ALLOW_LOCAL_URLS:
            self._allow_local_urls()

    def _allow_local_urls(self):
        """Allow URL schemes and addresses which potentially could be harmful.

        For now it is internal method used within tests only
        """
        # from annex 6.20180626 file:/// and http://localhost access isn't
        # allowed by default
        self.config.add(
            'annex.security.allowed-url-schemes', 'http https file',
            'local')
        self.config.add(
            'annex.security.allowed-http-addresses', 'all',
            'local')

    def set_default_backend(self, backend, persistent=True, commit=True):
        """Set default backend

        Parameters
        ----------
        backend : str
        persistent : bool, optional
          If persistent, would add/commit to .gitattributes. If not -- would
          set within .git/config
        """
        # TODO: 'annex.backends' actually is a space separated list.
        # Figure out, whether we want to allow for a list here or what to
        # do, if there is sth in that setting already
        if persistent:
            # could be set in .gitattributes or $GIT_DIR/info/attributes
            if 'annex.backend' in self.get_gitattributes('.')['.']:
                lgr.debug(
                    "Not (re)setting backend since seems already set in git attributes"
                )
            else:
                lgr.debug("Setting annex backend to %s (persistently)", backend)
                self.config.set('annex.backends', backend, where='local')
                git_attributes_file = '.gitattributes'
                self.set_gitattributes(
                    [('*', {'annex.backend': backend})],
                    git_attributes_file)
                self.add(git_attributes_file, git=True)
                if commit:
                    self.commit(
                        "Set default backend for all files to be %s" % backend,
                        _datalad_msg=True,
                        files=[git_attributes_file]
                    )
        else:
            lgr.debug("Setting annex backend to %s (in .git/config)", backend)
            self.config.set('annex.backends', backend, where='local')

    def __del__(self):
        try:
            if hasattr(self, '_batched') and self._batched is not None:
                self._batched.close()
        except TypeError as e:
            # Workaround:
            # most likely something wasn't accessible anymore; doesn't really
            # matter since we wanted to delete it anyway.
            #
            # Nevertheless, in some cases might be an issue and it is a strange
            # thing to happen, since we check for things being None herein as
            # well as in super class __del__;
            # At least log it:
            lgr.debug(exc_str(e))
        try:
            super(AnnexRepo, self).__del__()
        except TypeError as e:
            # see above
            lgr.debug(exc_str(e))

    def _set_shared_connection(self, remote_name, url):
        """Make sure a remote with SSH URL uses shared connections.

        Set ssh options for annex on a per call basis, using
        '-c remote.<name>.annex-ssh-options'.

        Note
        ----
        There's currently no solution for using these connections, if the SSH
        URL is just connected to a file instead of a remote
        (`annex addurl` for example).

        Parameters
        ----------
        remote_name: str
        url: str
        """
        from datalad.support.network import is_ssh
        # Note:
        #
        # before any possible invocation of git-annex
        # Temporary approach to ssh connection sharing:
        # Register every ssh remote with the corresponding control master.
        # Issues:
        # - currently overwrites existing ssh config of the remote
        # - request SSHConnection instance and write config even if no
        #   connection needed (but: connection is not actually created/opened)
        # - no solution for a ssh url of a file (annex addurl)

        if is_ssh(url):
            c = ssh_manager.get_connection(url)
            ssh_cfg_var = "remote.{0}.annex-ssh-options".format(remote_name)
            # options to add:
            # Note: must use -S to overload -S provided by annex itself
            # if we provide -o ControlPath=... it is not in effect
            # Note: ctrl_path must not contain spaces, since it seems to be
            # impossible to anyhow guard them here
            # http://git-annex.branchable.com/bugs/cannot___40__or_how__63____41___to_pass_socket_path_with_a_space_in_its_path_via_annex-ssh-options/
            cfg_string = "-o ControlMaster=auto -S %s" % c.ctrl_path
            # read user-defined options from .git/config:
            cfg_string_old = self.config.get(ssh_cfg_var, None)
            self._annex_common_options += \
                ['-c', 'remote.{0}.annex-ssh-options={1}{2}'
                       ''.format(remote_name,
                                 (cfg_string_old + " ") if cfg_string_old else "",
                                 cfg_string
                                 )]

    def is_managed_branch(self, branch=None):
        """Whether `branch` is managed by git-annex.

        ATM this returns true in direct mode (branch 'annex/direct/my_branch')
        and if on an adjusted branch (annex v6+ repository:
        either 'adjusted/my_branch(unlocked)' or 'adjusted/my_branch(fixed)'

        Note: The term 'managed branch' is used to make clear it's meant to be
        more general than the v6+ 'adjusted branch'.

        Parameters
        ----------
        branch: str
          name of the branch; default: active branch

        Returns
        -------
        bool
          True if on a managed branch, False otherwise
        """

        if branch is None:
            branch = self.get_active_branch()
        # Note: `branch` might still be None, due to detached HEAD
        # (or no checkout at all)
        if branch and \
            (branch.startswith('annex/direct/') or
             branch.startswith('adjusted/')):
            return True
        return False

    def get_corresponding_branch(self, branch=None):
        """In case of a managed branch, get the corresponding one.

        If `branch` is not a managed branch, return that branch without any
        changes.

        Note: Since default for `branch` is the active branch,
        `get_corresponding_branch()` is equivalent to `get_active_branch()` if
        the active branch is not a managed branch.

        Parameters
        ----------
        branch: str
          name of the branch; defaults to active branch

        Returns
        -------
        str
          name of the corresponding branch if there is any, name of the queried
          branch otherwise.
        """

        if branch is None:
            branch = self.get_active_branch()

        if self.is_managed_branch(branch):
            if branch.startswith('annex/direct/'):
                cor_branch = branch[13:]
            elif branch.startswith('adjusted/'):
                if branch.endswith('(unlocked)'):
                    cor_branch = branch[9:-10]
                elif branch.endswith('(fixed)'):
                    cor_branch = branch[9:-7]
                else:
                    cor_branch = branch[9:]
                    lgr.warning("Unexpected naming of adjusted branch '{}'.{}"
                                "Assuming '{}' to be the corresponding branch."
                                "".format(branch, linesep, cor_branch))
            else:
                raise NotImplementedError(
                    "Detection of annex-managed branch '{}' follows a pattern "
                    "not implemented herein.".format(branch))
            return cor_branch

        else:
            return branch

    def get_tracking_branch(self, branch=None, corresponding=True):
        """Get the tracking branch for `branch` if there is any.

        By default returns the tracking branch of the corresponding branch if
        `branch` is a managed branch.

        Parameters
        ----------
        branch: str
          local branch to look up. If none is given, active branch is used.
        corresponding: bool
          If True actually look up the corresponding branch of `branch` (also if
          `branch` isn't explicitly given)

        Returns
        -------
        tuple
            (remote or None, refspec or None) of the tracking branch
        """

        if branch is None:
            branch = self.get_active_branch()

        return super(AnnexRepo, self).get_tracking_branch(
                        branch=self.get_corresponding_branch(branch)
                        if corresponding else branch)

    def get_status(self, untracked=True, deleted=True, modified=True, added=True,
                   type_changed=True, submodules=True, path=None):
        """Return various aspects of the status of the annex repository

        # TODO: RM DIRECT?
        Note: Under certain circumstances newly added submodules might be
        reported as 'modified' rather tha 'added'.
        See `AnnexRepo._submodules_dirty_direct_mode` for details.

        Parameters
        ----------
        untracked
        deleted
        modified
        added
        type_changed
        submodules
        path

        Returns
        -------

        """

        self.precommit()

        options = assure_list(path) if path else []
        if not submodules:
            options.extend(to_options(ignore_submodules='all'))

        # TODO: RM DIRECT? _submodules_dirty_direct_mode is now removed,
        #   git-annex is >= 7
        # BEGIN workaround bug (see self._submodules_dirty_direct_mode)
        # internal call to 'git status' by 'git annex status' will fail
        # in submodules without a working tree (direct mode)
        # How to catch this case depends on annex version, since annex
        # exits zero until version 6.20170307

        def _fake_exception_wrapper(self, options_):
            """generate a faked `CommandError` from logged stderr output"""

            # this is for use with older annex, which didn't exit non-zero
            # in case of the failure we are interested in

            # TODO: If we are to keep this workaround (we probably rely on a
            # newer annex anyway), we should not use swallow_logs, since we
            # actually don't want to swallow it, but inspect it. Use a proper
            # handler/filter for the logger instead to not create temp files via
            # swallow_logs

            old_log_state = self.cmd_call_wrapper.log_outputs
            self.cmd_call_wrapper._log_opts['outputs'] = True

            with swallow_logs(new_level=logging.ERROR) as cml:
                # Note, that _run_annex_command_json returns a generator
                json_list = \
                    list(self._run_annex_command_json(
                        'status', opts=options_, expect_stderr=False))
            self.cmd_call_wrapper._log_opts['outputs'] = old_log_state
            if "fatal:" in cml.out:
                raise CommandError(cmd="git annex status",
                                   msg=cml.out, stderr=cml.out)
            return json_list

        json_list = \
            list(self._run_annex_command_json(
                'status', opts=options, expect_stderr=False))

        key_mapping = [(untracked, 'untracked', '?'),
                       (deleted, 'deleted', 'D'),
                       (modified, 'modified', 'M'),
                       (added, 'added', 'A'),
                       (type_changed, 'type_changed', 'T')]
        from datalad.utils import with_pathsep
        return {key: [with_pathsep(i['file'])
                      if isdir(opj(self.path, i['file'])) else i['file']
                      # for consistency with 'git status' return directories
                      # with trailing path separator
                      for i in json_list if i['status'] == st]
                for cond, key, st in key_mapping if cond}

    @borrowdoc(GitRepo)
    def is_dirty(self, index=True, working_tree=False, untracked_files=True,
                 submodules=True, path=None):
        # TODO: Add doc on how this differs from GitRepo.is_dirty()
        # Parameter working_tree exists to meet the signature of GitRepo.is_dirty()

        # TODO: RM DIRECT?
        if working_tree:
            # Note: annex repos don't always have a git working tree and the
            # behaviour in direct mode or V6+ repos is fundamentally different
            # from that concept. There are no unstaged changes in direct mode
            # for example. Therefore the need to call this method with
            # 'working_tree=True' indicates invalid assumptions in the
            # calling code.

            # TODO: Better exception. InvalidArgumentError or sth ...
            raise CommandNotAvailableError(
                "Querying a git-annex repository for a clean/dirty "
                "working tree is an invalid concept.")
        # Again note, that 'annex status' isn't distinguishing staged and
        # unstaged changes, since this makes little sense for an annex repo
        # in general. Therefore we use only 'index' and 'untracked_files' to
        # specify what kind of dirtyness we are interested in:
        status = self.get_status(untracked=untracked_files, deleted=index,
                                 modified=index, added=index,
                                 type_changed=index, submodules=submodules,
                                 path=path)
        return any([bool(status[i]) for i in status])

    @property
    def untracked_files(self):
        """Get a list of untracked files
        """
        return self.get_status(untracked=True, deleted=False, modified=False,
                               added=False, type_changed=False, submodules=False,
                               path=None)['untracked']

    @classmethod
    def _check_git_annex_version(cls):
        ver = external_versions['cmd:annex']
        # in case it is missing
        if linux_distribution_name in {'debian', 'ubuntu'}:
            msg = "Install  git-annex-standalone  from NeuroDebian " \
                  "(http://neuro.debian.net)"
        else:
            msg = "Visit http://git-annex.branchable.com/install/"
        exc_kwargs = dict(
            name="git-annex",
            msg=msg,
            ver=cls.GIT_ANNEX_MIN_VERSION
        )
        if not ver:
            raise MissingExternalDependency(**exc_kwargs)
        elif ver < cls.GIT_ANNEX_MIN_VERSION:
            raise OutdatedExternalDependency(ver_present=ver, **exc_kwargs)
        cls.git_annex_version = ver

    @staticmethod
    def get_size_from_key(key):
        """A little helper to obtain size encoded in a key"""
        if not key:
            return None
        try:
            size_str = key.split('-', 2)[1].lstrip('s')
        except IndexError:
            # has no 2nd field in the key
            return None
        return int(size_str) if size_str.isdigit() else None

    @normalize_path
    def get_file_size(self, path):
        fpath = opj(self.path, path)
        return 0 if not exists(fpath) else os.stat(fpath).st_size

    # TODO: Once the PR containing super class 'Repo' was merged, move there and
    # melt with GitRepo.get_toppath including tests for both
    @classmethod
    def get_toppath(cls, path, follow_up=True, git_options=None):
        """Return top-level of a repository given the path.

        Parameters
        -----------
        follow_up : bool
          If path has symlinks -- they get resolved by git.  If follow_up is
          True, we will follow original path up until we hit the same resolved
          path.  If no such path found, resolved one would be returned.
        git_options: list of str
          options to be passed to the git rev-parse call

        Return None if no parent directory contains a git repository.
        """

        # first try plain git result:
        toppath = GitRepo.get_toppath(path=path, follow_up=follow_up,
                                      git_options=git_options)
        if toppath == '':
            # didn't fail, so git itself didn't come to the conclusion
            # there is no repo, but we have no actual result;
            # might be an annex in direct mode
            if git_options is None:
                git_options = []
            # TODO: Apparently doesn't work with git 2.11.0
            # Note: Since we are in a classmethod, GitRepo.get_toppath uses
            # Runner directly instead of _git_custom_command, which is why the
            # common mechanics for direct mode are not applied.
            # This is why there is no solution for git 2.11 yet

            # Note 2: Actually, the above issue is irrelevant. The git
            # executable has no repository it is bound to, since it's the
            # purpose of the call to find this repository. Therefore
            # core.bare=False has no effect at all.

            # Disabled. See notes.
            # git_options.extend(['-c', 'core.bare=False'])
            # toppath = GitRepo.get_toppath(path=path, follow_up=follow_up,
            #                               git_options=git_options)

            # basically a copy of code in GitRepo.get_toppath
            # except it uses 'git rev-parse --git-dir' as a workaround for
            # direct mode:

            from os.path import dirname
            from os import pardir

            cmd = ['git']
            if git_options:
                cmd.extend(git_options)

            cmd.append("rev-parse")
            if external_versions['cmd:git'] >= '2.13.0':
                cmd.append("--absolute-git-dir")
            else:
                cmd.append("--git-dir")

            try:
                toppath, err = GitRunner().run(
                    cmd,
                    cwd=path,
                    log_stdout=True, log_stderr=True,
                    expect_fail=True, expect_stderr=True)
                toppath = toppath.rstrip('\n\r')
            except CommandError:
                return None
            except OSError:
                toppath = AnnexRepo.get_toppath(dirname(path),
                                                follow_up=follow_up,
                                                git_options=git_options)

            if external_versions['cmd:git'] < '2.13.0':
                # we got a path relative to `path` instead of an absolute one
                toppath = opj(path, toppath)

            # we got the git-dir. Assuming the root dir we are looking for is
            # one level up:
            toppath = realpath(normpath(opj(toppath, pardir)))

            if follow_up:
                path_ = path
                path_prev = ""
                while path_ and path_ != path_prev:  # on top /.. = /
                    if realpath(path_) == toppath:
                        toppath = path_
                        break
                    path_prev = path_
                    path_ = dirname(path_)

        return toppath

    @classmethod
    def is_valid_repo(cls, path, allow_noninitialized=False):
        """Return True if given path points to an annex repository
        """
        # Note: default value for allow_noninitialized=False is important
        # for invalidating an instance via self._flyweight_invalid. If this is
        # changed, we also need to override _flyweight_invalid and explicitly
        # pass allow_noninitialized=False!

        def git_file_has_annex(p):
            """Return True if `p` contains a .git file, that points to a git
            dir with a subdir 'annex'"""
            _git = opj(p, '.git')
            if not os.path.isfile(_git):
                return False
            with open(_git, "r") as f:
                line = f.readline()
                if line.startswith("gitdir: "):
                    return exists(opj(p, line[8:], 'annex'))
                else:
                    lgr.debug("Invalid .git file: %s", _git)
                    return False

        initialized_annex = GitRepo.is_valid_repo(path) and \
            (exists(opj(path, '.git', 'annex')) or
             git_file_has_annex(path))

        if allow_noninitialized:
            try:
                return initialized_annex \
                    or GitRepo(path, create=False, init=False).is_with_annex()
            except (NoSuchPathError, InvalidGitRepositoryError):
                return False
        else:
            return initialized_annex

    def add_remote(self, name, url, options=None):
        """Overrides method from GitRepo in order to set
        remote.<name>.annex-ssh-options in case of a SSH remote."""
        super(AnnexRepo, self).add_remote(name, url, options if options else [])
        self._set_shared_connection(name, url)

    def set_remote_url(self, name, url, push=False):
        """Overrides method from GitRepo in order to set
        remote.<name>.annex-ssh-options in case of a SSH remote."""

        super(AnnexRepo, self).set_remote_url(name, url, push=push)
        self._set_shared_connection(name, url)

    def set_remote_dead(self, name):
        """Announce to annex that remote is "dead"
        """
        return self._annex_custom_command([], ["git", "annex", "dead", name])

    def is_remote_annex_ignored(self, remote):
        """Return True if remote is explicitly ignored"""
        return self.config.getbool(
            'remote.{}'.format(remote), 'annex-ignore',
            default=False
        )

    def is_special_annex_remote(self, remote, check_if_known=True):
        """Return whether remote is a special annex remote

        Decides based on the presence of diagnostic annex- options
        for the remote
        """
        if check_if_known:
            if remote not in self.get_remotes():
                raise RemoteNotAvailableError(remote)
        sec = 'remote.{}'.format(remote)
        for opt in ('annex-externaltype', 'annex-webdav'):
            if self.config.has_option(sec, opt):
                return True
        return False

    @borrowkwargs(GitRepo)
    def get_remotes(self,
                    with_urls_only=False,
                    exclude_special_remotes=False):
        """Get known (special-) remotes of the repository

        Parameters
        ----------
        exclude_special_remotes: bool, optional
          if True, don't return annex special remotes

        Returns
        -------
        remotes : list of str
          List of names of the remotes
        """
        remotes = super(AnnexRepo, self).get_remotes(with_urls_only=with_urls_only)

        if exclude_special_remotes:
            return [
                remote for remote in remotes
                if not self.is_special_annex_remote(remote, check_if_known=False)
            ]
        else:
            return remotes

    def get_special_remotes(self):
        """Get info about all known (not just enabled) special remotes.

        Returns
        -------
        dict
          Keys are special remote UUIDs, values are dicts with arguments
          for `git-annex enableremote`. This includes at least the 'type'
          and 'name' of a special remote. Each type of special remote
          may require addition arguments that will be available in the
          respective dictionary.
        """
        try:
            stdout, stderr = self._git_custom_command(
                None, ['git', 'cat-file', 'blob', 'git-annex:remote.log'],
                expect_fail=True)
        except CommandError as e:
            if 'Not a valid object name git-annex:remote.log' in e.stderr:
                # no special remotes configures
                return {}
            else:
                # some unforseen error
                raise e
        argspec = re.compile(r'^([^=]*)=(.*)$')
        srs = {}
        for line in stdout.splitlines():
            # be precise and split by spaces
            fields = line.split(' ')
            # special remote UUID
            sr_id = fields[0]
            # the rest are config args for enableremote
            sr_info = dict(argspec.match(arg).groups()[:2] for arg in fields[1:])
            srs[sr_id] = sr_info
        return srs

    def __repr__(self):
        return "<AnnexRepo path=%s (%s)>" % (self.path, type(self))

    def _run_annex_command(self, annex_cmd,
                           git_options=None, annex_options=None,
                           backend=None, jobs=None,
                           files=None,
                           merge_annex_branches=True,
                           **kwargs):
        """Helper to run actual git-annex calls

        Unifies annex command calls.

        Parameters
        ----------
        annex_cmd: str
            the actual git-annex command, like 'init' or 'add'
        git_options: list of str
            options to be passed to git
        annex_options: list of str
            options to be passed to the git-annex command
        backend: str
            backend to be used by this command; Currently this can also be
            achieved by having an item '--backend=XXX' in annex_options.
            This may change.
        jobs : int
        files: list, optional
            If command passes list of files. If list is too long
            (by number of files or overall size) it will be split, and multiple
            command invocations will follow
        merge_annex_branches: bool, optional
            If False, annex.merge-annex-branches=false config will be set for
            git-annex call.  Useful for operations which are not intended to
            benefit from updating information about remote git-annexes
        **kwargs
            these are passed as additional kwargs to datalad.cmd.Runner.run()

        Raises
        ------
        CommandNotAvailableError
            if an annex command call returns "unknown command"
        """
        debug = ['--debug'] if lgr.getEffectiveLevel() <= 8 else []
        backend = ['--backend=%s' % backend] if backend else []

        git_options = (git_options[:] if git_options else []) + self._ANNEX_GIT_COMMON_OPTIONS
        annex_options = annex_options[:] if annex_options else []
        if self._annex_common_options:
            annex_options = self._annex_common_options + annex_options

        if not self.always_commit:
            git_options += ['-c', 'annex.alwayscommit=false']

        if not merge_annex_branches:
            git_options += ['-c', 'annex.merge-annex-branches=false']

        if git_options:
            cmd_list = ['git'] + git_options + ['annex']
        else:
            cmd_list = ['git-annex']
        if jobs:
            annex_options += ['-J%d' % jobs]

        cmd_list += [annex_cmd] + backend + debug + annex_options

        env = kwargs.pop("env", None)
        if self.fake_dates_enabled:
            env = self.add_fake_dates(env)

        try:
            # TODO: RF to use --batch where possible instead of splitting
            # into multiple invocations
            return self._run_command_files_split(
                self.cmd_call_wrapper.run,
                cmd_list,
                files,
                env=env, **kwargs)
        except CommandError as e:
            if e.stderr and "git-annex: Unknown command '%s'" % annex_cmd in e.stderr:
                raise CommandNotAvailableError(str(cmd_list),
                                               "Unknown command:"
                                               " 'git-annex %s'" % annex_cmd,
                                               e.code, e.stdout, e.stderr)
            else:
                raise

    def _run_simple_annex_command(self, *args, **kwargs):
        """Run an annex command and return its output, of which expect 1 line

        Just a little helper to interact with basic annex commands and process
        their output while ignoring some messages

        Parameters
        ----------
        **kwargs: all passed into _run
        """
        out, err = self._run_annex_command(
            *args, **kwargs
        )
        lines = out.rstrip('\n').splitlines()
        # ignore some lines which might appear on a fresh clone
        # see https://git-annex.branchable.com/todo/output_of_wanted___40__and_possibly_group_etc__41___should_not_be_polluted_with___34__informational__34___messages/
        lines_ = [
            l for l in lines
            if not re.search(
                '\((merging .* into git-annex|recording state ).*\.\.\.\)', l
            )
        ]
        assert(len(lines_) <= 1)
        return lines_[0] if lines_ else None

    def _is_direct_mode_from_config(self):
        """Figure out if in direct mode from the git config.

        Since relies on reading config, expensive to be used often

        Returns
        -------
        True if in direct mode, False otherwise.
        """
        # If .git/config lacks an entry "direct",
        # it's actually indirect mode.
        self.config.reload()
        return self.config.getbool("annex", "direct", False)

    def is_direct_mode(self):
        """Return True if annex is in direct mode

        Returns
        -------
        True if in direct mode, False otherwise.
        """
        # TEMP: Disable lazy loading and make sure to read from file every time
        # instead, since we might have several instances pointing to the very
        # same repo atm. TODO: We can remove that, right?
        self.repo.config_reader()._is_initialized = False
        self.repo.config_reader().read()
        self._direct_mode = None

        if self._direct_mode is None:
            # we need to figure it out
            self._direct_mode = self._is_direct_mode_from_config()
        return self._direct_mode

    def is_crippled_fs(self):
        """Return True if git-annex considers current filesystem 'crippled'.

        Returns
        -------
        True if on crippled filesystem, False otherwise
        """

        self.config.reload()
        return self.config.getbool("annex", "crippledfilesystem", False)

    @property
    def supports_unlocked_pointers(self):
        """Return True if repository version supports unlocked pointers.
        """
        try:
            return self.config.getint("annex", "version") >= 6
        except KeyError:
            # If annex.version isn't set (e.g., an uninitialized repo), assume
            # that unlocked pointers aren't supported.
            return False

    # TODO: RM DIRECT  might be gone but pieces might be useful for establishing
    #       migration to v6+ mode and testing. For now is made protected to
    #       avoid use by users
    def _set_direct_mode(self, enable_direct_mode=True):
        """Switch to direct or indirect mode

        WARNING!  To be used only for internal development purposes.
                  We no longer support direct mode and thus setting it in a
                  repository would render it unusable for DataLad

        Parameters
        ----------
        enable_direct_mode: bool
            True means switch to direct mode,
            False switches to indirect mode

        Raises
        ------
        CommandNotAvailableError
            in case you try to switch to indirect mode on a crippled filesystem
        """
        if self.is_crippled_fs() and not enable_direct_mode:
            # TODO: ?? DIRECT - should we call git annex upgrade?
            raise CommandNotAvailableError(
                cmd="git-annex indirect",
                msg="Can't switch to indirect mode on that filesystem.")

        self._run_annex_command('direct' if enable_direct_mode else 'indirect',
                                expect_stderr=True)
        self.config.reload()

        # For paranoid we will just re-request
        self._direct_mode = None
        assert(self.is_direct_mode() == enable_direct_mode)

        # All further workarounds were stripped - no direct mode is supported

    def _init(self, version=None, description=None):
        """Initializes an annex repository.

        Note: This is intended for private use in this class by now.
        If you have an object of this class already,
        there shouldn't be a need to 'init' again.

        """
        # MIH: this function is required for re-initing repos. The logic
        # in the constructor is rather convoluted and doesn't acknowledge
        # the case of a perfectly healthy annex that just needs a new
        # description
        # will keep leading underscore in the name for know, but this is
        # not private
        # TODO: provide git and git-annex options.
        opts = []
        if description is not None:
            opts += [description]
        if version is not None:
            opts += ['--version', '{0}'.format(version)]
        if not len(opts):
            opts = None

        # TODO: RM DIRECT?  or RF at least ?
        # Note: git-annex-init kills a possible tracking branch for
        # 'annex/direct/my_branch', if we just cloned from a repo in direct
        # mode. We want to preserve the information about the tracking branch,
        # as if the source repo wasn't in direct mode.
        # Note 2: Actually we do it for all 'managed branches'. This might turn
        # out to not be necessary
        sections_to_preserve = ["branch.{}".format(branch)
                                for branch in self.get_branches()
                                if self.is_managed_branch(branch)
                                and "branch.{}".format(branch) in
                                self.config.sections()]
        for sct in sections_to_preserve:
            orig_branch = sct[7:]
            new_branch = self.get_corresponding_branch(orig_branch)
            new_section = "branch.{}".format(new_branch)
            for opt in self.config.options(sct):
                orig_value = self.config.get_value(sct, opt)
                new_value = orig_value.replace(orig_branch, new_branch)
                self.config.add(var=new_section + "." + opt,
                                value=new_value,
                                where='local',
                                reload=False)
        self._run_annex_command(
            'init',
            log_stderr=lambda s: lgr.info(s.rstrip()), log_online=True,
            annex_options=opts)
        # TODO: When to expect stderr?
        # on crippled filesystem for example (think so)?
        self.config.reload()

    @normalize_paths
    def get(self, files, remote=None, options=None, jobs=None, key=False):
        """Get the actual content of files

        Parameters
        ----------
        files : list of str
            paths to get
        remote : str, optional
            from which remote to fetch content
        options : list of str, optional
            commandline options for the git annex get command
        jobs : int or None, optional
            how many jobs to run in parallel (passed to git-annex call).
            If not specified (None), then
        key : bool, optional
            If provided file value is actually a key

        Returns
        -------
        files : list of dict
        """
        options = options[:] if options else []

        if remote:
            if remote not in self.get_remotes():
                raise RemoteNotAvailableError(
                    remote=remote,
                    cmd="get",
                    msg="Remote is not known. Known are: %s"
                    % (self.get_remotes(),)
                )
            options += ['--from', remote]

        # analyze provided files to decide which actually are needed to be
        # fetched

        if not key:
            expected_downloads, fetch_files = self._get_expected_files(
                files, ['--not', '--in', 'here'],
                merge_annex_branches=False  # interested only in local info
            )
        else:
            fetch_files = files
            assert len(files) == 1, "When key=True only a single file be provided"
            expected_downloads = {files[0]: AnnexRepo.get_size_from_key(files[0])}

        if not fetch_files:
            lgr.debug("No files found needing fetching.")
            return []

        if len(fetch_files) != len(files):
            lgr.debug("Actually getting %d files", len(fetch_files))

        # TODO: provide more meaningful message (possibly aggregating 'note'
        #  from annex failed ones
        # TODO: reproduce DK's bug on OSX, and either switch to
        #  --batch mode (I don't think we have --progress support in long
        #  alive batch processes ATM),
        if key:
            kwargs = {'opts': options + ['--key'] + files}
        else:
            kwargs = {'opts': options, 'files': files}
        results = self._run_annex_command_json(
            'get',
            # TODO: eventually make use of --batch mode
            jobs=jobs,
            expected_entries=expected_downloads,
            progress=True,
            **kwargs
        )
        results_list = list(results)
        # TODO:  should we here compare fetch_files against result_list
        # and vomit an exception of incomplete download????
        return results_list

    def _get_expected_files(self, files, expr, merge_annex_branches=True):
        """Given a list of files, figure out what to be downloaded

        Parameters
        ----------
        files
        expr: list
          Expression to be passed into annex's find

        Returns
        -------
        expected_files : dict
          key -> size
        fetch_files : list
          files to be fetched
        """
        lgr.debug("Determine what files match the query to work with")
        # Let's figure out first which files/keys and of what size to download
        expected_files = {}
        fetch_files = []
        keys_seen = set()
        unknown_sizes = []  # unused atm
        # for now just record total size, and
        for j in self._run_annex_command_json(
                'find', opts=expr, files=files,
                merge_annex_branches=merge_annex_branches
        ):
            # TODO: some files might not even be here.  So in current fancy
            # output reporting scheme we should then theoretically handle
            # those cases here and say 'impossible' or something like that
            if not j.get('success', True):
                # TODO: I guess do something with yielding and filtering for
                # what need to be done and what not
                continue
            key = j['key']
            size = j.get('bytesize')
            if key in keys_seen:
                # multiple files could point to the same key.  no need to
                # request multiple times
                continue
            keys_seen.add(key)
            assert j['file']
            fetch_files.append(j['file'])
            if size and size.isdigit():
                expected_files[key] = int(size)
            else:
                expected_files[key] = None
                unknown_sizes.append(j['file'])
        return expected_files, fetch_files

    @normalize_paths
    def add(self, files, git=None, backend=None, options=None, jobs=None,
            git_options=None, annex_options=None, update=False):
        """Add file(s) to the repository.

        Parameters
        ----------
        files: list of str
          list of paths to add to the annex
        git: bool
          if True, add to git instead of annex.
        backend:
        options:
        update: bool
          --update option for git-add. From git's manpage:
           Update the index just where it already has an entry matching
           <pathspec>. This removes as well as modifies index entries to match
           the working tree, but adds no new files.

           If no <pathspec> is given when --update option is used, all tracked
           files in the entire working tree are updated (old versions of Git
           used to limit the update to the current directory and its
           subdirectories).

           Note: Used only, if a call to git-add instead of git-annex-add is
           performed

        Returns
        -------
        list of dict
        """

        return list(self.add_(
            files, git=git, backend=backend, options=options, jobs=jobs,
            git_options=git_options, annex_options=annex_options, update=update
        ))

    def add_(self, files, git=None, backend=None, options=None, jobs=None,
            git_options=None, annex_options=None, update=False):
        """Like `add`, but returns a generator"""
        if update and not git:
            raise InsufficientArgumentsError("option 'update' requires 'git', too")

        if git_options:
            # TODO: note that below we would use 'add with --dry-run
            # so passed here options might need to be passed into it??
            lgr.warning("add: git_options not yet implemented. Ignored.")

        if annex_options:
            lgr.warning("annex_options not yet implemented. Ignored.")

        options = options[:] if options else []

        # TODO: RM DIRECT? not clear if this code didn't become "generic" and
        #       not only "direct mode" specific, so kept for now.
        # Note: As long as we support direct mode, one should not call
        # super().add() directly. Once direct mode is gone, we might remove
        # `git` parameter and call GitRepo's add() instead.

        def _get_to_be_added_recs(paths):
            """Try to collect what actually is going to be added

            This is used for progress information
            """

            # TODO: RM DIRECT? might remain useful to detect submods left in direct mode
            # Note: if a path involves a submodule in direct mode, while we
            # are not in direct mode at current level, we might still fail.
            # Hence the except clause is still needed. However, this is
            # unlikely, since direct mode usually should be used only, if it
            # was enforced by FS and/or OS and therefore concerns the entire
            # hierarchy.
            _git_options = ['--dry-run', '-N', '--ignore-missing']
            try:
                for r in super(AnnexRepo, self).add_(
                        files, git_options=_git_options, update=update):
                    yield r
                    return
            except CommandError as e:
                # TODO: RM DIRECT?  left for detection of direct mode submodules
                if AnnexRepo._is_annex_work_tree_message(e.stderr):
                    raise DirectModeNoLongerSupportedError(
                        self, exc_str(e)
                    )
                raise

        # Theoretically we could have done for git as well, if it could have
        # been batched
        # Call git annex add for any to have full control of whether to go
        # to git or to annex
        # 1. Figure out what actually will be added
        to_be_added_recs = _get_to_be_added_recs(files)
        # collect their sizes for the progressbar
        expected_additions = {
            rec['file']: self.get_file_size(rec['file'])
            for rec in to_be_added_recs
        }

        # if None -- leave it to annex to decide
        if git is not None:
            options += [
                '-c',
                'annex.largefiles=%s' % (('anything', 'nothing')[int(git)])
            ]
            if git:
                # to maintain behaviour similar to git
                options += ['--include-dotfiles']

        if git and update:
            # explicitly use git-add with --update instead of git-annex-add
            # TODO: This might still need some work, when --update AND files
            # are specified!
            for r in super(AnnexRepo, self).add(
                    files,
                    git=True,
                    git_options=git_options,
                    update=update):
                yield r

        else:
            for r in self._run_annex_command_json(
                    'add',
                    opts=options,
                    files=files,
                    backend=backend,
                    expect_fail=True,
                    jobs=jobs,
                    expected_entries=expected_additions,
                    expect_stderr=True):
                yield r

    @normalize_paths
    def get_file_key(self, files, batch=None):
        """Get key of an annexed file.

        Parameters
        ----------
        files: str or list
            file(s) to look up
        batch: None or bool, optional
            If True, `lookupkey --batch` process will be used, which would
            not crash even if provided file is not under annex (but directly
            under git), but rather just return an empty string. If False,
            invokes without --batch. If None, use batch mode if more than a
            single file is provided.

        Returns
        -------
        str or list
            keys used by git-annex for each of the files;
            in case of a list an empty string is returned if there was no key
            for that file

        Raises
        ------
        FileInGitError
             If running in non-batch mode and a file is under git, not annex
        FileNotInAnnexError
             If running in non-batch mode and a file is not under git at all
        """

        if batch or (batch is None and len(files) > 1):
            return self._batched.get('lookupkey', path=self.path)(files)
        else:
            files = files[0]
            # single file
            # keep current implementation
            # TODO: This should change, but involves more RF'ing and an
            # alternative regarding FileNotInAnnexError
            cmd_str = 'git annex lookupkey %s' % files  # have a string for messages

            try:
                out, err = self._run_annex_command(
                    'lookupkey',
                    files=[files],
                    expect_fail=True
                )
            except CommandError as e:
                if e.code == 1:
                    if not exists(opj(self.path, files)):
                        raise IOError(e.code, "File not found.", files)
                    # XXX you don't like me because I can be real slow!
                    elif files in self.get_indexed_files():
                        # if we got here, the file is present and in git,
                        # but not in the annex
                        raise FileInGitError(cmd=cmd_str,
                                             msg="File not in annex, but git: %s"
                                                 % files,
                                             filename=files)
                    else:
                        raise FileNotInAnnexError(cmd=cmd_str,
                                                  msg="File not in annex: %s"
                                                      % files,
                                                  filename=files)
                else:
                    # Not sure, whether or not this can actually happen
                    raise e

            entries = out.rstrip(linesep).splitlines()
            # filter out the ones which start with (: http://git-annex.branchable.com/bugs/lookupkey_started_to_spit_out___34__debug__34___messages_to_stdout/?updated
            entries = list(filter(lambda x: not x.startswith('('), entries))
            if len(entries) > 1:
                lgr.warning("Got multiple entries in reply asking for a key of a file: %s"
                            % (str(entries)))
            elif not entries:
                raise FileNotInAnnexError("Could not get a key for a file(s) %s -- empty output" % files)
            return entries[0]

    @normalize_paths
    def lock(self, files, options=None):
        """undo unlock

        Use  this to undo an unlock command if you don't want to modify the
        files any longer, or have made modifications you want to discard.

        Parameters
        ----------
        files: list of str
        options: list of str
        """

        options = options[:] if options else []
        self._run_annex_command('lock', annex_options=options, files=files)
        # note: there seems to be no output by annex if success.

    @normalize_paths
    def unlock(self, files, options=None):
        """unlock files for modification

        Parameters
        ----------
        files: list of str
        options: list of str

        Returns
        -------
        list of str
          successfully unlocked files
        """

        options = options[:] if options else []

        # TODO: catch and parse output if failed (missing content ...)
        std_out, std_err = \
            self._run_annex_command(
                'unlock', annex_options=options, files=files
            )

        return [line.split()[1]
                for line in std_out.splitlines()
                if line.split()[0] == 'unlock' and line.split()[-1] == 'ok']

    def adjust(self, options=None):
        """enter an adjusted branch

        This command is only available in a v6+ git-annex repository.

        Parameters
        ----------
        options: list of str
          currently requires '--unlock' or '--fix';
          default: --unlock
        """
        # TODO: Do we want to catch the case that
        # "adjusted/<current_branch_name>(unlocked)" already exists and
        # just check it out? Or fail like annex itself does?

        # version check:
        if not self.supports_unlocked_pointers:
            raise CommandNotAvailableError(
                cmd='git annex adjust',
                msg=('git-annex-adjust requires a '
                     'version that supports unlocked pointers'))

        options = options[:] if options else to_options(unlock=True)
        self._run_annex_command('adjust', annex_options=options)

    @normalize_paths
    def unannex(self, files, options=None):
        """undo accidental add command

        Use this to undo an accidental git annex add command. Note that for
        safety, the content of the file remains in the annex, until you use git
        annex unused and git annex dropunused.

        Parameters
        ----------
        files: list of str
        options: list of str

        Returns
        -------
        list of str
          successfully unannexed files
        """

        options = options[:] if options else []

        std_out, std_err = self._run_annex_command(
            'unannex', annex_options=options, files=files
        )
        return [line.split()[1] for line in std_out.splitlines()
                if line.split()[0] == 'unannex' and line.split()[-1] == 'ok']

    @normalize_paths(map_filenames_back=True)
    def find(self, files, batch=False):
        """Run `git annex find` on file(s).

        Parameters
        ----------
        files: list of str
            files to find under annex
        batch: bool, optional
            initiate or continue with a batched run of annex find, instead of just
            calling a single git annex find command. If any items in `files`
            are directories, this value is treated as False.

        Returns
        -------
        A dictionary the maps each item in `files` to its `git annex find`
        result. Items without a successful result will be an empty string, and
        multi-item results (which can occur for if `files` includes a
        directory) will be returned as a list.
        """
        objects = {}
        # Ignore batch=True if any path is a directory because `git annex find
        # --batch` always returns an empty string for directories.
        if batch and not any(isdir(opj(self.path, f)) for f in files):
            find = self._batched.get(
                'find', json=True, path=self.path,
                # Since we are just interested in local information
                git_options=['-c', 'annex.merge-annex-branches=false']
            )
            objects = {f: json_out.get("file", "")
                       for f, json_out in zip(files, find(files))}
        else:
            for f in files:
                try:
                    obj, er = self._run_annex_command(
                        'find', files=[f],
                        annex_options=["--print0"],
                        expect_fail=True,
                        merge_annex_branches=False
                    )
                    items = obj.rstrip("\0").split("\0")
                    objects[f] = items[0] if len(items) == 1 else items
                except CommandError:
                    objects[f] = ''

        return objects

    def _check_files(self, fn, quick_fn, files, allow_quick, batch):
        # Helper that isolates the common logic in `file_has_content` and
        # `is_under_annex`. `fn` is the annex command used to do the check, and
        # `quick_fn` is the non-annex variant.
        pointers = self.supports_unlocked_pointers
        if pointers or batch or not allow_quick:
            # We're only concerned about modified files in V6+ mode. In V5
            # `find` returns an empty string for unlocked files.
            modified = self.get_changed_files() if pointers else []
            annex_res = fn(files, normalize_paths=False, batch=batch)
            return [bool(annex_res.get(f) and
                         not (pointers and normpath(f) in modified))
                    for f in files]
        else:  # ad-hoc check which should be faster than call into annex
            return [quick_fn(f) for f in files]

    @normalize_paths
    def file_has_content(self, files, allow_quick=True, batch=False):
        """Check whether files have their content present under annex.

        Parameters
        ----------
        files: list of str
            file(s) to check for being actually present.
        allow_quick: bool, optional
            allow quick check, based on having a symlink into .git/annex/objects.
            Works only in non-direct mode (TODO: thin mode)

        Returns
        -------
        list of bool
            For each input file states whether file has content locally
        """
        # TODO: Also provide option to look for key instead of path

        def quick_check(filename):
            filepath = opj(self.path, filename)
            if islink(filepath):                    # if symlink
                # find abspath of node pointed to by symlink
                target_path = realpath(filepath)  # realpath OK
                # TODO: checks for being not outside of this repository
                # Note: ben removed '.git/' from '.git/annex/objects',
                # since it is not true for submodules, whose '.git' is a
                # symlink and being resolved to some
                # '.git/modules/.../annex/objects'
                return exists(target_path) and 'annex/objects' in str(target_path)
            return False

        return self._check_files(self.find, quick_check,
                                 files, allow_quick, batch)

    @normalize_paths
    def is_under_annex(self, files, allow_quick=True, batch=False):
        """Check whether files are under annex control

        Parameters
        ----------
        files: list of str
            file(s) to check for being under annex
        allow_quick: bool, optional
            allow quick check, based on having a symlink into .git/annex/objects.
            Works only in non-direct mode (TODO: thin mode)

        Returns
        -------
        list of bool
            For each input file states whether file is under annex
        """
        # theoretically in direct mode files without content would also be
        # broken symlinks on the FSs which support it, but that would complicate
        # the matters

        # This is an ugly hack to prevent files from being treated as
        # remotes by `git annex info`. See annex's `nameToUUID'`.
        files = [opj(curdir, f) for f in files]

        def check(files, **kwargs):
            # Filter out directories because it doesn't make sense to ask if
            # they are under annex control and `info` can only handle
            # non-directories.
            return self.info([f for f in files if not isdir(f)],
                             fast=True, **kwargs)

        def quick_check(filename):
            filepath = opj(self.path, filename)
            # todo checks for being not outside of this repository
            # Note: ben removed '.git/' from '.git/annex/objects',
            # since it is not true for submodules, whose '.git' is a
            # symlink and being resolved to some
            # '.git/modules/.../annex/objects'
            return (
                islink(filepath)
                and 'annex/objects' in str(realpath(filepath))  # realpath OK
            )

        return self._check_files(check, quick_check,
                                 files, allow_quick, batch)

    def init_remote(self, name, options):
        """Creates a new special remote

        Parameters
        ----------
        name: str
            name of the special remote
        """
        # TODO: figure out consistent way for passing options + document

        self._run_annex_command('initremote', annex_options=[name] + options)
        self.config.reload()

    def enable_remote(self, name, env=None):
        """Enables use of an existing special remote

        Parameters
        ----------
        name: str
            name, the special remote was created with
        """

        try:
            self._run_annex_command(
                'enableremote',
                annex_options=[name],
                expect_fail=True,
                log_stderr=True,
                env=env)
        except CommandError as e:
            if re.match(r'.*StatusCodeException.*statusCode = 401', e.stderr):
                raise AccessDeniedError(e.stderr)
            elif 'FailedConnectionException' in e.stderr:
                raise AccessFailedError(e.stderr)
            else:
                raise e
        self.config.reload()

    def merge_annex(self, remote=None):
        """Merge git-annex branch

        Merely calls `sync` with the appropriate arguments.

        Parameters
        ----------
        remote: str, optional
          Name of a remote to be "merged".
        """
        self.sync(
            remotes=remote, push=False, pull=False, commit=False, content=False,
            all=False)

    def sync(self, remotes=None, push=True, pull=True, commit=True,
             content=False, all=False, fast=False):
        """Synchronize local repository with remotes

        Use  this  command  when you want to synchronize the local repository
        with one or more of its remotes. You can specify the remotes (or
        remote groups) to sync with by name; the default if none are specified
        is to sync with all remotes.

        Parameters
        ----------
        remotes: str, list(str), optional
          Name of one or more remotes to be sync'ed.
        push : bool
          By default, git pushes to remotes.
        pull : bool
          By default, git pulls from remotes
        commit : bool
          A commit is done by default. Disable to avoid  committing local
          changes.
        content : bool
          Normally, syncing does not transfer the contents of annexed
          files.  This option causes the content of files in the work tree
          to also be uploaded and downloaded as necessary.
        all : bool
          This option, when combined with `content`, makes all available
          versions of all files be synced, when preferred content settings
          allow
        fast : bool
          Only sync with the remotes with the lowest annex-cost value
          configured
        """
        args = []
        args.extend(to_options(push=push, no_push=not push,
                               # means: '--push' if push else '--no-push'
                               pull=pull, no_pull=not pull,
                               commit=commit, no_commit=not commit,
                               content=content, no_content=not content,
                               all=all,
                               fast=fast))
        args.extend(assure_list(remotes))
        self._run_annex_command('sync', annex_options=args)

    @normalize_path
    def add_url_to_file(self, file_, url, options=None, backend=None,
                        batch=False, git_options=None, annex_options=None,
                        unlink_existing=False):
        """Add file from url to the annex.

        Downloads `file` from `url` and add it to the annex.
        If annex knows `file` already,
        records that it can be downloaded from `url`.

        Note: Consider using the higher-level `download_url` instead.

        Parameters
        ----------
        file_: str

        url: str

        options: list
            options to the annex command

        batch: bool, optional
            initiate or continue with a batched run of annex addurl, instead of just
            calling a single git annex addurl command

        unlink_existing: bool, optional
            by default crashes if file already exists and is under git.
            With this flag set to True would first remove it.

        Returns
        -------
        dict
          In batch mode only ATM returns dict representation of json output returned
          by annex
        """

        if git_options:
            lgr.warning("add_url_to_file: git_options not yet implemented. Ignored.")

        if annex_options:
            lgr.warning("annex_options not yet implemented. Ignored.")

        options = options[:] if options else []
        git_options = []
        kwargs = dict(backend=backend)
        if lexists(opj(self.path, file_)) and \
                unlink_existing and \
                not self.is_under_annex(file_):
            # already under git, we can't addurl for under annex
            lgr.warning(
                "File %s:%s is already under git, removing so it could possibly"
                " be added under annex", self, file_
            )
            unlink(opj(self.path, file_))
        if not batch or self.fake_dates_enabled:
            if batch:
                lgr.debug("Not batching addurl call "
                          "because fake dates are enabled")
            files_opt = '--file=%s' % file_
            if PY2:
                files_opt = assure_bytes(files_opt)
            out_json = self._run_annex_command_json(
                'addurl',
                opts=options + [files_opt] + [url],
                progress=True,
                expected_entries={file_: None},
                **kwargs
            )
            if len(out_json) != 1:
                raise AssertionError(
                    "should always be a single-item list, Got: %s"
                    % str(out_json))
            # Make the output's structure match bcmd's.
            out_json = out_json[0]
            # Don't capture stderr, since download progress provided by wget
            # uses stderr.
        else:
            options += ['--with-files']
            if backend:
                options += ['--backend=%s' % backend]
            # Initializes (if necessary) and obtains the batch process
            bcmd = self._batched.get(
                # Since backend will be critical for non-existing files
                'addurl_to_file_backend:%s' % backend,
                annex_cmd='addurl',
                git_options=git_options,
                annex_options=options,  # --raw ?
                path=self.path,
                json=True
            )
            try:
                out_json = bcmd((url, file_))
            except Exception as exc:
                # if isinstance(exc, IOError):
                #     raise
                raise AnnexBatchCommandError(
                    cmd="addurl",
                    msg="Adding url %s to file %s failed due to %s" % (url, file_, exc_str(exc)))
            assert(out_json['command'] == 'addurl')
        if not out_json.get('success', False):
            raise (AnnexBatchCommandError if batch else CommandError)(
                    cmd="addurl",
                    msg="Error, annex reported failure for addurl (url='%s'): %s"
                    % (url, str(out_json)))
        return out_json

    def add_urls(self, urls, options=None, backend=None, cwd=None,
                 jobs=None,
                 git_options=None, annex_options=None):
        """Downloads each url to its own file, which is added to the annex.

        Parameters
        ----------
        urls: list of str

        options: list, optional
            options to the annex command

        cwd: string, optional
            working directory from within which to invoke git-annex
        """

        if git_options:
            lgr.warning("add_urls: git_options not yet implemented. Ignored.")

        if annex_options:
            lgr.warning("annex_options not yet implemented. Ignored.")

        options = options[:] if options else []

        self._run_annex_command('addurl', annex_options=options + urls,
                                backend=backend, log_online=True,
                                log_stderr=False, cwd=cwd)
        # Don't capture stderr, since download progress provided by wget uses
        # stderr.

        # currently simulating similar return value, assuming success
        # for all files:
        # TODO: Make return values consistent across both *Repo classes!
        return [{u'file': f, u'success': True} for f in urls]

    @normalize_path
    def rm_url(self, file_, url):
        """Record that the file is no longer available at the url.

        Parameters
        ----------
        file_: str

        url: str
        """

        self._run_annex_command('rmurl', files=[file_, url])

    @normalize_path
    def get_urls(self, file_, key=False, batch=False):
        """Get URLs for a file/key

        Parameters
        ----------
        file_: str
        key: bool, optional
            Whether provided files are actually annex keys

        Returns
        -------
        A list of URLs
        """
        locations = self.whereis(file_, output='full', key=key, batch=batch)
        return locations.get(AnnexRepo.WEB_UUID, {}).get('urls', [])

    @normalize_paths
    def drop(self, files, options=None, key=False, jobs=None):
        """Drops the content of annexed files from this repository.

        Drops only if possible with respect to required minimal number of
        available copies.

        Parameters
        ----------
        files: list of str
            paths to drop
        options : list of str, optional
            commandline options for the git annex drop command
        jobs : int, optional
            how many jobs to run in parallel (passed to git-annex call)

        Returns
        -------
        list(JSON objects)
          'success' item in each object indicates failure/success per file
          path.
        """

        # annex drop takes either files or options
        # --all, --unused, --key, or --incomplete
        # for now, most simple test; to be replaced by a more general solution
        # (exception thrown by _run_annex_command)
        if not files and \
                (not options or
                 not any([o in options for o in
                          ["--all", "--unused", "--key", "--incomplete"]])):
            raise InsufficientArgumentsError("drop() requires at least to "
                                             "specify 'files' or 'options'")

        options = assure_list(options)

        if key:
            # we can't drop multiple in 1 line, and there is no --batch yet, so
            # one at a time
            files = assure_list(files)
            options = options + ['--key']
            res = [
                self._run_annex_command_json(
                    'drop',
                    opts=options + [k],
                    jobs=jobs)
                for k in files
            ]
            # `normalize_paths` ... magic, useful?
            if len(files) == 1:
                return res[0]
            else:
                return res
        else:
            return self._run_annex_command_json(
                'drop',
                opts=options,
                files=files,
                jobs=jobs)

    def drop_key(self, keys, options=None, batch=False):
        """Drops the content of annexed files from this repository referenced by keys

        Dangerous: it drops without checking for required minimal number of
        available copies.

        Parameters
        ----------
        keys: list of str, str

        batch: bool, optional
            initiate or continue with a batched run of annex dropkey, instead of just
            calling a single git annex dropkey command
        """
        keys = [keys] if isinstance(keys, string_types) else keys

        options = options[:] if options else []
        options += ['--force']
        if not batch or self.fake_dates_enabled:
            if batch:
                lgr.debug("Not batching drop_key call "
                          "because fake dates are enabled")
            json_objects = self._run_annex_command_json(
                'dropkey', opts=options, files=keys, expect_stderr=True
            )
        else:
            json_objects = self._batched.get(
                'dropkey',
                annex_options=options, json=True, path=self.path
            )(keys)
        for j in json_objects:
            assert j.get('success', True)

    # TODO: a dedicated unit-test
    def _whereis_json_to_dict(self, j):
        """Convert json record returned by annex whereis --json to our dict representation for it
        """
        assert (j.get('success', True) is True)
        # process 'whereis' containing list of remotes
        remotes = {remote['uuid']: {x: remote.get(x, None)
                                    for x in ('description', 'here', 'urls')
                                    }
                   for remote in j.get('whereis')}
        if self.WEB_UUID in remotes:
            assert(remotes[self.WEB_UUID]['description'] == 'web')
        return remotes

    def _run_annex_command_json(self, command,
                                opts=None,
                                jobs=None,
                                files=None,
                                expected_entries=None,
                                progress=False,
                                **kwargs):
        """Run an annex command with --json and load output results into a tuple of dicts

        Parameters
        ----------
        expected_entries : dict, optional
          If provided `filename/key: size` dictionary, will be used to create
          ProcessAnnexProgressIndicators to display progress
        progress: bool, optional
          Whether to request/handle --json-progress
        **kwargs
          Passed to ._run_annex_command
        """
        progress_indicators = None
        if expected_entries:
            progress_indicators = ProcessAnnexProgressIndicators(
                expected=expected_entries
            )
            kwargs = kwargs.copy()
            kwargs.update(dict(
                log_stdout=progress_indicators,
                log_stderr='offline',  # False, # to avoid lock down
                log_online=True
            ))
        # TODO: refactor to account for possible --batch ones
        annex_options = ['--json']
        if progress:
            annex_options += ['--json-progress']

        if jobs == 'auto':
            jobs = N_AUTO_JOBS
        if jobs and jobs != 1:
            annex_options += ['-J%d' % jobs]
        if opts:
            # opts might be the '--key' which should go last
            annex_options += opts

        try:
            out, err = self._run_annex_command(
                    command,
                    files=files,
                    annex_options=annex_options,
                    **kwargs)
        except CommandError as e:
            # Note: A call might result in several 'failures', that can be or
            # cannot be handled here. Detection of something, we can deal with,
            # doesn't mean there's nothing else to deal with.

            # OutOfSpaceError:
            # Note:
            # doesn't depend on anything in stdout. Therefore check this before
            # dealing with stdout
            out_of_space_re = re.search(
                "not enough free space, need (.*) more", e.stderr
            )
            if out_of_space_re:
                raise OutOfSpaceError(cmd="annex %s" % command,
                                      sizemore_msg=out_of_space_re.groups()[0])

            # RemoteNotAvailableError:
            remote_na_re = re.search(
                "there is no available git remote named \"(.*)\"", e.stderr
            )
            if remote_na_re:
                raise RemoteNotAvailableError(cmd="annex %s" % command,
                                              remote=remote_na_re.groups()[0])

            # TEMP: Workaround for git-annex bug, where it reports success=True
            # for annex add, while simultaneously complaining, that it is in
            # a submodule:
            # TODO: For now just reraise. But independently on this bug, it
            # makes sense to have an exception for that case
            in_subm_re = re.search(
                "fatal: Pathspec '(.*)' is in submodule '(.*)'", e.stderr
            )
            if in_subm_re:
                raise e

            # Note: try to approach the covering of potential annex failures
            # in a more general way:
            # first check stdout:
            if all([line.startswith('{') and line.endswith('}')
                    for line in e.stdout.splitlines()]):
                # we have the usual json output on stdout. Therefore we can
                # probably return and don't need to raise; so get stdout
                # for json loading:
                out = e.stdout
            else:
                out = None

            # Note: Workaround for not existing files as long as annex doesn't
            # report it within JSON response:
            # see http://git-annex.branchable.com/bugs/copy_does_not_reflect_some_failed_copies_in_--json_output/
            not_existing = [
                # cut the file path from the middle, no useful delimiter
                # need to deal with spaces too!
                line[11:-10] for line in e.stderr.splitlines()
                if line.startswith('git-annex:') and
                line.endswith(' not found')
            ]
            if not_existing:
                if out is None:
                    # we create the error reporting herein. If all files were
                    # not found, there is nothing on stdout and we don't need
                    # anything
                    out = ""
                if not out.endswith(linesep):
                    out += linesep
                out += linesep.join(
                    ['{{"command": "{cmd}", "file": "{path}", '
                     '"note": "{note}",'
                     '"success": false}}'.format(
                         cmd=command,
                         # gotta quote backslashes that have taken over...
                         # ... or the outcome is not valid JSON
                         path=f.replace('\\', '\\\\'),
                         note="not found")
                     for f in not_existing])

            # Note: insert additional code here to analyse failure and possibly
            # raise a custom exception

            # if we didn't raise before, just depend on whether or not we seem
            # to have some json to return. It should contain information on
            # failure in keys 'success' and 'note'
            # TODO: This is not entirely true. 'annex status' may return empty,
            # while there was a 'fatal:...' in stderr, which should be a
            # failure/exception
            # Or if we had empty stdout but there was stderr
            if out is None or (not out and e.stderr):
                raise e
            if e.stderr:
                # else just warn about present errors
                shorten = lambda x: x[:1000] + '...' if len(x) > 1000 else x
                lgr.warning(
                    "Running %s resulted in stderr output: %s",
                    command, shorten(e.stderr)
                )
        finally:
            if progress_indicators:
                progress_indicators.finish()

        json_objects = (json_loads(line)
                        for line in out.splitlines() if line.startswith('{'))
        # protect against progress leakage
        json_objects = [j for j in json_objects if 'byte-progress' not in j]
        return json_objects

    # TODO: reconsider having any magic at all and maybe just return a list/dict always
    @normalize_paths
    def whereis(self, files, output='uuids', key=False, options=None, batch=False):
        """Lists repositories that have actual content of file(s).

        Parameters
        ----------
        files: list of str
            files to look for
        output: {'descriptions', 'uuids', 'full'}, optional
            If 'descriptions', a list of remotes descriptions returned is per
            each file. If 'full', for each file a dictionary of all fields
            is returned as returned by annex
        key: bool, optional
            Whether provided files are actually annex keys
        options: list, optional
            Options to pass into git-annex call

        Returns
        -------
        list of list of unicode  or dict
            if output == 'descriptions', contains a list of descriptions of remotes
            for each input file, describing the remote for each remote, which
            was found by git-annex whereis, like::

                u'me@mycomputer:~/where/my/repo/is [origin]' or
                u'web' or
                u'me@mycomputer:~/some/other/clone'

            if output == 'uuids', returns a list of uuids.
            if output == 'full', returns a dictionary with filenames as keys
            and values a detailed record, e.g.::

                {'00000000-0000-0000-0000-000000000001': {
                  'description': 'web',
                  'here': False,
                  'urls': ['http://127.0.0.1:43442/about.txt', 'http://example.com/someurl']
                }}
        """
        if batch:
            lgr.warning("TODO: --batch mode for whereis.  Operating serially")

        OUTPUTS = {'descriptions', 'uuids', 'full'}
        if output not in OUTPUTS:
            raise ValueError(
                "Unknown value output=%r. Known are %s"
                % (output, ', '.join(map(repr, OUTPUTS)))
            )

        options = assure_list(options, copy=True)
        if key:
            kwargs = {'opts': options + ["--key"] + files}
        else:
            kwargs = {'files': files}

        json_objects = self._run_annex_command_json('whereis', **kwargs)
        if output in {'descriptions', 'uuids'}:
            return [
                [remote.get(output[:-1]) for remote in j.get('whereis')]
                if j.get('success') else []
                for j in json_objects
            ]
        elif output == 'full':
            # TODO: we might want to optimize storage since many remotes entries will be the
            # same so we could just reuse them instead of brewing copies
            return {
                j['key' if (key or '--all' in options) else 'file']
                : self._whereis_json_to_dict(j)
                for j in json_objects
                if not j.get('key').endswith('.this-is-a-test-key')
            }

    # TODO:
    # I think we should make interface cleaner and less ambigious for those annex
    # commands which could operate on globs, files, and entire repositories, separating
    # those out, e.g. annex_info_repo, annex_info_files at least.
    # If we make our calling wrappers work without relying on invoking from repo topdir,
    # then returned filenames would not need to be mapped, so we could easily work on dirs
    # and globs.
    # OR if explicit filenames list - return list of matching entries, if globs/dirs -- return dict?
    @normalize_paths(map_filenames_back=True)
    def info(self, files, batch=False, fast=False):
        """Provide annex info for file(s).

        Parameters
        ----------
        files: list of str
            files to look for

        Returns
        -------
        dict
          Info for each file
        """

        options = ['--bytes', '--fast'] if fast else ['--bytes']

        if not batch:
            json_objects = self._run_annex_command_json(
                'info', opts=options, files=files, merge_annex_branches=False)
        else:
            json_objects = self._batched.get(
                'info',
                annex_options=options, json=True, path=self.path,
                git_options=['-c', 'annex.merge-annex-branches=false']
            )(files)

        # Some aggressive checks. ATM info can be requested only per file
        # json_objects is a generator, let's keep it that way
        # assert(len(json_objects) == len(files))
        # and that they all have 'file' equal to the passed one
        out = {}
        for j, f in zip(json_objects, files):
            assert(j.pop('file') == f)
            if not j['success']:
                j = None
            else:
                assert(j.pop('success') is True)
                # convert size to int
                j['size'] = int(j['size']) if 'unknown' not in j['size'] else None
                # and pop the "command" field
                j.pop("command")
            out[f] = j
        return out

    def repo_info(self, fast=False, merge_annex_branches=True):
        """Provide annex info for the entire repository.

        Returns
        -------
        dict
          Info for the repository, with keys matching the ones returned by annex
        merge_annex_branches: bool, optional
          Either to allow git-annex if needed to merge annex branches, e.g. to
          make sure up to date descriptions for git annex remotes
        """

        options = ['--bytes', '--fast'] if fast else ['--bytes']

        json_records = list(self._run_annex_command_json(
            'info', opts=options, merge_annex_branches=merge_annex_branches)
        )
        assert(len(json_records) == 1)

        # TODO: we need to abstract/centralize conversion from annex fields
        # For now just tune up few for immediate usability
        info = json_records[0]
        for k in info:
            if k.endswith(' size') or k.endswith(' disk space') or k.startswith('size of '):
                size = info[k].split()[0]
                if size.isdigit():
                    info[k] = int(size)
                else:
                    lgr.debug("Size %r reported to be %s, setting to None", k, size)
                    info[k] = None
        assert(info.pop('success'))
        assert(info.pop('command') == 'info')
        return info  # just as is for now

    def get_annexed_files(self, with_content_only=False, patterns=None):
        """Get a list of files in annex

        Parameters
        ----------
        with_content_only : bool, optional
            Only list files whose content is present.
        patterns : list, optional
            Globs to pass to annex's `--include=`. Files that match any of
            these will be returned (i.e., they'll be separated by `--or`).

        Returns
        -------
        A list of file names
        """
        if not patterns:
            args = [] if with_content_only else ['--include', "*"]
        else:
            if len(patterns) == 1:
                args = ['--include', patterns[0]]
            else:
                args = ['-(']
                for pat in patterns[:-1]:
                    args.extend(['--include', pat, "--or"])
                args.extend(['--include', patterns[-1]])
                args.append('-)')

            if with_content_only:
                args.extend(['--in', 'here'])
        out, err = self._run_annex_command(
            'find', annex_options=args, merge_annex_branches=False
        )
        # TODO: JSON
        return out.splitlines()

    def get_preferred_content(self, property, remote=None):
        """Get preferred content configuration of a repository or remote

        Parameters
        ----------
        property : {'wanted', 'required', 'group'}
          Type of property to query
        remote : str, optional
          If not specified (None), returns the property for the local
          repository.

        Returns
        -------
        str
          Whether the setting is returned, or an empty string if there
          is none.

        Raises
        ------
        ValueError
          If an unknown property label is given.

        CommandError
          If the annex call errors.
        """
        if property not in ('wanted', 'required', 'group'):
            raise ValueError(
                'unknown preferred content property: {}'.format(property))
        return self._run_simple_annex_command(
            property,
            annex_options=[remote or '.'])

    def set_preferred_content(self, property, expr, remote=None):
        """Set preferred content configuration of a repository or remote

        Parameters
        ----------
        property : {'wanted', 'required', 'group'}
          Type of property to query
        expr : str
          Any expression or label supported by git-annex for the
          given property.
        remote : str, optional
          If not specified (None), sets the property for the local
          repository.

        Returns
        -------
        str
          Raw git-annex output in response to the set command.

        Raises
        ------
        ValueError
          If an unknown property label is given.

        CommandError
          If the annex call errors.
        """
        if property not in ('wanted', 'required', 'group'):
            raise ValueError(
                'unknown preferred content property: {}'.format(property))
        return self._run_simple_annex_command(
            property,
            annex_options=[remote or '.', expr])

    def get_groupwanted(self, name):
        """Get `groupwanted` expression for a group `name`

        Parameters
        ----------
        name : str
           Name of the groupwanted group
        """
        return self._run_simple_annex_command(
            'groupwanted', annex_options=[name]
        )

    def set_groupwanted(self, name, expr):
        """Set `expr` for the `name` groupwanted"""
        return self._run_simple_annex_command(
            'groupwanted', annex_options=[name, expr]
        )

    def precommit(self):
        """Perform pre-commit maintenance tasks, such as closing all batched annexes
        since they might still need to flush their changes into index
        """
        if self._batched is not None:
            self._batched.close()
        super(AnnexRepo, self).precommit()

    @borrowdoc(GitRepo)
    def commit(self, msg=None, options=None, _datalad_msg=False,
               careless=True, files=None):
        self.precommit()

        if files:
            files = assure_list(files)

            # Raise FileNotInRepositoryError if `files` aren't tracked.
            super(AnnexRepo, self).commit(
                "dryrun", options=["--dry-run", "--no-status"],
                files=files)

        alt_index_file = None
        try:
            # we might need to avoid explicit paths
            files_to_commit = files
            if files:
<<<<<<< HEAD
                # In indirect mode, "git commit files" might fail if some
                # files "jumped" between git/annex.  Then also preparing a
                # custom index and calling "commit" without files resolves
                # the issue
                changed_files_staged = \
                    set(self.get_changed_files(staged=True))
                changed_files_notstaged = \
                    set(self.get_changed_files(staged=False))

                files_set = {
                    _normalize_path(self.path, f) if isabs(f) else f
                    for f in files
                }
                # files_notstaged = files_set.difference(changed_files_staged)
                files_changed_notstaged = files_set.intersection(changed_files_notstaged)

                # Files which were staged but not among files
                staged_not_to_commit = changed_files_staged.difference(files_set)
                if staged_not_to_commit or files_changed_notstaged:
                    # Need an alternative index_file
                    with make_tempfile() as index_file:
                        # First add those which were changed but not staged yet
                        if files_changed_notstaged:
                            self.add(files=list(files_changed_notstaged))

                        alt_index_file = index_file
                        index_tree = self.repo.git.write_tree()
                        self.repo.git.read_tree(index_tree,
                                                index_output=index_file)
                        # Reset the files we are not to be committed
                        if staged_not_to_commit:
                            self._git_custom_command(
                                list(staged_not_to_commit),
                                ['git', 'reset'],
=======
                # Raise FileNotInRepositoryError if `files` aren't tracked.
                try:
                    super(AnnexRepo, self).commit(
                        "dryrun", options=["--dry-run", "--no-status"],
                        files=files)
                except CommandError as e:
                    if not (self.is_direct_mode() and
                            AnnexRepo._is_annex_work_tree_message(e.stderr)):
                        raise
                    # The git call may fail with
                    #   fatal: this operation must be run in a work tree
                    #   fatal: 'git status --porcelain=2' failed in submodule ...
                    # But that error message doesn't matter for the purpose of
                    # the "file is tracked" check. It won't be shown if there
                    # is a pathspec error.
                    lgr.debug("Ignoring commit --dry-run failure")
            try:
                alt_index_file = None

                direct_mode = self.is_direct_mode()
                # we might need to avoid explicit paths
                files_to_commit = None if direct_mode else files
                if files:
                    # In direct mode, if we commit file(s) they would get
                    # committed directly into git ignoring possibly being
                    # staged by annex.  So, if not all files are committed, and
                    # assuming that what is to be committed is staged (!could be
                    # wrong assumption), we need to prepare a custom index, and
                    # commit without specifying any paths.
                    # In indirect mode, "git commit files" might fail if some
                    # files "jumped" between git/annex.  Then also preparing a
                    # custom index and calling "commit" without files resolves
                    # the issue
                    changed_files_staged = \
                        set(self.get_changed_files(staged=True))
                    changed_files_notstaged = \
                        set() \
                        if direct_mode \
                        else set(self.get_changed_files(staged=False))

                    files_set = {
                        _normalize_path(self.path, f) if isabs(f) else f
                        for f in files
                    }
                    # files_notstaged = files_set.difference(changed_files_staged)
                    files_changed_notstaged = files_set.intersection(changed_files_notstaged)

                    # Files which were staged but not among files
                    staged_not_to_commit = changed_files_staged.difference(files_set)
                    if staged_not_to_commit or files_changed_notstaged:
                        # Need an alternative index_file
                        with make_tempfile(dir=opj(self.path,
                                                   GitRepo.get_git_dir(self)),
                                           prefix="datalad-",
                                           suffix=".index") as index_file:
                            # First add those which were changed but not staged yet
                            if files_changed_notstaged:
                                self.add(files=list(files_changed_notstaged))

                            alt_index_file = index_file
                            index_tree = self.repo.git.write_tree()
                            self.repo.git.read_tree(index_tree,
                                                    index_output=index_file)
                            # Reset the files we are not to be committed
                            if staged_not_to_commit:
                                self._git_custom_command(
                                    list(staged_not_to_commit),
                                    ['git', 'reset'],
                                    index_file=alt_index_file)

                            super(AnnexRepo, self).commit(
                                msg, options,
                                _datalad_msg=_datalad_msg,
                                careless=careless,
>>>>>>> 14339573
                                index_file=alt_index_file)

                        super(AnnexRepo, self).commit(
                            msg, options,
                            _datalad_msg=_datalad_msg,
                            careless=careless,
                            index_file=alt_index_file)

                        if files_changed_notstaged:
                            # reset current index to reflect the changes annex might have done
                            self._git_custom_command(
                                list(files_changed_notstaged),
                                ['git', 'reset']
                            )

                # in any case we will not specify files explicitly
                files_to_commit = None
            if not alt_index_file:
                super(AnnexRepo, self).commit(msg, options,
                                              _datalad_msg=_datalad_msg,
                                              careless=careless,
                                              files=files_to_commit)
        finally:
            if alt_index_file and os.path.exists(alt_index_file):
                unlink(alt_index_file)

    @normalize_paths(match_return_type=False)
    def remove(self, files, force=False, **kwargs):
        """Remove files from git/annex

        Parameters
        ----------
        files
        force: bool, optional
        """

        # TODO: parameter 'force' unnecessary => kwargs / to_options
        self.precommit()  # since might interfere

        return super(AnnexRepo, self).remove(files, force=force,
                                             normalize_paths=False,
                                             **kwargs)

    def get_contentlocation(self, key, batch=False):
        """Get location of the key content

        Normally under .git/annex objects in indirect mode and within file
        tree in direct mode.

        Unfortunately there is no (easy) way to discriminate situations
        when given key is simply incorrect (not known to annex) or its content
        not currently present -- in both cases annex just silently exits with -1


        Parameters
        ----------
        key: str
            key
        batch: bool, optional
            initiate or continue with a batched run of annex contentlocation

        Returns
        -------
        str
            path relative to the top directory of the repository. If no content
            is present, empty string is returned
        """

        if not batch:
            try:
                out, err = self._run_annex_command('contentlocation',
                                                   annex_options=[key],
                                                   expect_fail=True)
                return out.rstrip(linesep).splitlines()[0]
            except CommandError:
                return ''
        else:
            return self._batched.get('contentlocation', path=self.path)(key)

    @normalize_paths(serialize=True)
    def is_available(self, file_, remote=None, key=False, batch=False):
        """Check if file or key is available (from a remote)

        In case if key or remote is misspecified, it wouldn't fail but just keep
        returning False, although possibly also complaining out loud ;)

        Parameters
        ----------
        file_: str
            Filename or a key
        remote: str, optional
            Remote which to check.  If None, possibly multiple remotes are checked
            before positive result is reported
        key: bool, optional
            Whether provided files are actually annex keys
        batch: bool, optional
            Initiate or continue with a batched run of annex checkpresentkey

        Returns
        -------
        bool
            with True indicating that file/key is available from (the) remote
        """

        if key:
            key_ = file_
        else:
            key_ = self.get_file_key(file_)  # ?, batch=batch

        annex_input = (key_,) if not remote else (key_, remote)

        if not batch:
            try:
                out, err = self._run_annex_command('checkpresentkey',
                                                   annex_options=list(annex_input),
                                                   expect_fail=True)
                assert(not out)
                return True
            except CommandError:
                return False
        else:
            annex_cmd = ["checkpresentkey"] + ([remote] if remote else [])
            out = self._batched.get(
                ':'.join(annex_cmd), annex_cmd,
                path=self.path)(key_)
            try:
                return {
                    # happens on travis in direct/heavy-debug mode, that process
                    # exits and closes stdout (upon unknown key) before we could
                    # read it, so we get None as the stdout.
                    # see https://github.com/datalad/datalad/issues/2330
                    # but it is associated with an unknown key, and for consistency
                    # we report False there too, as to ''
                    None: False,
                    '': False,  # when remote is misspecified ... stderr carries the msg
                    '0': False,
                    '1': True,
                }[out]
            except KeyError:
                raise ValueError(
                    "Received output %r from annex, whenever expect 0 or 1" % out
                )

    @normalize_paths(match_return_type=False)
    def _annex_custom_command(
            self, files, cmd_str, log_stdout=True, log_stderr=True,
            log_online=False, expect_stderr=False, cwd=None, env=None,
            shell=None, expect_fail=False):
        """Allows for calling arbitrary commands.

        Helper for developing purposes, i.e. to quickly implement git-annex
        commands for proof of concept.

        Parameters
        ----------
        files: list of files
        cmd_str: str
            arbitrary command str. `files` is appended to that string.

        Returns
        -------
        stdout, stderr
        """
        cmd = shlex.split(cmd_str + " " + " ".join(files), posix=not on_windows) \
            if isinstance(cmd_str, string_types) \
            else cmd_str + files

        if self.fake_dates_enabled:
            env = self.add_fake_dates(env)

        return self.cmd_call_wrapper.run(
            cmd,
            log_stderr=log_stderr, log_stdout=log_stdout, log_online=log_online,
            expect_stderr=expect_stderr,
            cwd=cwd, env=env, shell=shell, expect_fail=expect_fail)

    @normalize_paths
    def migrate_backend(self, files, backend=None):
        """Changes the backend used for `file`.

        The backend used for the key-value of `files`. Only files currently
        present are migrated.
        Note: There will be no notification if migrating fails due to the
        absence of a file's content!

        Parameters
        ----------
        files: list
            files to migrate.
        backend: str
            specify the backend to migrate to. If none is given, the
            default backend of this instance will be used.
        """

        if self.is_direct_mode():
            raise CommandNotAvailableError(
                'git-annex migrate',
                "Command 'migrate' is not available in direct mode.")
        self._run_annex_command('migrate',
                                annex_options=files,
                                backend=backend)

    @classmethod
    def get_key_backend(cls, key):
        """Get the backend from a given key"""
        return key.split('-', 1)[0]

    @normalize_paths
    def get_file_backend(self, files):
        """Get the backend currently used for file(s).

        Parameters
        ----------
        files: list of str

        Returns
        -------
        list of str
            For each file in input list indicates the used backend by a str
            like "SHA256E" or "MD5".
        """

        return [
            self.get_key_backend(self.get_file_key(f))
            for f in files
        ]

    @property
    def default_backends(self):
        self.config.reload()
        backends = self.config.get("annex.backends", default=None)
        if backends:
            return backends.split()
        else:
            return None

    def fsck(self):
        self._run_annex_command('fsck')

    # TODO: we probably need to override get_file_content, since it returns the
    # symlink's target instead of the actual content.

    # We need --auto and --fast having exposed  TODO
    @normalize_paths(match_return_type=False)  # get a list even in case of a single item
    def copy_to(self, files, remote, options=None, jobs=None):
        """Copy the actual content of `files` to `remote`

        Parameters
        ----------
        files: str or list of str
            path(s) to copy
        remote: str
            name of remote to copy `files` to

        Returns
        -------
        list of str
           files successfully copied
        """

        # find --in here --not --in remote
        # TODO: full support of annex copy options would lead to `files` being
        # optional. This means to check for whether files or certain options are
        # given and fail or just pass everything as is and try to figure out,
        # what was going on when catching CommandError

        if remote not in self.get_remotes():
            raise ValueError("Unknown remote '{0}'.".format(remote))

        options = options[:] if options else []

        # Note:
        # In case of single path, 'annex copy' will fail, if it cannot copy it.
        # With multiple files, annex will just skip the ones, it cannot deal
        # with. We'll do the same and report back what was successful
        # (see return value).
        # Therefore raise telling exceptions before even calling annex:
        if len(files) == 1:
            if not isdir(files[0]):
                self.get_file_key(files[0])

        # TODO: RF -- logic is duplicated with get() -- the only difference
        # is the verb (copy, copy) or (get, put) and remote ('here', remote)?
        if '--key' not in options:
            expected_copys, copy_files = self._get_expected_files(
                files, ['--in', 'here', '--not', '--in', remote])
        else:
            copy_files = files
            assert(len(files) == 1)
            expected_copys = {files[0]: AnnexRepo.get_size_from_key(files[0])}

        if not copy_files:
            lgr.debug("No files found needing copying.")
            return []

        if len(copy_files) != len(files):
            lgr.debug("Actually copying %d files", len(copy_files))

        annex_options = ['--to=%s' % remote]
        if options:
            annex_options.extend(shlex.split(options))

        # TODO: provide more meaningful message (possibly aggregating 'note'
        #  from annex failed ones
        results = self._run_annex_command_json(
            'copy',
            opts=annex_options,
            files=files,  # copy_files,
            jobs=jobs,
            expected_entries=expected_copys,
            progress=True
            #log_stdout=True, log_stderr=not log_online,
            #log_online=log_online, expect_stderr=True
        )
        results_list = list(results)
        # XXX this is the only logic different ATM from get
        # check if any transfer failed since then we should just raise an Exception
        # for now to guarantee consistent behavior with non--json output
        # see https://github.com/datalad/datalad/pull/1349#discussion_r103639456
        from operator import itemgetter
        failed_copies = [e['file'] for e in results_list if not e['success']]
        good_copies = [
            e['file'] for e in results_list
            if e['success'] and
               e.get('note', '').startswith('to ')  # transfer did happen
        ]
        if failed_copies:
            # TODO: RF for new fancy scheme of outputs reporting
            raise IncompleteResultsError(
                results=good_copies, failed=failed_copies,
                msg="Failed to copy %d file(s)" % len(failed_copies))
        return good_copies

    @property
    def uuid(self):
        """Annex UUID

        Returns
        -------
        str
          Returns a the annex UUID, if there is any, or `None` otherwise.
        """
        if not self._uuid:
            if not self.repo:
                return None
            self._uuid = self.config.get('annex.uuid', default=None)
        return self._uuid

    def get_description(self, uuid=None):
        """Get annex repository description

        Parameters
        ----------
        uuid : str, optional
          For which remote (based on uuid) to report description for

        Returns
        -------
        str or None
          None returned if not found
        """
        info = self.repo_info(fast=True)
        match = \
            (lambda x: x['here']) \
            if uuid is None \
            else (lambda x: x['uuid'] == uuid)

        matches = list(set(chain.from_iterable(
            [
                [r['description'] for r in remotes if match(r)]
                for k, remotes in iteritems(info)
                if k.endswith(' repositories')
            ]
        )))

        if len(matches) == 1:
            # single hit as it should
            return matches[0]
        elif len(matches) == 2:
            lgr.warning(
                "Found multiple hits while searching. Returning first among: %s",
                str(matches)
            )
            return matches[0]
        else:
            return None

    def set_remote_url(self, name, url, push=False):
        """Set the URL a remote is pointing to

        Sets the URL of the remote `name`. Requires the remote to already exist.

        Parameters
        ----------
        name: str
          name of the remote
        url: str
        push: bool
          if True, set the push URL, otherwise the fetch URL;
          if True, additionally set annexurl to `url`, to make sure annex uses
          it to talk to the remote, since access via fetch URL might be
          restricted.
        """

        if push:
            # if we are to set a push url, also set 'annexUrl' for this remote,
            # in order to make git-annex use it, when talking to the remote.
            # (see http://git-annex.branchable.com/bugs/annex_ignores_pushurl_and_uses_only_url_upon___34__copy_--to__34__/)
            var = 'remote.{0}.{1}'.format(name, 'annexurl')
            self.config.set(var, url, where='local', reload=True)
        super(AnnexRepo, self).set_remote_url(name, url, push)

    def get_metadata(self, files, timestamps=False):
        """Query git-annex file metadata

        Parameters
        ----------
        files : str or list(str)
          One or more paths for which metadata is to be queried.
        timestamps: bool, optional
          If True, the output contains a '<metadatakey>-lastchanged'
          key for every metadata item, reflecting the modification
          time, as well as a 'lastchanged' key with the most recent
          modification time of any metadata item.

        Returns
        -------
        generator
          One tuple per file (could be more items than input arguments
          when directories are given). First tuple item is the filename,
          second item is a dictionary with metadata key/value pairs. Note that annex
          metadata tags are stored under the key 'tag', which is a
          regular metadata item that can be manipulated like any other.
        """
        if not files:
            return
        files = assure_list(files)
        opts = ['--json']
        for res in self._run_annex_command_json(
                'metadata', opts=opts, files=files):
            yield (
                res['file'],
                res['fields'] if timestamps else \
                {k: v for k, v in res['fields'].items()
                 if not k.endswith('lastchanged')})

    def set_metadata(
            self, files, reset=None, add=None, init=None,
            remove=None, purge=None, recursive=False):
        """Manipulate git-annex file-metadata

        Parameters
        ----------
        files : str or list(str)
          One or more paths for which metadata is to be manipulated.
          The changes applied to each file item are uniform. However,
          the result may not be uniform across files, depending on the
          actual operation.
        reset : dict, optional
          Metadata items matching keys in the given dict are (re)set
          to the respective values.
        add : dict, optional
          The values of matching keys in the given dict appended to
          any possibly existing values. The metadata keys need not
          necessarily exist before.
        init : dict, optional
          Metadata items for the keys in the given dict are set
          to the respective values, if the key is not yet present
          in a file's metadata.
        remove : dict, optional
          Values in the given dict are removed from the metadata items
          matching the respective key, if they exist in a file's metadata.
          Non-existing values, or keys do not lead to failure.
        purge : list, optional
          Any metadata item with a key matching an entry in the given
          list is removed from the metadata.
        recursive : bool, optional
          If False, fail (with CommandError) when directory paths
          are given as `files`.

        Returns
        -------
        generator
          JSON obj per modified file
        """

        def _genspec(expr, d):
            return [expr.format(k, v) for k, vs in d.items() for v in assure_list(vs)]

        args = []
        spec = []
        for expr, d in (('{}={}', reset),
                        ('{}+={}', add),
                        ('{}?={}', init),
                        ('{}-={}', remove)):
            if d:
                spec.extend(_genspec(expr, d))
        # prefix all with '-s' and extend arg list
        args.extend(j for i in zip(['-s'] * len(spec), spec) for j in i)
        if purge:
            # and all '-r' args
            args.extend(j for i in zip(['-r'] * len(purge), purge)
                        for j in i)
        if not args:
            return

        if recursive:
            args.append('--force')

        # Make sure that batch add/addurl operations are closed so that we can
        # operate on files that were just added.
        self.precommit()

        for jsn in self._run_annex_command_json(
                'metadata',
                args,
                files=files):
            yield jsn

    # TODO: RM DIRECT?  might remain useful to detect submods left in direct mode
    @staticmethod
    def _is_annex_work_tree_message(out):
        return re.match(
            r'.*This operation must be run in a work tree.*'
            r'git status.*failed in submodule',
            out,
            re.MULTILINE | re.DOTALL | re.IGNORECASE)


    def _mark_content_availability(self, info):
        objectstore = self.pathobj.joinpath(
            self.path, GitRepo.get_git_dir(self), 'annex', 'objects')
        for f, r in iteritems(info):
            if 'key' not in r or 'has_content' in r:
                # not annexed or already processed
                continue
            # test hashdirmixed first, as it is used in non-bare repos
            # which be a more frequent target
            # TODO optimize order based on some check that reveals
            # what scheme is used in a given annex
            r['has_content'] = False
            key = r['key']
            for testpath in (
                    # ATM git-annex reports hashdir in native path
                    # conventions and the actual file path `f` in
                    # POSIX, weired...
                    # we need to test for the actual key file, not
                    # just the containing dir, as on windows the latter
                    # may not always get cleaned up on `drop`
                    objectstore.joinpath(
                        ut.Path(r['hashdirmixed']), key, key),
                    objectstore.joinpath(
                        ut.Path(r['hashdirlower']), key, key)):
                if testpath.exists():
                    r.pop('hashdirlower', None)
                    r.pop('hashdirmixed', None)
                    r['objloc'] = str(testpath)
                    r['has_content'] = True
                    break

    def get_content_annexinfo(
            self, paths=None, init='git', ref=None, eval_availability=False,
            key_prefix='', **kwargs):
        """
        Parameters
        ----------
        paths : list
          Specific paths to query info for. In none are given, info is
          reported for all content.
        init : 'git' or dict-like or None
          If set to 'git' annex content info will ammend the output of
          GitRepo.get_content_info(), otherwise the dict-like object
          supplied will receive this information and the present keys will
          limit the report of annex properties. Alternatively, if `None`
          is given, no initialization is done, and no limit is in effect.
        ref : gitref or None
          If not None, annex content info for this Git reference will be
          produced, otherwise for the content of the present worktree.
        eval_availability : bool
          If this flag is given, evaluate whether the content of any annex'ed
          file is present in the local annex.
        **kwargs :
          Additional arguments for GitRepo.get_content_info(), if `init` is
          set to 'git'.

        Returns
        -------
        dict
          Each content item has an entry under its relative path within
          the repository. Each value is a dictionary with properties:

          `type`
            Can be 'file', 'symlink', 'dataset', 'directory'
          `revision`
            SHASUM is last commit affecting the item, or None, if not
            tracked.
          `key`
            Annex key of a file (if an annex'ed file)
          `bytesize`
            Size of an annexed file in bytes.
          `has_content`
            Bool whether a content object for this key exists in the local
            annex (with `eval_availability`)
          `objloc`
            pathlib.Path of the content object in the local annex, if one
            is available (with `eval_availability`)
        """
        if init is None:
            info = OrderedDict()
        elif init == 'git':
            info = super(AnnexRepo, self).get_content_info(
                paths=paths, ref=ref, **kwargs)
        else:
            info = init
        # use this funny-looking option with both find and findref
        # it takes care of git-annex reporting on any known key, regardless
        # of whether or not it actually (did) exist in the local annex
        opts = ['--copies', '0']
        if ref:
            cmd = 'findref'
            opts.append(ref)
        else:
            cmd = 'find'
            # stringify any pathobjs
            opts.extend([str(p) for p in paths]
                        if paths else ['--include', '*'])
        for j in self._run_annex_command_json(cmd, opts=opts):
            path = self.pathobj.joinpath(ut.PurePosixPath(j['file']))
            rec = info.get(path, None)
            if init is not None and rec is None:
                # init constraint knows nothing about this path -> skip
                continue
            rec.update({'{}{}'.format(key_prefix, k): j[k]
                       for k in j if k != 'file'})
            if 'bytesize' in rec:
                # it makes sense to make this an int that one can calculate with
                # with
                rec['bytesize'] = int(rec['bytesize'])
            info[path] = rec
            # TODO make annex availability checks optional and move in here
            if not eval_availability:
                # not desired, or not annexed
                continue
            self._mark_content_availability(info)
        return info

    def annexstatus(self, paths=None, untracked='all'):
        info = self.get_content_annexinfo(
            paths=paths,
            eval_availability=False,
            init=self.get_content_annexinfo(
                paths=paths,
                ref='HEAD',
                eval_availability=False,
                init=self.status(
                    paths=paths,
                    ignore_submodules='other')
            )
        )
        self._mark_content_availability(info)
        return info

    def _save_add(self, files, git=None, git_opts=None):
        """Simple helper to add files in save()"""
        # alter default behavior of git-annex by considering dotfiles
        # too
        # however, this helper is controlled by save() which itself
        # operates on status() which itself honors .gitignore, so
        # there is a standard mechanism that is uniform between Git
        # Annex repos to decide on the behavior on a case-by-case
        # basis
        # TODO have a dedicated test for this
        options = ['--include-dotfiles']
        # if None -- leave it to annex to decide
        if git is not None:
            options += [
                '-c',
                'annex.largefiles=%s' % (('anything', 'nothing')[int(git)])
            ]
        if on_windows:
            # git-annex ignores symlinks on windows
            # https://github.com/datalad/datalad/issues/2955
            # check if there are any and pass them to git-add
            symlinks_toadd = {
                p: props for p, props in iteritems(files)
                if props.get('type', None) == 'symlink'}
            if symlinks_toadd:
                for r in GitRepo._save_add(
                        self,
                        symlinks_toadd,
                        git_opts=git_opts):
                    yield r
            # trim `files` of symlinks
            files = {
                p: props for p, props in iteritems(files)
                if props.get('type', None) != 'symlink'}

        expected_additions = None
        if ui.is_interactive:
            # without an interactive UI there is little benefit from
            # progressbar info, hence save the stat calls
            def _get_file_size(relpath):
                path = op.join(self.path, relpath)
                return 0 if not op.exists(path) else os.stat(path).st_size

            expected_additions = {p: _get_file_size(p) for p in files}

        for r in self._run_annex_command_json(
                'add',
                opts=options,
                files=list(files.keys()),
                backend=None,
                expect_fail=True,
                # TODO
                jobs=None,
                expected_entries=expected_additions,
                expect_stderr=True):
            yield r


# TODO: Why was this commented out?
# @auto_repr
class BatchedAnnexes(dict):
    """Class to contain the registry of active batch'ed instances of annex for
    a repository
    """
    def __init__(self, batch_size=0, git_options=None):
        self.batch_size = batch_size
        self.git_options = git_options or []
        super(BatchedAnnexes, self).__init__()

    def get(self, codename, annex_cmd=None, **kwargs):
        if annex_cmd is None:
            annex_cmd = codename

        git_options = self.git_options + kwargs.pop('git_options', [])
        if self.batch_size:
            git_options += ['-c', 'annex.queuesize=%d' % self.batch_size]

        # START RF/BF: extend codename to respect different options the process
        # is running with
        # TODO: Eventually there should be more RF'ing, since the actually used
        # codenames are partially reflecting this already. Any options used
        # therein should go away, since they are now automatically included.
        options = kwargs.copy()
        options['git_options'] = git_options
        options['annex_cmd'] = annex_cmd
        for key in options:
            codename += ':{0}:{1}'.format(key, options[key])
        # END RF/BF

        if codename not in self:
            # Create a new git-annex process we will keep around
            self[codename] = BatchedAnnex(annex_cmd,
                                          git_options=git_options,
                                          **kwargs)
        return self[codename]

    def clear(self):
        """Override just to make sure we don't rely on __del__ to close all
        the pipes"""
        self.close()
        super(BatchedAnnexes, self).clear()

    def close(self):
        """Close communication to all the batched annexes

        It does not remove them from the dictionary though
        """
        for p in self.values():
            p.close()

    def __del__(self):
        self.close()


def readline_rstripped(stdout):
    #return iter(stdout.readline, b'').next().rstrip()
    return stdout.readline().rstrip()


def readlines_until_ok_or_failed(stdout, maxlines=100):
    """Read stdout until line ends with ok or failed"""
    out = ''
    i = 0
    lgr.log(3, "Trying to receive from %s" % stdout)
    while not stdout.closed:
        i += 1
        if maxlines > 0 and i > maxlines:
            raise IOError("Expected no more than %d lines. So far received: %r" % (maxlines, out))
        lgr.log(2, "Expecting a line")
        line = stdout.readline()
        lgr.log(2, "Received line %r" % line)
        out += line
        if re.match(r'^.*\b(failed|ok)$', line.rstrip()):
            break
    return out.rstrip()


def readline_json(stdout):
    toload = stdout.readline().strip()
    return json_loads(toload) if toload else {}


@auto_repr
class BatchedAnnex(object):
    """Container for an annex process which would allow for persistent communication
    """

    def __init__(self, annex_cmd, git_options=None, annex_options=None, path=None,
                 json=False,
                 output_proc=None):
        if not isinstance(annex_cmd, list):
            annex_cmd = [annex_cmd]
        self.annex_cmd = annex_cmd
        self.git_options = git_options if git_options else []
        annex_options = annex_options if annex_options else []
        self.annex_options = annex_options + (['--json'] if json else [])
        self.path = path
        if output_proc is None:
            output_proc = readline_json if json else readline_rstripped
        self.output_proc = output_proc
        self._process = None
        self._stderr_out = None
        self._stderr_out_fname = None

    def _initialize(self):
        # TODO -- should get all those options about --debug and --backend which are used/composed
        # in AnnexRepo class
        lgr.debug("Initiating a new process for %s" % repr(self))
        cmd = ['git'] + self.git_options + \
              ['annex'] + self.annex_cmd + self.annex_options + ['--batch']  # , '--debug']
        lgr.log(5, "Command: %s" % cmd)
        # TODO: look into _run_annex_command  to support default options such as --debug
        #
        # according to the internet wisdom there is no easy way with subprocess
        # while avoid deadlocks etc.  We would need to start a thread/subprocess
        # to timeout etc
        # kwargs = dict(bufsize=1, universal_newlines=True) if PY3 else {}
        self._stderr_out, self._stderr_out_fname = tempfile.mkstemp()
        self._process = Popen(
            cmd, stdin=PIPE, stdout=PIPE,  stderr=self._stderr_out,
            env=GitRunner.get_git_environ_adjusted(),
            cwd=self.path,
            bufsize=1,
            universal_newlines=True  # **kwargs
        )

    def _check_process(self, restart=False):
        """Check if the process was terminated and restart if restart

        Returns
        -------
        bool
          True if process was alive.
        str
          stderr if any recorded if was terminated
        """
        process = self._process
        ret = True
        ret_stderr = None
        if process and process.poll():
            lgr.warning("Process %s was terminated with returncode %s" % (process, process.returncode))
            ret_stderr = self.close(return_stderr=True)
            ret = False
        if self._process is None and restart:
            lgr.warning("Restarting the process due to previous failure")
            self._initialize()
        return ret, ret_stderr

    def __call__(self, cmds):
        """

        Parameters
        ----------
        cmds : str or tuple or list of (str or tuple)

        Returns
        -------
        str or list
          Output received from annex.  list in case if cmds was a list
        """
        # TODO: add checks -- may be process died off and needs to be reinitiated
        if not self._process:
            self._initialize()

        input_multiple = isinstance(cmds, list)
        if not input_multiple:
            cmds = [cmds]

        output = []

        for entry in cmds:
            if not isinstance(entry, string_types):
                entry = ' '.join(entry)
            entry = entry + '\n'
            lgr.log(5, "Sending %r to batched annex %s" % (entry, self))
            # apparently communicate is just a one time show
            # stdout, stderr = self._process.communicate(entry)
            # according to the internet wisdom there is no easy way with subprocess
            self._check_process(restart=True)
            process = self._process  # _check_process might have restarted it
            process.stdin.write(assure_bytes(entry) if PY2 else entry)
            process.stdin.flush()
            lgr.log(5, "Done sending.")
            still_alive, stderr = self._check_process(restart=False)
            # TODO: we might want to handle still_alive, e.g. to allow for
            #       a number of restarts/resends, but it should be per command
            #       since for some we cannot just resend the same query. But if
            #       it is just a "get"er - we could resend it few times
            # We are expecting a single line output
            # TODO: timeouts etc
            stdout = assure_unicode(self.output_proc(process.stdout)) \
                if not process.stdout.closed else None
            if stderr:
                lgr.warning("Received output in stderr: %r", stderr)
            lgr.log(5, "Received output: %r" % stdout)
            output.append(stdout)

        return output if input_multiple else output[0]

    def __del__(self):
        self.close()

    def close(self, return_stderr=False):
        """Close communication and wait for process to terminate

        Returns
        -------
        str
          stderr output if return_stderr and stderr file was there.
          None otherwise
        """
        ret = None
        if self._stderr_out:
            # close possibly still open fd
            os.fdopen(self._stderr_out).close()
            self._stderr_out = None
        if self._process:
            process = self._process
            lgr.debug(
                "Closing stdin of %s and waiting process to finish", process)
            process.stdin.close()
            process.stdout.close()
            process.wait()
            self._process = None
            lgr.debug("Process %s has finished", process)
        if self._stderr_out_fname and os.path.exists(self._stderr_out_fname):
            if return_stderr:
                with open(self._stderr_out_fname, 'r') as f:
                    ret = f.read()
            # remove the file where we kept dumping stderr
            unlink(self._stderr_out_fname)
            self._stderr_out_fname = None
        return ret


def _get_size_from_perc_complete(count, perc):
    """A helper to get full size if know % and corresponding size"""

    try:
        portion = (float(perc) / 100.)
    except ValueError:
        portion = None
    return int(math.ceil(int(count) / portion)) \
        if portion else 0


class ProcessAnnexProgressIndicators(object):
    """'Filter' for annex --json output to react to progress indicators

    Instance of this beast should be passed into log_stdout option
    for git-annex commands runner
    """

    def __init__(self, expected=None):
        """

        Parameters
        ----------
        expected: dict, optional
           key -> size, expected entries (e.g. downloads)
        """
        # looking forward for multiple downloads at the same time
        self.pbars = {}
        self.total_pbar = None
        self.expected = expected
        self.only_one_expected = expected and len(self.expected) == 1
        self._failed = 0
        self._succeeded = 0
        self.start()

    def start(self):
        if self.expected:
            from datalad.ui import ui
            total = sum(filter(bool, self.expected.values()))
            if len(self.expected) > 1:
                self.total_pbar = ui.get_progressbar(
                    label="Total", total=total)
                self.total_pbar.start()

    def __getitem__(self, id_):
        if self.pbars == 1:
            # regardless what it is, it is the one!
            # will happen e.g. in case of add_url_to_file since filename
            # is not even reported in the status and final msg just
            # reports the key which is not known before
            return self.pbars.items()[0]
        return self.pbars[id_]

    def _update_pbar(self, pbar, new_value):
        """Updates pbar while also updating possibly total pbar"""
        old_value = getattr(pbar, '_old_value', 0)
        # due to http://git-annex.branchable.com/bugs/__34__byte-progress__34___could_jump_down_upon_initiating_re-download_--_report_actual_one_first__63__/?updated
        # we will just skip the first update to avoid possible incorrect
        # reporting
        if not getattr(pbar, '_first_skipped', False):
            setattr(pbar, '_first_skipped', True)
            lgr.log(1, "Skipped first update of pbar %s", pbar)
            return
        setattr(pbar, '_old_value', new_value)
        diff = new_value - old_value
        if diff < 0:
            # so above didn't help!
            # use warnings not lgr.warn since we apparently swallow stuff
            # upstairs!  Also it would take care about issuing it only once
            lgr.debug(
                "Got negative diff for progressbar. old_value=%r, new_value=%r",
                old_value, new_value)
            return
        if self.total_pbar:
            self.total_pbar.update(diff, increment=True)
        pbar.update(new_value)

    def _log_info(self, msg):
        """Helper to log a message, so we need to clear up the pbars first"""
        if self.total_pbar:
            self.total_pbar.clear()
        for pbar in self.pbars.values():
            pbar.clear()
        lgr.info(msg)

    def __call__(self, line):
        try:
            j = json.loads(line)
        except:
            # if we fail to parse, just return this precious thing for
            # possibly further processing
            return line
        # Process some messages which remotes etc might push to us
        if list(j) == ['info']:
            # Just INFO was received without anything else -- we log it at INFO
            info = j['info']
            if info.startswith('PROGRESS-JSON: '):
                j_ = json_loads(info[len('PROGRESS-JSON: '):])
                if ('command' in j_ and 'key' in j_) or 'byte-progress' in j_:
                    j = j_
                else:
                    self._log_info(info)
            else:
                self._log_info(info)
                return

        target_size = None
        if 'command' in j and ('key' in j or 'file' in j):
            # might be the finish line message
            action_item = j.get('key') or j.get('file')
            j_action_id = (j['command'], action_item)
            pbar = self.pbars.pop(j_action_id, None)
            if pbar is None and len(self.pbars) == 1 and self.only_one_expected:
                # it is the only one left - take it!
                pbar = self.pbars.popitem()[1]
            if j.get('success') in {True, 'true'}:
                self._succeeded += 1
                if pbar:
                    self._update_pbar(pbar, pbar.total)
                elif self.total_pbar:
                    # we didn't have a pbar for this download, so total should
                    # get it all at once
                    try:
                        target_size = self.expected[action_item]
                    except:
                        target_size = None
                    if not target_size and 'key' in j:
                        target_size = AnnexRepo.get_size_from_key(j['key'])
                    self.total_pbar.update(target_size, increment=True)
            else:
                lgr.log(5, "Message with failed status: %s" % str(j))
                self._failed += 1

            if self.total_pbar:
                failed_str = (
                    ", " + ansi_colors.color_word("%d failed" % self._failed,
                                                  ansi_colors.RED)) \
                    if self._failed else ''

                self.total_pbar.set_desc(
                    "Total (%d ok%s out of %d)" % (
                        self._succeeded,
                        failed_str,
                        len(self.expected)
                        if self.expected
                        else self._succeeded + self._failed))
                # seems to be of no effect to force it repaint
                self.total_pbar.refresh()

            if pbar:
                pbar.finish()

        if 'byte-progress' not in j:
            # some other thing than progress
            return line

        # so we have a progress indicator, let's deal with it
        action = j['action']
        action_item = action.get('key') or action.get('file')
        action_id = (action['command'], action_item)
        if action_id not in self.pbars:
            # New download!
            from datalad.ui import ui
            from datalad.ui import utils as ui_utils
            # TODO: whenever target size gets reported -- used it!
            # http://git-annex.branchable.com/todo/interface_to_the___34__progress__34___of_annex_operations/#comment-6bbc26aae9867603863050ddcb09a9a0
            # for now deduce from key or approx from '%'
            # TODO: unittest etc to check when we have a relaxed
            # URL without any size known in advance
            if not target_size:
                target_size = \
                    AnnexRepo.get_size_from_key(action.get('key')) or \
                    _get_size_from_perc_complete(
                        j['byte-progress'],
                        j.get('percent-progress', '').rstrip('%')
                    ) or \
                    0
            w = ui_utils.get_console_width()

            if not action_item and self.only_one_expected:
                # must be the one!
                action_item = list(self.expected)[0]

            title = str(action.get('file') or action_item)

            pbar_right = 50
            title_len = w - pbar_right - 4  # (4 for reserve)
            if len(title) > title_len:
                half = title_len//2 - 2
                title = '%s .. %s' % (title[:half], title[-half:])
            pbar = self.pbars[action_id] = ui.get_progressbar(
                label=title, total=target_size)
            pbar.start()

        lgr.log(1, "Updating pbar for action_id=%s. annex: %s.\n",
                action_id, j)
        self._update_pbar(
            self[action_id],
            int(j.get('byte-progress'))
        )

    def finish(self):
        if self.total_pbar:
            self.total_pbar.finish()
            self.total_pbar = None
        if self.pbars:
            lgr.warning("Still have %d active progress bars when stopping",
                        len(self.pbars))
        for pbar in self.pbars.values():
            pbar.finish()
        self.pbars = {}
        self._failed = 0
        self._succeeded = 0<|MERGE_RESOLUTION|>--- conflicted
+++ resolved
@@ -2562,7 +2562,6 @@
             # we might need to avoid explicit paths
             files_to_commit = files
             if files:
-<<<<<<< HEAD
                 # In indirect mode, "git commit files" might fail if some
                 # files "jumped" between git/annex.  Then also preparing a
                 # custom index and calling "commit" without files resolves
@@ -2583,7 +2582,10 @@
                 staged_not_to_commit = changed_files_staged.difference(files_set)
                 if staged_not_to_commit or files_changed_notstaged:
                     # Need an alternative index_file
-                    with make_tempfile() as index_file:
+                    with make_tempfile(dir=opj(self.path,
+                                               GitRepo.get_git_dir(self)),
+                                       prefix="datalad-",
+                                       suffix=".index") as index_file:
                         # First add those which were changed but not staged yet
                         if files_changed_notstaged:
                             self.add(files=list(files_changed_notstaged))
@@ -2597,82 +2599,6 @@
                             self._git_custom_command(
                                 list(staged_not_to_commit),
                                 ['git', 'reset'],
-=======
-                # Raise FileNotInRepositoryError if `files` aren't tracked.
-                try:
-                    super(AnnexRepo, self).commit(
-                        "dryrun", options=["--dry-run", "--no-status"],
-                        files=files)
-                except CommandError as e:
-                    if not (self.is_direct_mode() and
-                            AnnexRepo._is_annex_work_tree_message(e.stderr)):
-                        raise
-                    # The git call may fail with
-                    #   fatal: this operation must be run in a work tree
-                    #   fatal: 'git status --porcelain=2' failed in submodule ...
-                    # But that error message doesn't matter for the purpose of
-                    # the "file is tracked" check. It won't be shown if there
-                    # is a pathspec error.
-                    lgr.debug("Ignoring commit --dry-run failure")
-            try:
-                alt_index_file = None
-
-                direct_mode = self.is_direct_mode()
-                # we might need to avoid explicit paths
-                files_to_commit = None if direct_mode else files
-                if files:
-                    # In direct mode, if we commit file(s) they would get
-                    # committed directly into git ignoring possibly being
-                    # staged by annex.  So, if not all files are committed, and
-                    # assuming that what is to be committed is staged (!could be
-                    # wrong assumption), we need to prepare a custom index, and
-                    # commit without specifying any paths.
-                    # In indirect mode, "git commit files" might fail if some
-                    # files "jumped" between git/annex.  Then also preparing a
-                    # custom index and calling "commit" without files resolves
-                    # the issue
-                    changed_files_staged = \
-                        set(self.get_changed_files(staged=True))
-                    changed_files_notstaged = \
-                        set() \
-                        if direct_mode \
-                        else set(self.get_changed_files(staged=False))
-
-                    files_set = {
-                        _normalize_path(self.path, f) if isabs(f) else f
-                        for f in files
-                    }
-                    # files_notstaged = files_set.difference(changed_files_staged)
-                    files_changed_notstaged = files_set.intersection(changed_files_notstaged)
-
-                    # Files which were staged but not among files
-                    staged_not_to_commit = changed_files_staged.difference(files_set)
-                    if staged_not_to_commit or files_changed_notstaged:
-                        # Need an alternative index_file
-                        with make_tempfile(dir=opj(self.path,
-                                                   GitRepo.get_git_dir(self)),
-                                           prefix="datalad-",
-                                           suffix=".index") as index_file:
-                            # First add those which were changed but not staged yet
-                            if files_changed_notstaged:
-                                self.add(files=list(files_changed_notstaged))
-
-                            alt_index_file = index_file
-                            index_tree = self.repo.git.write_tree()
-                            self.repo.git.read_tree(index_tree,
-                                                    index_output=index_file)
-                            # Reset the files we are not to be committed
-                            if staged_not_to_commit:
-                                self._git_custom_command(
-                                    list(staged_not_to_commit),
-                                    ['git', 'reset'],
-                                    index_file=alt_index_file)
-
-                            super(AnnexRepo, self).commit(
-                                msg, options,
-                                _datalad_msg=_datalad_msg,
-                                careless=careless,
->>>>>>> 14339573
                                 index_file=alt_index_file)
 
                         super(AnnexRepo, self).commit(
