# emacs: -*- mode: python; py-indent-offset: 4; tab-width: 4; indent-tabs-mode: nil -*-
# ex: set sts=4 ts=4 sw=4 noet:
# ## ### ### ### ### ### ### ### ### ### ### ### ### ### ### ### ### ### ### ##
#
#   See COPYING file distributed along with the datalad package for the
#   copyright and license terms.
#
# ## ### ### ### ### ### ### ### ### ### ### ### ### ### ### ### ### ### ### ##
"""Interface to git-annex by Joey Hess.

For further information on git-annex see https://git-annex.branchable.com/.

"""

from os import linesep
from os.path import join as opj, exists, normpath, isabs, commonprefix, relpath
import logging
import json
import shlex

from functools import wraps

from ConfigParser import NoOptionError

from gitrepo import GitRepo, normalize_path, normalize_paths
from exceptions import CommandNotAvailableError, CommandError, \
    FileNotInAnnexError, FileInGitError

lgr = logging.getLogger('datalad.annex')


def kwargs_to_options(func):
    """Decorator to provide convenient way to pass options to command calls.

    Any keyword argument "foo='bar'" translates to " --foo=bar".
    All of these are collected in a list and then passed to keyword argument
    `options` of the decorated function.

    Note
    ----

    This is meant to especially decorate the methods of AnnexRepo-class and
    therefore returns a class method.
    """

    @wraps(func)
    def newfunc(self, *args, **kwargs):
        option_list = []
        for key in kwargs.keys():
            option_list.extend([" --%s=%s" % (key, kwargs.get(key))])

        return func(self, *args, options=option_list)
    return newfunc

# TODO: Depending on decision about options, implement common annex-options,
# like --force and specific ones for all annex commands


class AnnexRepo(GitRepo):
    """Representation of an git-annex repository.

    Paths given to any of the class methods will be interpreted as relative
    to os.getcwd(), in case this is currently beneath AnnexRepo's base dir
    (`self.path`). If os.getcwd() is outside of the repository, relative paths
    will be interpreted as relative to `self.path`. Absolute paths will be
    accepted either way.
    """

    def __init__(self, path, url=None, runner=None,
                 direct=False, backend=None):
        """Creates representation of git-annex repository at `path`.

        AnnexRepo is initialized by giving a path to the annex.
        If no annex exists at that location, a new one is created.
        Optionally give url to clone from.

        Parameters:
        -----------
        path: str
          path to git-annex repository. In case it's not an absolute path, it's
          relative to os.getcwd()

        url: str
          url to the to-be-cloned repository. Requires valid git url
          according to
          http://www.kernel.org/pub/software/scm/git/docs/git-clone.html#URLS .

        runner: Runner
           Provide a Runner in case AnnexRepo shall not create it's own.
           This is especially needed in case of desired dry runs.

        direct: bool
           If True, force git-annex to use direct mode

        backend: str
            set default backend used by this annex. This does NOT affect files,
            that are already annexed nor will it automatically migrate files,
            that are 'getted' afterwards.
        """
        super(AnnexRepo, self).__init__(path, url, runner=runner)

        # Check whether an annex already exists at destination
        if not exists(opj(self.path, '.git', 'annex')):
            lgr.debug('No annex found in %s.'
                      ' Creating a new one ...' % self.path)
            self._annex_init()

        # only force direct mode; don't force indirect mode
        if direct and not self.is_direct_mode():
            self.set_direct_mode()

        # set default backend for future annex commands:
        # TODO: Should the backend option of __init__() also migrate
        # the annex, in case there are annexed files already?
        if backend:
            self.repo.config_writer().set_value("annex", "backends", backend)

    def _run_annex_command(self, annex_cmd, git_options=[], annex_options=[],
                           log_stdout=True, log_stderr=True, log_online=False,
                           expect_stderr=False, backend=None):
        """Helper to run actual git-annex calls

        Unifies annex command calls.

        Parameters:
        -----------
        annex_cmd: str
            the actual git-annex command, like 'init' or 'add'
        git_options: list of str
            options to be passed to git
        annex_options: list of str
            options to be passed to the git-annex command
        backend: str
            backend to be used by this command; Currently this can also be
            achieved by having an item '--backend=XXX' in annex_options.
            This may change.
        log_stdout,
        log_stderr,
        log_online,
        expect_stderr: bool
            these are passed to the respective options of
            datalad.cmd.Runner.run()

        Raises
        ------
        CommandNotAvailableError
            if an annex command call returns "unknown command"
        """

        debug = ['--debug'] if lgr.getEffectiveLevel() <= logging.DEBUG else []
        backend = ['--backend=%s' % backend] if backend else []
        cmd_list = ['git'] + git_options +\
                   ['annex', annex_cmd] +\
                   backend + debug +\
                   annex_options
        try:
            return self.cmd_call_wrapper.run(cmd_list,
                                             log_stdout=log_stdout,
                                             log_stderr=log_stderr,
                                             log_online=log_online,
                                             expect_stderr=expect_stderr)
        except CommandError, e:
            if "git-annex: Unknown command '%s'" % annex_cmd in e.stderr:
                raise CommandNotAvailableError(str(cmd_list),
                                               "Unknown command:"
                                               " 'git-annex %s'" % annex_cmd,
                                               e.code, e.stdout, e.stderr)
            else:
                raise e

    def is_direct_mode(self):
        """Indicates whether or not annex is in direct mode

        Returns
        -------
        True if in direct mode, False otherwise.
        """

        try:
            return self.repo.config_reader().get_value("annex", "direct")
        except NoOptionError, e:
            # If .git/config lacks an entry "direct",
            # it's actually indirect mode.
            return False


    def is_crippled_fs(self):
        """Indicates whether or not git-annex considers current filesystem 'crippled'.

        Returns
        -------
        True if on crippled filesystem, False otherwise
        """

        try:
            return self.repo.config_reader().get_value("annex",
                                                       "crippledfilesystem")
        except NoOptionError, e:
            # If .git/config lacks an entry "crippledfilesystem",
            # it's actually not crippled.
            return False

    def set_direct_mode(self, enable_direct_mode=True):
        """Switch to direct or indirect mode

        Parameters
        ----------
        enable_direct_mode: bool
            True means switch to direct mode,
            False switches to indirect mode

        Raises
        ------
        CommandNotAvailableError
            in case you try to switch to indirect mode on a crippled filesystem
        """
        if self.is_crippled_fs() and not enable_direct_mode:
            raise CommandNotAvailableError(
                cmd="git-annex indirect",
                msg="Can't switch to indirect mode on that filesystem.")

        self._run_annex_command('direct' if enable_direct_mode else 'indirect',
                                expect_stderr=True)

    def _annex_init(self):
        """Initializes an annex repository.

        Note: This is intended for private use in this class by now.
        If you have an object of this class already,
        there shouldn't be a need to 'init' again.

        """
        # TODO: provide git and git-annex options.
        # TODO: Document (or implement respectively) behaviour in special cases
        # like direct mode (if it's different), not existing paths, etc.

        self._run_annex_command('init')
        # TODO: When to expect stderr?
        # on crippled filesystem for example (think so)?

    @kwargs_to_options
    @normalize_paths
    def annex_get(self, files, options=[]):
        """Get the actual content of files

        Parameters:
        -----------
        files: list of str
            list of paths to get

        kwargs: options for the git annex get command.
            For example `from='myremote'` translates to
            annex option "--from=myremote".
        """

        # don't capture stderr, since it provides progress display
        self._run_annex_command('get', annex_options=options + files,
                                log_stdout=True, log_stderr=True,
                                log_online=True, expect_stderr=False)

    @normalize_paths
    def annex_add(self, files, backend=None, options=[]):
        """Add file(s) to the annex.

        Parameters
        ----------
        files: list of str
            list of paths to add to the annex
        """

        self._run_annex_command('add', annex_options=options + files,
                                backend=backend)

    def annex_proxy(self, git_cmd):
        """Use git-annex as a proxy to git

        This is needed in case we are in direct mode, since there's no git
        working tree, that git can handle.

        Parameters:
        -----------
        git_cmd: str
            the actual git command

        Returns:
        --------
        (stdout, stderr)
            output of the command call
        """

        cmd_str = "git annex proxy -- %s" % git_cmd
        # TODO: By now git_cmd is expected to be string.
        # Figure out how to deal with a list here. Especially where and how to
        # treat paths.

        if not self.is_direct_mode():
            lgr.warning("annex_proxy() called in indirect mode: %s" % cmd_str)
            raise CommandNotAvailableError(cmd=cmd_str,
                                           msg="Proxy doesn't make sense"
                                               " if not in direct mode.")
        # Temporarily use shlex, until calls use lists for git_cmd
        return self._run_annex_command('proxy',
                                       annex_options=['--'] +
                                                     shlex.split(git_cmd))

    @normalize_paths
    def get_file_key(self, files):
        """Get key of an annexed file.

        Parameters:
        -----------
        files: list of str
            file(s) to look up

        Returns:
        --------
        list of str
            keys used by git-annex for each of the files
        """

        if len(files) > 1:
            raise NotImplementedError("No handling of multiple files"
                                      " implemented yet for get_file_key()!")
        path = files[0]

        cmd_str = 'git annex lookupkey %s' % path  # have a string for messages

        try:
            output = self._run_annex_command('lookupkey', annex_options=[path])
        except CommandError, e:
            if e.code == 1:
                if not exists(opj(self.path, path)):
                    raise IOError(e.code, "File not found.", path)
                elif path in self.get_indexed_files():
                    # if we got here, the file is present and in git,
                    # but not in the annex
                    raise FileInGitError(cmd=cmd_str,
                                         msg="File not in annex, but git: %s"
                                             % path,
                                         filename=path)
                else:
                    raise FileNotInAnnexError(cmd=cmd_str,
                                              msg="File not in annex: %s"
                                                  % path,
                                              filename=path)
            else:
                # Not sure, whether or not this can actually happen
                raise e

        return output[0].rstrip(linesep).split(linesep)


    @normalize_paths
    def file_has_content(self, files):
        """ Check whether files have their content present under annex.

        Parameters:
        -----------
        files: list of str
            file(s) to check for being actually present.

        Returns:
        --------
        list of bool
            Per each input file states either file has content locally
        """
        # TODO: Also provide option to look for key instead of path

        try:
            out, err = self._run_annex_command('find', annex_options=files)
        except CommandError, e:
            if e.code == 1 and "not found" in e.stderr:
                if len(files) > 1:
                    lgr.debug("One of the files was not found, so performing "
                              "'find' operation per each file")
                    # we need to go file by file since one of them is non
                    # existent and annex pukes on it
                    return [self.file_has_content(file_) for file_ in files]
                return [False]
            else:
                raise

        found_files = {f for f in out.split(linesep) if f}
        found_files_new = set(found_files) - set(files)
        if found_files_new:
            raise RuntimeError("'annex find' returned entries for files which "
                               "we did not expect: %s" % (found_files_new,))

        return [file_ in found_files for file_ in files]

    @normalize_paths
    def annex_add_to_git(self, files):
        # TODO: This may be should simply override GitRepo.git_add
        """Add file(s) directly to git

        Parameters
        ----------
        files: list of str
            list of paths to add to git
        """

        if self.is_direct_mode():
            cmd_list = ['git', '-c', 'core.bare=false', 'add'] + files
            self.cmd_call_wrapper.run(cmd_list)
            # TODO: use options with git_add instead!
        else:
            self.git_add(files)

    def annex_initremote(self, name, options):
        """Creates a new special remote

        Parameters:
        -----------
        name: str
            name of the special remote
        """
        # TODO: figure out consistent way for passing options + document

        self._run_annex_command('initremote', annex_options=[name] + options)

    def annex_enableremote(self, name):
        """Enables use of an existing special remote

        Parameters:
        -----------
        name: str
            name, the special remote was created with
        """

        self._run_annex_command('enableremote', annex_options=[name])

<<<<<<< HEAD
    @normalize_paths
    def annex_addurl_to_file(self, file, url, options=[], backend=None):
=======
    @normalize_path
    def annex_addurl_to_file(self, file_, url, options=[]):
>>>>>>> 48a72907
        """Add file from url to the annex.

        Downloads `file` from `url` and add it to the annex.
        If annex knows `file` already,
        records that it can be downloaded from `url`.

        Parameters:
        -----------
        file_: str
            technically it's a list, but conversion is done by the decorator
            and only a single string will work here.
            TODO: figure out, how to document this behaviour
                  properly everywhere

        url: str

        options: list
            options to the annex command
        """

        annex_options = ['--file=%s' % file_] + options + [url]
        self._run_annex_command('addurl', annex_options=annex_options,
                                backend=backend, log_online=True,
                                log_stderr=False)
        # Don't capture stderr, since download progress provided by wget uses
        # stderr.

    def annex_addurls(self, urls, options=[], backend=None):
        """Downloads each url to its own file, which is added to the annex.

        Parameters:
        -----------
        urls: list

        options: list
            options to the annex command
        """

        self._run_annex_command('addurl', annex_options=options + urls,
                                backend=backend, log_online=True,
                                log_stderr=False)
        # Don't capture stderr, since download progress provided by wget uses
        # stderr.

    @normalize_path
    def annex_rmurl(self, file_, url):
        """Record that the file is no longer available at the url.

        Parameters:
        -----------
        file_: str

        url: str
        """

        self._run_annex_command('rmurl', annex_options=[file_] + [url])

    @normalize_paths
    def annex_drop(self, files, options=[]):
        """Drops the content of annexed files from this repository.

        Drops only if possible with respect to required minimal number of
        available copies.

        Parameters:
        -----------
        files: list of str
        """

        self._run_annex_command('drop', annex_options=files + options)

    @normalize_paths(match_return_type=False)
    def annex_whereis(self, files):
        """Lists repositories that have actual content of file(s).

        Parameters:
        -----------
        files: list
            files to look for

        Returns:
        --------
        {file: [desc]}
            where `file` is every file from `files`,
            'whereis' was successfully ran on.
            [desc] contains a unicode describing the remote for each remote,
            which was found by git-annex whereis, like:

            u'me@mycomputer:~/where/my/repo/is [origin]' or
            u'web' or
            u'me@mycomputer:~/some/other/clone'
        """

        try:
            out, err = self._run_annex_command(
                'whereis',
                annex_options=['--json'] + files)
        except CommandError, e:
            # if multiple files, whereis may technically fail,
            # but still returns correct response
            if e.code == 1 and e.stdout.startswith('{'):
                out = e.stdout
            else:
                raise e

        json_objects = [json.loads(line)
                        for line in out.split(linesep) if line.startswith('{')]

        return {
            item.get('file'):
                [remote.get('description') for remote in item.get('whereis')]
                for item in json_objects if item.get('success')}

    @normalize_paths
    def migrate_backend(self, files, backend=None):
        """Changes the backend used for `file`.

        The backend used for the key-value of `files`. Only files currently
        present are migrated.
        Note: There will be no notification if migrating fails due to the
        absence of a file's content!

        Parameters:
        -----------
        files: list
            files to migrate.
        backend: str
            specify the backend to migrate to. If none is given, the
            default backend of this instance will be used.
        """

        if self.is_direct_mode():
            raise CommandNotAvailableError(
                'git-annex migrate',
                "Command 'migrate' is not available in direct mode.")
        self._run_annex_command('migrate',
                                annex_options=files,
                                backend=backend)

    @normalize_paths
    def get_file_backend(self, files):
        """Get the backend currently used for file(s).

        Parameters:
        -----------
        files: list

        Returns:
        --------
        {str: str}
            dictionary with the entries of `files` as keys and a str
            to indicate the used backend for this file.
        """
        # TODO: When PR #120 is merged, adapt return format to be more
        # consistent.

        return {f: self.get_file_key(f).split('-')[0] for f in files}<|MERGE_RESOLUTION|>--- conflicted
+++ resolved
@@ -429,13 +429,8 @@
 
         self._run_annex_command('enableremote', annex_options=[name])
 
-<<<<<<< HEAD
-    @normalize_paths
-    def annex_addurl_to_file(self, file, url, options=[], backend=None):
-=======
-    @normalize_path
-    def annex_addurl_to_file(self, file_, url, options=[]):
->>>>>>> 48a72907
+    @normalize_paths
+    def annex_addurl_to_file(self, file_, url, options=[], backend=None):
         """Add file from url to the annex.
 
         Downloads `file` from `url` and add it to the annex.
