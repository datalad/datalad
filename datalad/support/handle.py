--- conflicted
+++ resolved
@@ -12,11 +12,9 @@
 import logging
 from abc import ABCMeta, abstractmethod, abstractproperty
 
-<<<<<<< HEAD
 from rdflib import URIRef, Graph
-=======
+
 from .annexrepo import AnnexRepo
->>>>>>> 53822385
 
 
 lgr = logging.getLogger('datalad.handle')
