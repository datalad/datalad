# emacs: -*- mode: python; py-indent-offset: 4; tab-width: 4; indent-tabs-mode: nil -*-
# ex: set sts=4 ts=4 sw=4 noet:
# ## ### ### ### ### ### ### ### ### ### ### ### ### ### ### ### ### ### ### ##
#
#   See COPYING file distributed along with the datalad package for the
#   copyright and license terms.
#
# ## ### ### ### ### ### ### ### ### ### ### ### ### ### ### ### ### ### ### ##
"""
Wrapper for command and function calls, allowing for dry runs and output handling

"""

import time
import subprocess
import sys
import logging
import os
import atexit
import functools
import tempfile
from locale import getpreferredencoding
import asyncio
from collections import (
    defaultdict,
    namedtuple,
    OrderedDict,
)

from .consts import GIT_SSH_COMMAND
from .dochelpers import (
    borrowdoc,
    exc_str,
)
from .support import path as op
from .support.exceptions import CommandError
from .support.protocol import (
    NullProtocol,
    ExecutionTimeProtocol,
    ExecutionTimeExternalsProtocol,
)
from .utils import (
    auto_repr,
<<<<<<< HEAD
    ensure_bytes,
=======
>>>>>>> 3e03cfa5
    ensure_unicode,
    generate_file_chunks,
    get_tempfile_kwargs,
    split_cmdline,
    try_multiple,
    unlink,
)

lgr = logging.getLogger('datalad.cmd')

# In python3 to split byte stream on newline, it must be bytes
linesep_bytes = os.linesep.encode()

_TEMP_std = sys.stdout, sys.stderr
# To be used in the temp file name to distinguish the ones we create
# in Runner so we take care about their removal, in contrast to those
# which might be created outside and passed into Runner
_MAGICAL_OUTPUT_MARKER = "_runneroutput_"

from io import IOBase as file_class


def _decide_to_log(v):
    """Hacky workaround for now so we could specify per each which to
    log online and which to the log"""
    if isinstance(v, bool) or callable(v):
        return v
    elif v in {'online'}:
        return True
    elif v in {'offline'}:
        return False
    else:
        raise ValueError("can be bool, callable, 'online' or 'offline'")


def _get_output_stream(log_std, false_value):
    """Helper to prepare output stream for Popen and use file for 'offline'

    Necessary to avoid lockdowns when both stdout and stderr are pipes
    """
    if log_std:
        if log_std == 'offline':
            # we will open a temporary file

            tf = tempfile.mktemp(
                **get_tempfile_kwargs({}, prefix=_MAGICAL_OUTPUT_MARKER)
            )
            return open(tf, 'w')  # XXX PY3 should be 'b' may be?
        else:
            return subprocess.PIPE
    else:
        return false_value


def _cleanup_output(stream, std):
    if isinstance(stream, file_class) and \
        _MAGICAL_OUTPUT_MARKER in getattr(stream, 'name', ''):
        if not stream.closed:
            stream.close()
        if op.exists(stream.name):
            unlink(stream.name)
    elif stream == subprocess.PIPE:
        std.close()


def run_gitcommand_on_file_list_chunks(func, cmd, files, *args, **kwargs):
    """Run a git command multiple times if `files` is too long

    Parameters
    ----------
    func : callable
      Typically a Runner.run variant. Assumed to return a 2-tuple with stdout
      and stderr as strings.
    cmd : list
      Base Git command argument list, to be amended with '--', followed
      by a file list chunk.
    files : list
      List of files.
    args, kwargs :
      Passed to `func`

    Returns
    -------
    str, str
        Concatenated stdout and stderr.
    """
    assert isinstance(cmd, list)
    if not files:
        file_chunks = [[]]
    else:
        file_chunks = generate_file_chunks(files, cmd)

    results = []
    for i, file_chunk in enumerate(file_chunks):
        if file_chunk:
            lgr.debug('Process file list chunk %i (length %i)',
                      i, len(file_chunk))
            results.append(func(cmd + ['--'] + file_chunk, *args, **kwargs))
        else:
            results.append(func(cmd, *args, **kwargs))
    # if it was a WitlessRunner.run -- we would get dicts.
    # If old Runner -- stdout, stderr strings
    if results:
        if isinstance(results[0], dict):
            result = defaultdict(str)
            for r in results:
                for k, v in r.items():
                    if k in ('stdout', 'stderr'):
                        result[k] += v
                    elif k == 'status':
                        if k:
                            # this wrapper expects commands to succeed or exception
                            # being thrown
                            raise RuntimeError(
                                "Running %s with WitlessRunner resulted in "
                                "exit %d but there were no exception" % (cmd, k))
                    elif v:
                        raise RuntimeError(
                            "Have no clue what to do about %s=%r" % (k, v))
            return result['stdout'], result['stderr']
        else:
            return ''.join(r[0] for r in results), \
                   ''.join(r[1] for r in results)


async def run_async_cmd(loop, cmd, protocol, stdin, protocol_kwargs=None,
                        **kwargs):
    """Run a command in a subprocess managed by asyncio

    This implementation has been inspired by
    https://pymotw.com/3/asyncio/subprocesses.html

    Parameters
    ----------
    loop : asyncio.AbstractEventLoop
      asyncio event loop instance. Must support subprocesses on the
      target platform.
    cmd : list
      Command to be executed, passed to `subprocess_exec`.
    protocol : WitlessProtocol
      Protocol class to be instantiated for managing communication
      with the subprocess.
    stdin : file-like or None
      Passed to the subprocess as its standard input.
    protocol_kwargs : dict, optional
      Passed to the Protocol class constructor.
    kwargs : Pass to `subprocess_exec`, will typically be parameters
      supported by `subprocess.Popen`.

    Returns
    -------
    undefined
      The nature of the return value is determined by the given
      protocol class.
    """
    lgr.debug('Async run %s', cmd)

    if protocol_kwargs is None:
        protocol_kwargs = {}
    cmd_done = asyncio.Future(loop=loop)
    factory = functools.partial(protocol, cmd_done, **protocol_kwargs)
    proc = loop.subprocess_exec(
        factory,
        *cmd,
        stdin=stdin,
        # ask the protocol which streams to capture
        stdout=asyncio.subprocess.PIPE if protocol.proc_out else None,
        stderr=asyncio.subprocess.PIPE if protocol.proc_err else None,
        **kwargs
    )
    transport = None
    result = None
    try:
        lgr.debug('Launching process %s', cmd)
        transport, protocol = await proc
        lgr.debug('Waiting for process %i to complete', transport.get_pid())
        # The next wait is a workaround that avoids losing the output of
        # quickly exiting commands (https://bugs.python.org/issue41594).
        await asyncio.ensure_future(transport._wait())
        await cmd_done
        result = protocol._prepare_result()
    finally:
        # protect against a crash whe launching the process
        if transport:
            transport.close()

    return result


class WitlessProtocol(asyncio.SubprocessProtocol):
    """Subprocess communication protocol base class for `run_async_cmd`

    This class implements basic subprocess output handling. Derived classes
    like `StdOutCapture` should be used for subprocess communication that need
    to capture and return output. In particular, the `pipe_data_received()`
    method can be overwritten to implement "online" processing of process
    output.

    This class defines a default return value setup that causes
    `run_async_cmd()` to return a 2-tuple with the subprocess's exit code
    and a list with bytestrings of all captured output streams.
    """

    FD_NAMES = ['stdin', 'stdout', 'stderr']

    proc_out = None
    proc_err = None

    def __init__(self, done_future, encoding=None):
        """
        Parameters
        ----------
        done_future : asyncio.Future
          Future promise to be fulfilled when process exits.
        encoding : str
          Encoding to be used for process output bytes decoding. By default,
          the preferred system encoding is guessed.
        """
        self.done = done_future
        # capture output in bytearrays while the process is running
        Streams = namedtuple('Streams', ['out', 'err'])
        self.buffer = Streams(
            out=bytearray() if self.proc_out else None,
            err=bytearray() if self.proc_err else None,
        )
        self.pid = None
        super().__init__()
        self.encoding = encoding or getpreferredencoding(do_setlocale=False)

        self._log_outputs = False
        if lgr.isEnabledFor(5):
            try:
                from . import cfg
                self._log_outputs = cfg.getbool('datalad.log', 'outputs', default=False)
            except ImportError:
                pass
            self._log = self._log_summary
        else:
            self._log = self._log_nolog

    def _log_nolog(self, *args):
        pass

    def _log_summary(self, fd, data):
        fd_name = self.FD_NAMES[fd]
        lgr.log(5, 'Read %i bytes from %i[%s]%s',
                len(data), self.pid, fd_name, ':' if self._log_outputs else '')
        if self._log_outputs:
            log_data = ensure_unicode(data)
            # The way we log is to stay consistent with Runner.
            # TODO: later we might just log in a single entry, without
            # fd_name prefix
            lgr.log(5, "%s| %s " % (fd_name, log_data))

    def connection_made(self, transport):
        self.transport = transport
        self.pid = transport.get_pid()
        lgr.debug('Process %i started', self.pid)

    def pipe_data_received(self, fd, data):
        self._log(fd, data)
        # store received output if stream was to be captured
        if self.buffer[fd - 1] is not None:
            self.buffer[fd - 1].extend(data)

    def _prepare_result(self):
        """Prepares the final result to be returned to the runner

        Note for derived classes overwriting this method:

        The result must be a dict with keys that do not unintentionally
        conflict with the API of CommandError, as the result dict is passed to
        this exception class as kwargs on error. The Runner will overwrite
        'cmd' and 'cwd' on error, if they are present in the result.
        """
        return_code = self.transport.get_returncode()
        lgr.debug(
            'Process %i exited with return code %i',
            self.pid, return_code)
        # give captured process output back to the runner as string(s)
        results = {
            name:
            bytes(byt).decode(self.encoding)
            if byt else ''
            for name, byt in zip(self.FD_NAMES[1:], self.buffer)
        }
        results['code'] = return_code
        return results

    def process_exited(self):
        # actually fulfill the future promise and let the execution finish
        self.done.set_result(True)


class NoCapture(WitlessProtocol):
    """WitlessProtocol that captures no subprocess output

    As this is identical with the behavior of the WitlessProtocol base class,
    this class is merely a more readable convenience alias.
    """
    pass


class StdOutCapture(WitlessProtocol):
    """WitlessProtocol that only captures and returns stdout of a subprocess"""
    proc_out = True


class StdErrCapture(WitlessProtocol):
    """WitlessProtocol that only captures and returns stderr of a subprocess"""
    proc_err = True


class StdOutErrCapture(WitlessProtocol):
    """WitlessProtocol that captures and returns stdout/stderr of a subprocess
    """
    proc_out = True
    proc_err = True


class KillOutput(WitlessProtocol):
    """WitlessProtocol that swallows stdout/stderr of a subprocess
    """
    proc_out = True
    proc_err = True

    def pipe_data_received(self, fd, data):
        if lgr.isEnabledFor(5):
            lgr.log(
                5,
                'Discarded %i bytes from %i[%s]',
                len(data), self.pid, self.FD_NAMES[fd])


class WitlessRunner(object):
    """Minimal Runner with support for online command output processing

    It aims to be as simple as possible, providing only essential
    functionality.
    """
    __slots__ = ['cwd', 'env']

    def __init__(self, cwd=None, env=None):
        """
        Parameters
        ----------
        cwd : path-like, optional
          If given, commands are executed with this path as PWD,
          the PWD of the parent process is used otherwise.
        env : dict, optional
          Environment to be used for command execution. If `cwd`
          was given, 'PWD' in the environment is set to its value.
          This must be a complete environment definition, no values
          from the current environment will be inherited.
        """
        self.env = env
        # stringify to support Path instances on PY35
        self.cwd = str(cwd) if cwd is not None else None

    def _get_adjusted_env(self, env=None, cwd=None, copy=True):
        """Return an adjusted copy of an execution environment

        Or return an unaltered copy of the environment, if no adjustments
        need to be made.
        """
        if copy:
            env = env.copy() if env else None
        if cwd and env is not None:
            # if CWD was provided, we must not make it conflict with
            # a potential PWD setting
            env['PWD'] = cwd
        return env

    def run(self, cmd, protocol=None, stdin=None, cwd=None, env=None, **kwargs):
        """Execute a command and communicate with it.

        Parameters
        ----------
        cmd : list
          Sequence of program arguments. Passing a single string means
          that it is simply the name of the program, no complex shell
          commands are supported.
        protocol : WitlessProtocol, optional
          Protocol class handling interaction with the running process
          (e.g. output capture). A number of pre-crafted classes are
          provided (e.g `KillOutput`, `NoCapture`, `GitProgress`).
        stdin : byte stream, optional
          File descriptor like, used as stdin for the process. Passed
          verbatim to subprocess.Popen().
        cwd : path-like, optional
          If given, commands are executed with this path as PWD,
          the PWD of the parent process is used otherwise. Overrides
          any `cwd` given to the constructor.
        env : dict, optional
          Environment to be used for command execution. If `cwd`
          was given, 'PWD' in the environment is set to its value.
          This must be a complete environment definition, no values
          from the current environment will be inherited. Overrides
          any `env` given to the constructor.
        kwargs :
          Passed to the Protocol class constructor.

        Returns
        -------
        dict
          At minimum there will be keys 'stdout', 'stderr' with
          unicode strings of the cumulative standard output and error
          of the process as values.

        Raises
        ------
        CommandError
          On execution failure (non-zero exit code) this exception is
          raised which provides the command (cmd), stdout, stderr,
          exit code (status), and a message identifying the failed
          command, as properties.
        FileNotFoundError
          When a given executable does not exist.
        """
        if protocol is None:
            # by default let all subprocess stream pass through
            protocol = NoCapture

        cwd = cwd or self.cwd
        env = self._get_adjusted_env(
            env or self.env,
            cwd=cwd,
        )

        # start a new event loop, which we will close again further down
        # if this is not done events like this will occur
        #   BlockingIOError: [Errno 11] Resource temporarily unavailable
        #   Exception ignored when trying to write to the signal wakeup fd:
        # It is unclear to me why it happens when reusing an event looped
        # that it stopped from time to time, but starting fresh and doing
        # a full termination seems to address the issue
        if sys.platform == "win32":
            # use special event loop that supports subprocesses on windows
            event_loop = asyncio.ProactorEventLoop()
        else:
            event_loop = asyncio.SelectorEventLoop()
        asyncio.set_event_loop(event_loop)
        # include the subprocess manager in the asyncio event loop
        results = event_loop.run_until_complete(
            run_async_cmd(
                event_loop,
                cmd,
                protocol,
                stdin,
                protocol_kwargs=kwargs,
                cwd=cwd,
                env=env,
            )
        )
        # terminate the event loop, cannot be undone, hence we start a fresh
        # one each time (see BlockingIOError notes above)
        event_loop.close()

        # log before any exception is raised
        lgr.log(8, "Finished running %r with status %s", cmd, results['code'])

        # make it such that we always blow if a protocol did not report
        # a return code at all
        if results.get('code', True) not in [0, None]:
            # the runner has a better idea, doc string warns Protocol
            # implementations not to return these
            results.pop('cmd', None)
            results.pop('cwd', None)
            raise CommandError(
                # whatever the results were, we carry them forward
                cmd=cmd,
                cwd=self.cwd,
                **results,
            )
        # denoise, must be zero at this point
        results.pop('code', None)
        return results


class Runner(object):
    """Provides a wrapper for calling functions and commands.

    An object of this class provides a methods that calls shell commands or
    python functions, allowing for protocolling the calls and output handling.

    Outputs (stdout and stderr) can be either logged or streamed to system's
    stdout/stderr during execution.
    This can be enabled or disabled for both of them independently.
    Additionally, a protocol object can be a used with the Runner. Such a
    protocol has to implement datalad.support.protocol.ProtocolInterface, is
    able to record calls and allows for dry runs.
    """

    __slots__ = ['commands', 'dry', 'cwd', 'env', 'protocol',
                 '_log_opts']

    def __init__(self, cwd=None, env=None, protocol=None, log_outputs=None):
        """
        Parameters
        ----------
        cwd: string, optional
             Base current working directory for commands.  Could be overridden
             per run call via cwd option
        env: dict, optional
             Custom environment to use for calls. Could be overridden per run
             call via env option
        protocol: ProtocolInterface
             Protocol object to write to.
        log_outputs : bool, optional
             Switch to instruct whether outputs should be logged or not.  If not
             set (default), config 'datalad.log.outputs' would be consulted
        """

        self.cwd = cwd
        self.env = env
        if protocol is None:
            # TODO: config cmd.protocol = null
            protocol_str = os.environ.get('DATALAD_CMD_PROTOCOL', 'null')
            protocol = {
                'externals-time': ExecutionTimeExternalsProtocol,
                'time': ExecutionTimeProtocol,
                'null': NullProtocol
            }[protocol_str]()
            if protocol_str != 'null':
                # we need to dump it into a file at the end
                # TODO: config cmd.protocol_prefix = protocol
                filename = '%s-%s.log' % (
                    os.environ.get('DATALAD_CMD_PROTOCOL_PREFIX', 'protocol'),
                    id(self)
                )
                atexit.register(functools.partial(protocol.write_to_file, filename))

        self.protocol = protocol
        # Various options for logging
        self._log_opts = {}
        # we don't know yet whether we need to log every output or not
        if log_outputs is not None:
            self._log_opts['outputs'] = log_outputs

    def __call__(self, cmd, *args, **kwargs):
        """Convenience method

        This will call run() or call() depending on the kind of `cmd`.
        If `cmd` is a string it is interpreted as the to be executed command.
        Otherwise it is expected to be a callable.
        Any other argument is passed to the respective method.

        Parameters
        ----------
        cmd: str or callable
           command string to be executed via shell or callable to be called.

        `*args`:
        `**kwargs`:
           see Runner.run() and Runner.call() for available arguments.

        Raises
        ------
        TypeError
          if cmd is neither a string nor a callable.
        """

        if isinstance(cmd, str) or isinstance(cmd, list):
            return self.run(cmd, *args, **kwargs)
        elif callable(cmd):
            return self.call(cmd, *args, **kwargs)
        else:
            raise TypeError("Argument 'command' is neither a string, "
                            "nor a list nor a callable.")

    def _opt_env_adapter(v):
        """If value is a string, split by ,"""
        if v:
            if v.isdigit():
                log_env = bool(int(v))
            else:
                log_env = v.split(',')
            return log_env
        else:
            return False

    _LOG_OPTS_ADAPTERS = OrderedDict([
        ('outputs', None),
        ('cwd', None),
        ('env', _opt_env_adapter),
        ('stdin', None),
    ])

    def _get_log_setting(self, opt, default=False):
        try:
            return self._log_opts[opt]
        except KeyError:
            try:
                from . import cfg
            except ImportError:
                return default
            adapter = self._LOG_OPTS_ADAPTERS.get(opt, None)
            self._log_opts[opt] = \
                (cfg.getbool if not adapter else cfg.get_value)(
                    'datalad.log', opt, default=default)
            if adapter:
                self._log_opts[opt] = adapter(self._log_opts[opt])
            return self._log_opts[opt]

    @property
    def log_outputs(self):
        return self._get_log_setting('outputs')

    @property
    def log_cwd(self):
        return self._get_log_setting('cwd')

    @property
    def log_stdin(self):
        return self._get_log_setting('stdin')

    @property
    def log_env(self):
        return self._get_log_setting('env')

    # Two helpers to encapsulate formatting/output
    def _log_out(self, line):
        if line and self.log_outputs:
            self.log("stdout| " + line.rstrip('\n'))

    def _log_err(self, line, expected=False):
        if line and self.log_outputs:
            self.log("stderr| " + line.rstrip('\n'),
                     level={True: 5,
                            False: 11}[expected])

    def _get_output_online(self, proc,
                           log_stdout, log_stderr,
                           outputstream, errstream,
                           expect_stderr=False, expect_fail=False):
        """

        If log_stdout or log_stderr are callables, they will be given a read
        line to be processed, and return processed result.  So if they need to
        'swallow' the line from being logged, should just return None

        Parameters
        ----------
        proc
        log_stdout: bool or callable or 'online' or 'offline'
        log_stderr: : bool or callable or 'online' or 'offline'
          If any of those 'offline', we would call proc.communicate at the
          end to grab possibly outstanding output from it
        expect_stderr
        expect_fail

        Returns
        -------

        """
        stdout, stderr = bytes(), bytes()

        log_stdout_ = _decide_to_log(log_stdout)
        log_stderr_ = _decide_to_log(log_stderr)
        log_stdout_is_callable = callable(log_stdout_)
        log_stderr_is_callable = callable(log_stderr_)

        # arguments to be passed into _process_one_line
        stdout_args = (
                'stdout',
                proc, log_stdout_, log_stdout_is_callable
        )
        stderr_args = (
                'stderr',
                proc, log_stderr_, log_stderr_is_callable,
                expect_stderr or expect_fail
        )

        while proc.poll() is None:
            # see for a possibly useful approach to processing output
            # in another thread http://codereview.stackexchange.com/a/17959
            # current problem is that if there is no output on stderr
            # it stalls
            # Monitor if anything was output and if nothing, sleep a bit
            stdout_, stderr_ = None, None
            if log_stdout_:
                stdout_ = self._process_one_line(*stdout_args)
                stdout += stdout_
            if log_stderr_:
                stderr_ = self._process_one_line(*stderr_args)
                stderr += stderr_
            if stdout_ is None and stderr_ is None:
                # no output was really produced, so sleep a tiny bit
                time.sleep(0.001)

        # Handle possible remaining output
        if log_stdout_ and log_stderr_:
            # If Popen was called with more than two pipes, calling
            # communicate() after we partially read the stream will return
            # empty output.
            stdout += self._process_remaining_output(
                outputstream, proc.stdout.read(), *stdout_args)
            stderr += self._process_remaining_output(
                errstream, proc.stderr.read(), *stderr_args)
        stdout_, stderr_ = proc.communicate()
        # ??? should we condition it on log_stdout in {'offline'} ???
        stdout += self._process_remaining_output(outputstream, stdout_, *stdout_args)
        stderr += self._process_remaining_output(errstream, stderr_, *stderr_args)

        return stdout, stderr

    def _process_remaining_output(self, stream, out_, *pargs):
        """Helper to process output which might have been obtained from popen or
        should be loaded from file"""
        out = bytes()
        if isinstance(stream, file_class) and \
                _MAGICAL_OUTPUT_MARKER in getattr(stream, 'name', ''):
            assert out_ is None, "should have gone into a file"
            if not stream.closed:
                stream.close()
            with open(stream.name, 'rb') as f:
                for line in f:
                    out += self._process_one_line(*pargs, line=line)
        else:
            if out_:
                # resolving a once in a while failing test #2185
                if isinstance(out_, str):
                    out_ = out_.encode('utf-8')
                for line in out_.split(linesep_bytes):
                    out += self._process_one_line(
                        *pargs, line=line, suf=linesep_bytes)
        return out

    def _process_one_line(self, out_type, proc, log_, log_is_callable,
                          expected=False, line=None, suf=None):
        if line is None:
            lgr.log(3, "Reading line from %s", out_type)
            line = {'stdout': proc.stdout, 'stderr': proc.stderr}[out_type].readline()
        else:
            lgr.log(3, "Processing provided line")
        if line and log_is_callable:
            # Let it be processed
            line = log_(ensure_unicode(line))
            if line is not None:
                # we are working with binary type here
                line = ensure_bytes(line)
        if line:
            if out_type == 'stdout':
                self._log_out(ensure_unicode(line))
            elif out_type == 'stderr':
                self._log_err(line.decode('utf-8'),
                              expected)
            else:  # pragma: no cover
                raise RuntimeError("must not get here")
            return (line + suf) if suf else line
        # it was output already directly but for code to work, return ""
        return bytes()

    def run(self, cmd, log_stdout=True, log_stderr=True, log_online=False,
            expect_stderr=False, expect_fail=False,
            cwd=None, env=None, shell=None, stdin=None):
        """Runs the command `cmd` using shell.

        In case of dry-mode `cmd` is just added to `commands` and it is
        actually executed otherwise.
        Allows for separately logging stdout and stderr  or streaming it to
        system's stdout or stderr respectively.

        Note: Using a string as `cmd` and shell=True allows for piping,
              multiple commands, etc., but that implies split_cmdline() is not
              used. This is considered to be a security hazard.
              So be careful with input.

        Parameters
        ----------
        cmd : str, list
          String (or list) defining the command call.  No shell is used if cmd
          is specified as a list

        log_stdout: bool, optional
            If True, stdout is logged. Goes to sys.stdout otherwise.

        log_stderr: bool, optional
            If True, stderr is logged. Goes to sys.stderr otherwise.

        log_online: bool, optional
            Whether to log as output comes in.  Setting to True is preferable
            for running user-invoked actions to provide timely output

        expect_stderr: bool, optional
            Normally, having stderr output is a signal of a problem and thus it
            gets logged at level 11.  But some utilities, e.g. wget, use
            stderr for their progress output.  Whenever such output is expected,
            set it to True and output will be logged at level 5 unless
            exit status is non-0 (in non-online mode only, in online -- would
            log at 5)

        expect_fail: bool, optional
            Normally, if command exits with non-0 status, it is considered an
            error and logged at level 11 (above DEBUG). But if the call intended
            for checking routine, such messages are usually not needed, thus
            it will be logged at level 5.

        cwd : string, optional
            Directory under which run the command (passed to Popen)

        env : string, optional
            Custom environment to pass

        shell: bool, optional
            Run command in a shell.  If not specified, then it runs in a shell
            only if command is specified as a string (not a list)

        stdin: file descriptor
            input stream to connect to stdin of the process.

        Returns
        -------
        (stdout, stderr) - bytes!

        Raises
        ------
        CommandError
           if command's exitcode wasn't 0 or None. exitcode is passed to
           CommandError's `code`-field. Command's stdout and stderr are stored
           in CommandError's `stdout` and `stderr` fields respectively.
        """
        outputstream = _get_output_stream(log_stdout, sys.stdout)
        errstream = _get_output_stream(log_stderr, sys.stderr)

        popen_env = env or self.env
        popen_cwd = cwd or self.cwd

        if popen_cwd and popen_env and 'PWD' in popen_env:
            # we must have inherited PWD, but cwd was provided, so we must
            # adjust it
            popen_env = popen_env.copy()  # to avoid side-effects
            popen_env['PWD'] = popen_cwd

        # TODO: if outputstream is sys.stdout and that one is set to StringIO
        #       we have to "shim" it with something providing fileno().
        # This happens when we do not swallow outputs, while allowing nosetest's
        # StringIO to be provided as stdout, crashing the Popen requiring
        # fileno().  In out swallow_outputs, we just use temporary files
        # to overcome this problem.
        # For now necessary test code should be wrapped into swallow_outputs cm
        # to avoid the problem
        log_msgs = ["Running: %s"]
        log_args = [cmd]
        if self.log_cwd:
            log_msgs += ['cwd=%r']
            log_args += [popen_cwd]
        if self.log_stdin:
            log_msgs += ['stdin=%r']
            log_args += [stdin]
        log_env = self.log_env
        if log_env and popen_env:
            log_msgs += ["env=%r"]
            log_args.append(
                popen_env if log_env is True
                else {k: popen_env[k] for k in log_env if k in popen_env}
            )
        log_msg = '\n'.join(log_msgs)
        self.log(log_msg, *log_args)

        if self.protocol.do_execute_ext_commands:

            if shell is None:
                shell = isinstance(cmd, str)

            if self.protocol.records_ext_commands:
                prot_exc = None
                prot_id = self.protocol.start_section(
                    split_cmdline(cmd)
                    if isinstance(cmd, str)
                    else cmd)
            try:
                proc = subprocess.Popen(cmd,
                                        stdout=outputstream,
                                        stderr=errstream,
                                        shell=shell,
                                        cwd=popen_cwd,
                                        env=popen_env,
                                        stdin=stdin)

            except Exception as e:
                prot_exc = e
                lgr.log(11, "Failed to start %r%r: %s" %
                        (cmd, " under %r" % cwd if cwd else '', exc_str(e)))
                raise

            finally:
                if self.protocol.records_ext_commands:
                    self.protocol.end_section(prot_id, prot_exc)

            try:
                if log_online:
                    out = self._get_output_online(proc,
                                                  log_stdout, log_stderr,
                                                  outputstream, errstream,
                                                  expect_stderr=expect_stderr,
                                                  expect_fail=expect_fail)
                else:
                    out = proc.communicate()

                # Decoding was delayed to this point
                def decode_if_not_None(x):
                    return "" if x is None else bytes.decode(x)
                out = tuple(map(decode_if_not_None, out))

                status = proc.poll()

                # needs to be done after we know status
                if not log_online:
                    self._log_out(out[0])
                    if status not in [0, None]:
                        self._log_err(out[1], expected=expect_fail)
                    else:
                        # as directed
                        self._log_err(out[1], expected=expect_stderr)

                if status not in [0, None]:
                    exc = CommandError(
                        cmd=cmd,
                        code=status,
                        stdout=out[0],
                        stderr=out[1],
                        cwd=popen_cwd,
                    )
                    lgr.log(5 if expect_fail else 11, str(exc))
                    raise exc
                else:
                    self.log("Finished running %r with status %s" % (cmd, status),
                             level=8)

            except CommandError:
                # do not bother with reacting to "regular" CommandError
                # exceptions.  Somehow if we also terminate here for them
                # some processes elsewhere might stall:
                # see https://github.com/datalad/datalad/pull/3794
                raise

            except BaseException as exc:
                exc_info = sys.exc_info()
                # KeyboardInterrupt is subclass of BaseException
                lgr.debug("Terminating process for %s upon exception: %s",
                          cmd, exc_str(exc))
                try:
                    # there are still possible (although unlikely) cases when
                    # we fail to interrupt but we
                    # should not crash if we fail to terminate the process
                    proc.terminate()
                except BaseException as exc2:
                    lgr.warning("Failed to terminate process for %s: %s",
                                cmd, exc_str(exc2))
                raise exc_info[1]

            finally:
                # Those streams are for us to close if we asked for a PIPE
                # TODO -- assure closing the files
                _cleanup_output(outputstream, proc.stdout)
                _cleanup_output(errstream, proc.stderr)

        else:
            if self.protocol.records_ext_commands:
                self.protocol.add_section(split_cmdline(cmd)
                                          if isinstance(cmd, str)
                                          else cmd, None)
            out = ("DRY", "DRY")

        return out

    def call(self, f, *args, **kwargs):
        """Helper to unify collection of logging all "dry" actions.

        Calls `f` if `Runner`-object is not in dry-mode. Adds `f` along with
        its arguments to `commands` otherwise.

        Parameters
        ----------
        f: callable
        """
        if self.protocol.do_execute_callables:
            if self.protocol.records_callables:
                prot_exc = None
                prot_id = self.protocol.start_section(
                    [str(f), "args=%s" % str(args), "kwargs=%s" % str(kwargs)])

            try:
                return f(*args, **kwargs)
            except Exception as e:
                prot_exc = e
                raise
            finally:
                if self.protocol.records_callables:
                    self.protocol.end_section(prot_id, prot_exc)
        else:
            if self.protocol.records_callables:
                self.protocol.add_section(
                    [str(f), "args=%s" % str(args), "kwargs=%s" % str(kwargs)],
                    None)

    def log(self, msg, *args, **kwargs):
        """log helper

        Logs at level 5 by default and adds "Protocol:"-prefix in order to
        log the used protocol.
        """
        level = kwargs.pop('level', 5)
        if isinstance(self.protocol, NullProtocol):
            lgr.log(level, msg, *args, **kwargs)
        else:
            if args:
                msg = msg % args
            lgr.log(level, "{%s} %s" % (
                self.protocol.__class__.__name__, msg)
            )


class GitRunnerBase(object):
    """
    Mix-in class for Runners to be used to run git and git annex commands

    Overloads the runner class to check & update GIT_DIR and
    GIT_WORK_TREE environment variables set to the absolute path
    if is defined and is relative path
    """
    _GIT_PATH = None

    @staticmethod
    def _check_git_path():
        """If using bundled git-annex, we would like to use bundled with it git

        Thus we will store _GIT_PATH a path to git in the same directory as annex
        if found.  If it is empty (but not None), we do nothing
        """
        if GitRunnerBase._GIT_PATH is None:
            from distutils.spawn import find_executable
            # with all the nesting of config and this runner, cannot use our
            # cfg here, so will resort to dark magic of environment options
            if (os.environ.get('DATALAD_USE_DEFAULT_GIT', '0').lower()
                    in ('1', 'on', 'true', 'yes')):
                git_fpath = find_executable("git")
                if git_fpath:
                    GitRunnerBase._GIT_PATH = ''
                    lgr.log(9, "Will use default git %s", git_fpath)
                    return  # we are done - there is a default git avail.
                # if not -- we will look for a bundled one
            GitRunnerBase._GIT_PATH = GitRunnerBase._get_bundled_path()
            lgr.log(9, "Will use git under %r (no adjustments to PATH if empty "
                       "string)", GitRunnerBase._GIT_PATH)
            assert(GitRunnerBase._GIT_PATH is not None)  # we made the decision!

    @staticmethod
    def _get_bundled_path():
        from distutils.spawn import find_executable
        annex_fpath = find_executable("git-annex")
        if not annex_fpath:
            # not sure how to live further anyways! ;)
            alongside = False
        else:
            annex_path = op.dirname(op.realpath(annex_fpath))
            alongside = op.lexists(op.join(annex_path, 'git'))
        return annex_path if alongside else ''

    @staticmethod
    def get_git_environ_adjusted(env=None):
        """
        Replaces GIT_DIR and GIT_WORK_TREE with absolute paths if relative path and defined
        """
        # if env set copy else get os environment
        git_env = env.copy() if env else os.environ.copy()
        if GitRunnerBase._GIT_PATH:
            git_env['PATH'] = op.pathsep.join([GitRunnerBase._GIT_PATH, git_env['PATH']]) \
                if 'PATH' in git_env \
                else GitRunnerBase._GIT_PATH

        for varstring in ['GIT_DIR', 'GIT_WORK_TREE']:
            var = git_env.get(varstring)
            if var:                                    # if env variable set
                if not op.isabs(var):                   # and it's a relative path
                    git_env[varstring] = op.abspath(var)  # to absolute path
                    lgr.log(9, "Updated %s to %s", varstring, git_env[varstring])

        if 'GIT_SSH_COMMAND' not in git_env:
            git_env['GIT_SSH_COMMAND'] = GIT_SSH_COMMAND
            git_env['GIT_SSH_VARIANT'] = 'ssh'

        # We are parsing error messages and hints. For those to work more
        # reliably we are doomed to sacrifice i18n effort of git, and enforce
        # consistent language of the messages
        git_env['LC_MESSAGES'] = 'C'
		# But since LC_ALL takes precedence, over LC_MESSAGES, we cannot
		# "leak" that one inside, and are doomed to pop it
        git_env.pop('LC_ALL', None)

        return git_env


class GitRunner(Runner, GitRunnerBase):
    """A Runner for git and git-annex commands.

    See GitRunnerBase it mixes in for more details
    """

    @borrowdoc(Runner)
    def __init__(self, *args, **kwargs):
        super().__init__(*args, **kwargs)
        self._check_git_path()

    def run(self, cmd, env=None, *args, **kwargs):
        out, err = super().run(
            cmd,
            env=self.get_git_environ_adjusted(env),
            *args, **kwargs)
        # All communication here will be returned as unicode
        # TODO: do that instead within the super's run!
        return ensure_unicode(out), ensure_unicode(err)


class GitWitlessRunner(WitlessRunner, GitRunnerBase):
    """A WitlessRunner for git and git-annex commands.

    See GitRunnerBase it mixes in for more details
    """

    @borrowdoc(WitlessRunner)
    def __init__(self, *args, **kwargs):
        super().__init__(*args, **kwargs)
        self._check_git_path()

    def _get_adjusted_env(self, env=None, cwd=None, copy=True):
        env = GitRunnerBase.get_git_environ_adjusted(env=env)
        return super()._get_adjusted_env(
            env=env,
            cwd=cwd,
            # git env above is already a copy, so we have no choice,
            # but we can prevent duplication
            copy=False,
        )


def readline_rstripped(stdout):
    #return iter(stdout.readline, b'').next().rstrip()
    return stdout.readline().rstrip()


class SafeDelCloseMixin(object):
    """A helper class to use where __del__ would call .close() which might
    fail if "too late in GC game"
    """
    def __del__(self):
        try:
            self.close()
        except TypeError:
            if os.fdopen is None or lgr.debug is None:
                # if we are late in the game and things already gc'ed in py3,
                # it is Ok
                return
            raise


@auto_repr
class BatchedCommand(SafeDelCloseMixin):
    """Container for a process which would allow for persistent communication
    """

    def __init__(self, cmd, path=None, output_proc=None):
        if not isinstance(cmd, list):
            cmd = [cmd]
        self.cmd = cmd
        self.path = path
        self.output_proc = output_proc if output_proc else readline_rstripped
        self._process = None
        self._stderr_out = None
        self._stderr_out_fname = None

    def _initialize(self):
        lgr.debug("Initiating a new process for %s" % repr(self))
        lgr.log(5, "Command: %s" % self.cmd)
        # according to the internet wisdom there is no easy way with subprocess
        # while avoid deadlocks etc.  We would need to start a thread/subprocess
        # to timeout etc
        # kwargs = dict(bufsize=1, universal_newlines=True) if PY3 else {}
        self._stderr_out, self._stderr_out_fname = tempfile.mkstemp()
        self._process = subprocess.Popen(
            self.cmd,
            stdin=subprocess.PIPE,
            stdout=subprocess.PIPE,
            stderr=self._stderr_out,
            env=GitRunnerBase.get_git_environ_adjusted(),
            cwd=self.path,
            bufsize=1,
            universal_newlines=True  # **kwargs
        )

    def _check_process(self, restart=False):
        """Check if the process was terminated and restart if restart

        Returns
        -------
        bool
          True if process was alive.
        str
          stderr if any recorded if was terminated
        """
        process = self._process
        ret = True
        ret_stderr = None
        if process and process.poll():
            lgr.warning("Process %s was terminated with returncode %s" % (process, process.returncode))
            ret_stderr = self.close(return_stderr=True)
            ret = False
        if self._process is None and restart:
            lgr.warning("Restarting the process due to previous failure")
            self._initialize()
        return ret, ret_stderr

    def __call__(self, cmds):
        """

        Parameters
        ----------
        cmds : str or tuple or list of (str or tuple)

        Returns
        -------
        str or list
          Output received from process.  list in case if cmds was a list
        """
        input_multiple = isinstance(cmds, list)
        if not input_multiple:
            cmds = [cmds]

        output = [o for o in self.yield_(cmds)]
        return output if input_multiple else output[0]

    def yield_(self, cmds):
        """Same as __call__, but requires `cmds` to be an iterable

        and yields results for each item."""
        for entry in cmds:
            if not isinstance(entry, str):
                entry = ' '.join(entry)
            yield self.proc1(entry)

    def proc1(self, arg):
        """Same as __call__, but only takes a single command argument

        and returns a single result.
        """
        # TODO: add checks -- may be process died off and needs to be reinitiated
        if not self._process:
            self._initialize()

        entry = arg + '\n'
        lgr.log(5, "Sending %r to batched command %s" % (entry, self))
        # apparently communicate is just a one time show
        # stdout, stderr = self._process.communicate(entry)
        # according to the internet wisdom there is no easy way with subprocess
        self._check_process(restart=True)
        process = self._process  # _check_process might have restarted it
        process.stdin.write(entry)
        process.stdin.flush()
        lgr.log(5, "Done sending.")
        still_alive, stderr = self._check_process(restart=False)
        # TODO: we might want to handle still_alive, e.g. to allow for
        #       a number of restarts/resends, but it should be per command
        #       since for some we cannot just resend the same query. But if
        #       it is just a "get"er - we could resend it few times
        # The default output_proc expects a single line output.
        # TODO: timeouts etc
        stdout = ensure_unicode(self.output_proc(process.stdout)) \
            if not process.stdout.closed else None
        if stderr:
            lgr.warning("Received output in stderr: %r", stderr)
        lgr.log(5, "Received output: %r" % stdout)
        return stdout

    def close(self, return_stderr=False):
        """Close communication and wait for process to terminate

        Returns
        -------
        str
          stderr output if return_stderr and stderr file was there.
          None otherwise
        """
        ret = None
        process = self._process
        if self._stderr_out:
            # close possibly still open fd
            lgr.debug(
                "Closing stderr of %s", process)
            os.fdopen(self._stderr_out).close()
            self._stderr_out = None
        if process:
            lgr.debug(
                "Closing stdin of %s and waiting process to finish", process)
            process.stdin.close()
            process.stdout.close()
            # try waiting for the annex process to finish 3 times for 3 sec
            # with 1s pause in between
            try:
                try_multiple(
                    # ntrials
                    3,
                    # exception to catch
                    subprocess.TimeoutExpired,
                    # base waiting period
                    1.0,
                    # function to run
                    process.wait,
                    timeout=3.0,
                )
            except subprocess.TimeoutExpired:
                lgr.warning(
                    "Batched process %s did not finish, abandoning it without killing it",
                    process)
            if process.returncode is not None:
                lgr.debug("Process %s has finished", process)
            self._process = None
<<<<<<< HEAD
=======
            lgr.debug("Process %s has finished", process)

        # It is hard to debug when something is going wrong. Hopefully logging stderr
        # if generally asked might be of help
        if lgr.isEnabledFor(5):
            from . import cfg
            log_stderr = cfg.getbool('datalad.log', 'outputs', default=False)
        else:
            log_stderr = False

>>>>>>> 3e03cfa5
        if self._stderr_out_fname and os.path.exists(self._stderr_out_fname):
            if return_stderr or log_stderr:
                with open(self._stderr_out_fname, 'r') as f:
                    stderr = f.read()
            if return_stderr:
                ret = stderr
            if log_stderr:
                stderr = ensure_unicode(stderr)
                stderr = stderr.splitlines()
                lgr.log(5, "stderr of %s had %d lines:", process.pid, len(stderr))
                for l in stderr:
                    lgr.log(5, "| " + l)

            # remove the file where we kept dumping stderr
            unlink(self._stderr_out_fname)
            self._stderr_out_fname = None
        return ret<|MERGE_RESOLUTION|>--- conflicted
+++ resolved
@@ -41,10 +41,7 @@
 )
 from .utils import (
     auto_repr,
-<<<<<<< HEAD
     ensure_bytes,
-=======
->>>>>>> 3e03cfa5
     ensure_unicode,
     generate_file_chunks,
     get_tempfile_kwargs,
@@ -1362,9 +1359,6 @@
             if process.returncode is not None:
                 lgr.debug("Process %s has finished", process)
             self._process = None
-<<<<<<< HEAD
-=======
-            lgr.debug("Process %s has finished", process)
 
         # It is hard to debug when something is going wrong. Hopefully logging stderr
         # if generally asked might be of help
@@ -1374,7 +1368,6 @@
         else:
             log_stderr = False
 
->>>>>>> 3e03cfa5
         if self._stderr_out_fname and os.path.exists(self._stderr_out_fname):
             if return_stderr or log_stderr:
                 with open(self._stderr_out_fname, 'r') as f:
