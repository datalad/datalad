# emacs: -*- mode: python; py-indent-offset: 4; tab-width: 4; indent-tabs-mode: nil -*-
# ex: set sts=4 ts=4 sw=4 noet:
# ## ### ### ### ### ### ### ### ### ### ### ### ### ### ### ### ### ### ### ##
#
#   See COPYING file distributed along with the datalad package for the
#   copyright and license terms.
#
# ## ### ### ### ### ### ### ### ### ### ### ### ### ### ### ### ### ### ### ##
"""Provide access to Amazon S3 objects.
"""

import re

from urllib.parse import urlsplit, unquote as urlunquote

<<<<<<< HEAD
from ..utils import auto_repr
from ..utils import ensure_dict_from_str
from ..dochelpers import borrowkwargs
from ..support.network import get_url_straight_filename
from ..support.network import rfc2822_to_epoch, iso8601_to_epoch
=======
from ..utils import (
    assure_dict_from_str,
    auto_repr,
)
from ..dochelpers import (
    borrowkwargs,
    exc_str,
)
from ..support.network import (
    get_url_straight_filename,
    iso8601_to_epoch,
    rfc2822_to_epoch,
)
>>>>>>> 3e03cfa5

from .base import Authenticator
from .base import BaseDownloader, DownloaderSession
from ..support.exceptions import (
    AccessPermissionExpiredError,
    TargetFileAbsent,
)
from ..support.s3 import (
    Key,
    OrdinaryCallingFormat,
    S3ResponseError,
    boto,
    get_bucket,
    try_multiple_dec_s3,
)
from ..support.status import FileStatus

import logging
from logging import getLogger
lgr = getLogger('datalad.s3')
boto_lgr = logging.getLogger('boto')
# not in effect at all, probably those are setup later
#boto_lgr.handlers = lgr.handlers  # Use our handlers

__docformat__ = 'restructuredtext'


@auto_repr
class S3Authenticator(Authenticator):
    """Authenticator for S3 AWS
    """
    allows_anonymous = True
    DEFAULT_CREDENTIAL_TYPE = 'aws-s3'

    def __init__(self, *args, host=None, **kwargs):
        """

        Parameters
        ----------
        host: str, optional
          In some cases it is necessary to provide host to connect to. Passed
          to boto.connect_s3
        """
        super(S3Authenticator, self).__init__(*args, **kwargs)
        self.connection = None
        self.bucket = None
        self._conn_kwargs = {}
        if host:
            self._conn_kwargs['host'] = host

    def authenticate(self, bucket_name, credential, cache=True):
        """Authenticates to the specified bucket using provided credentials

        Returns
        -------
        bucket
        """

        if not boto:
            raise RuntimeError("%s requires boto module which is N/A" % self)

        # Shut up boto if we do not care to listen ;)
        boto_lgr.setLevel(
            logging.CRITICAL
            if lgr.getEffectiveLevel() > 1
            else logging.DEBUG
        )

        # credential might contain 'session' token as well
        # which could be provided   as   security_token=<token>.,
        # see http://stackoverflow.com/questions/7673840/is-there-a-way-to-create-a-s3-connection-with-a-sessions-token
        conn_kwargs = self._conn_kwargs.copy()
        if bucket_name.lower() != bucket_name:
            # per http://stackoverflow.com/a/19089045/1265472
            conn_kwargs['calling_format'] = OrdinaryCallingFormat()

        if credential is not None:
            credentials = credential()
            conn_kind = "with authentication"
            conn_args = [credentials['key_id'], credentials['secret_id']]
            conn_kwargs['security_token'] = credentials.get('session')
        else:
            conn_kind = "anonymously"
            conn_args = []
            conn_kwargs['anon'] = True
        if '.' in bucket_name:
            conn_kwargs['calling_format'] = OrdinaryCallingFormat()

        lgr.info(
            "S3 session: Connecting to the bucket %s %s", bucket_name, conn_kind
        )
        self.connection = conn = boto.connect_s3(*conn_args, **conn_kwargs)
        self.bucket = bucket = get_bucket(conn, bucket_name)
        return bucket


@auto_repr
class S3DownloaderSession(DownloaderSession):
    def __init__(self, size=None, filename=None, url=None, headers=None,
                 key=None):
        super(S3DownloaderSession, self).__init__(
            size=size, filename=filename, headers=headers, url=url
        )
        self.key = key

    def download(self, f=None, pbar=None, size=None):
        # S3 specific (the rest is common with e.g. http)
        def pbar_callback(downloaded, totalsize):
            assert (totalsize == self.key.size)
            if pbar:
                try:
                    pbar.update(downloaded)
                except:  # MIH: what does it do? MemoryError?
                    pass  # do not let pbar spoil our fun

        headers = {}
        # report for every % for files > 10MB, otherwise every 10%
        kwargs = dict(headers=headers, cb=pbar_callback,
                      num_cb=100 if self.key.size > 10*(1024**2) else 10)
        if size:
            headers['Range'] = 'bytes=0-%d' % (size - 1)
        if f:
            # TODO: May be we could use If-Modified-Since
            # see http://docs.aws.amazon.com/AmazonS3/latest/API/RESTObjectGET.html
            self.key.get_contents_to_file(f, **kwargs)
        else:
            return self.key.get_contents_as_string(encoding=None, **kwargs)


@auto_repr
class S3Downloader(BaseDownloader):
    """Downloader from AWS S3 buckets
    """

    _DEFAULT_AUTHENTICATOR = S3Authenticator

    @borrowkwargs(BaseDownloader)
    def __init__(self, **kwargs):
        super(S3Downloader, self).__init__(**kwargs)
        self._bucket = None

    @property
    def bucket(self):
        return self._bucket

    def reset(self):
        self._bucket = None

    @classmethod
    def _parse_url(cls, url, bucket_only=False):
        """Parses s3:// url and returns bucket name, prefix, additional query elements
         as a dict (such as VersionId)"""
        rec = urlsplit(url)
        if bucket_only:
            return rec.netloc
        assert(rec.scheme == 's3')
        # We are often working with urlencoded URLs so we could safely interact
        # with git-annex via its text based protocol etc.  So, if URL looks like
        # it was urlencoded the filepath, we should revert back to an original key
        # name.  Since we did not demarcate whether it was urlencoded, we will do
        # magical check, which would fail if someone had % followed by two digits
        filepath = rec.path.lstrip('/')
        if re.search('%[0-9a-fA-F]{2}', filepath):
            lgr.debug("URL unquoting S3 URL filepath %s", filepath)
            filepath = urlunquote(filepath)
        # TODO: needs replacement to ensure_ since it doesn't
        # deal with non key=value
        return rec.netloc, filepath, ensure_dict_from_str(rec.query, sep='&') or {}

    def _establish_session(self, url, allow_old=True):
        """

        Parameters
        ----------
        allow_old: bool, optional
          If a Downloader allows for persistent sessions by some means -- flag
          instructs whether to use previous session, or establish a new one

        Returns
        -------
        bool
          To state if old instance of a session/authentication was used
        """
        bucket_name = self._parse_url(url, bucket_only=True)
        if allow_old and self._bucket:
            if self._bucket.name == bucket_name:
                try:
                    self._check_credential()
                    lgr.debug(
                        "S3 session: Reusing previous connection to bucket %s",
                        bucket_name
                    )
                    return True  # we used old
                except AccessPermissionExpiredError:
                    lgr.debug("S3 session: credential expired")
            else:
                lgr.warning("No support yet for multiple buckets per S3Downloader")

        lgr.debug("S3 session: Reconnecting to the bucket")
        self._bucket = try_multiple_dec_s3(self.authenticator.authenticate)(
            bucket_name, self.credential)
        return False

    def _check_credential(self):
        """Quick check of the credential if known on either it has not expired

        Raises
        ------
        AccessPermissionExpiredError
          if credential is found to be expired
        """
        if self.credential and self.credential.is_expired:
            raise AccessPermissionExpiredError(
                "Credential %s has expired" % self.credential)

    def _get_key(self, key_name, version_id=None, headers=None):
        try:
            return self._bucket.get_key(key_name, version_id=version_id, headers=headers)
        except S3ResponseError as e:
            if e.status != 400:
                raise  # we will not deal with those here
            # e.g. 400 Bad request could happen due to timed out key.
            # Since likely things went bad if credential expired, just raise general
            # AccessDeniedError. Logic upstream should retry
            self._check_credential()
            lgr.debug("bucket.get_key (HEAD) failed with %s, trying GET request now",
                      exc_str(e))
            try:
                return self._get_key_via_get(key_name, version_id=version_id, headers=headers)
            except S3ResponseError:
                # propagate S3 exceptions since they actually can provide the reason why we failed!
                raise
            except Exception as e2:
                lgr.debug("We failed to get a key via HEAD due to %s and then via partial GET due to %s",
                          e, e2)
                # reraise original one
                raise e

    def _get_key_via_get(self, key_name, version_id=None, headers=None):
        """Get key information via GET so we can get error_code if any

        The problem with bucket.get_key is that it uses HEAD request.
        With that request response header has only the status (e.g. 400)
        but not a specific error_code.  That makes it impossible to properly
        react on failed requests (wait? re-auth?).

        Yarik found no easy way in boto to reissue the request with GET,
        so this code is lobotomized version of _get_key_internal but with GET
        instead of HEAD and thus providing body into error handling.
        """
        query_args_l = []
        if version_id:
            query_args_l.append('versionId=%s' % version_id)
        query_args = '&'.join(query_args_l) or None
        bucket = self._bucket
        headers = headers or {}
        headers['Range'] = 'bytes=0-0'
        response = bucket.connection.make_request(
            'GET',
            bucket.name,
            key_name,
            headers=headers,
            query_args=query_args)
        body = response.read()
        if response.status // 100 == 2:
            # it was all good
            k = bucket.key_class(bucket)
            provider = bucket.connection.provider
            k.metadata = boto.utils.get_aws_metadata(response.msg, provider)
            for field in Key.base_fields:
                k.__dict__[field.lower().replace('-', '_')] = \
                    response.getheader(field)
            crange, crange_size = response.getheader('content-range'), None
            if crange:
                # should look like 'bytes 0-0/50993'
                if not crange.startswith('bytes 0-0/'):
                    # we will just spit out original exception and be done -- we have tried!
                    raise ValueError("Got content-range %s which I do not know how to handle to "
                                     "get the full size" % repr(crange))
                crange_size = int(crange.split('/', 1)[-1])
                k.size = crange_size
            # the following machinations are a workaround to the fact that
            # apache/fastcgi omits the content-length header on HEAD
            # requests when the content-length is zero.
            # See http://goo.gl/0Tdax for more details.
            if response.status != 206:  # partial content
                # assume full return of 0 bytes etc
                clen_size = int(response.getheader('content-length'), 0)

                if crange_size is not None:
                    if crange_size != clen_size:
                        raise ValueError(
                            "We got content-length %d and size from content-range %d - they do "
                            "not match", clen_size, crange_size)
                k.size = clen_size
            k.name = key_name
            k.handle_version_headers(response)
            k.handle_encryption_headers(response)
            k.handle_restore_headers(response)
            k.handle_storage_class_header(response)
            k.handle_addl_headers(response.getheaders())
            return k
        else:
            if response.status == 404:
                return None
            else:
                raise bucket.connection.provider.storage_response_error(
                    response.status, response.reason, body)

    def get_downloader_session(self, url, **kwargs):
        bucket_name, url_filepath, params = self._parse_url(url)
        if params:
            newkeys = set(params.keys()) - {'versionId'}
            if newkeys:
                raise NotImplementedError("Did not implement support for %s" % newkeys)
        assert(self._bucket.name == bucket_name)  # must be the same

        self._check_credential()
        try:
            key = try_multiple_dec_s3(self._get_key)(
                url_filepath, version_id=params.get('versionId', None)
            )
        except S3ResponseError as e:
            raise TargetFileAbsent("S3 refused to provide the key for %s from url %s: %s"
                                % (url_filepath, url, e))
        if key is None:
            raise TargetFileAbsent("No key returned for %s from url %s" % (url_filepath, url))

        target_size = key.size  # S3 specific
        headers = {
            'Content-Length': key.size,
            'Content-Disposition': key.name
        }

        if key.last_modified:
            headers['Last-Modified'] = rfc2822_to_epoch(key.last_modified)

        # Consult about filename
        url_filename = get_url_straight_filename(url)

        if 'versionId' not in params and key.version_id:
            # boto adds version_id to the request if it is known present.
            # It is a good idea in general to avoid race between moment of retrieving
            # the key information and actual download.
            # But depending on permissions, we might be unable (like in the case with NDA)
            # to download a guaranteed version of the key.
            # So we will just download the latest version (if still there)
            # if no versionId was specified in URL
            # Alternative would be to make this a generator and generate sessions
            # but also remember if the first download succeeded so we do not try
            # again to get versioned one first.
            key.version_id = None
            # TODO: ask NDA to allow download of specific versionId?

        return S3DownloaderSession(
            size=target_size,
            filename=url_filename,
            url=url,
            headers=headers,
            key=key
        )

    @classmethod
    def get_key_headers(cls, key, dateformat='rfc2822'):
        headers = {
            'Content-Length': key.size,
            'Content-Disposition': key.name
        }

        if key.last_modified:
            # boto would return time string the way amazon returns which returns
            # it in two different ones depending on how key information was obtained:
            # https://github.com/boto/boto/issues/466
            headers['Last-Modified'] = {'rfc2822': rfc2822_to_epoch,
                                        'iso8601': iso8601_to_epoch}[dateformat](key.last_modified)
        return headers

    @classmethod
    def get_status_from_headers(cls, headers):
        # TODO: duplicated with http functionality
        # convert to FileStatus
        return FileStatus(
            size=headers.get('Content-Length'),
            mtime=headers.get('Last-Modified'),
            filename=headers.get('Content-Disposition')
        )

    @classmethod
    def get_key_status(cls, key, dateformat='rfc2822'):
        return cls.get_status_from_headers(cls.get_key_headers(key, dateformat=dateformat))<|MERGE_RESOLUTION|>--- conflicted
+++ resolved
@@ -13,16 +13,9 @@
 
 from urllib.parse import urlsplit, unquote as urlunquote
 
-<<<<<<< HEAD
-from ..utils import auto_repr
-from ..utils import ensure_dict_from_str
-from ..dochelpers import borrowkwargs
-from ..support.network import get_url_straight_filename
-from ..support.network import rfc2822_to_epoch, iso8601_to_epoch
-=======
 from ..utils import (
-    assure_dict_from_str,
     auto_repr,
+    ensure_dict_from_str,
 )
 from ..dochelpers import (
     borrowkwargs,
@@ -33,7 +26,6 @@
     iso8601_to_epoch,
     rfc2822_to_epoch,
 )
->>>>>>> 3e03cfa5
 
 from .base import Authenticator
 from .base import BaseDownloader, DownloaderSession
