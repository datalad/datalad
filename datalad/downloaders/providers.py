# emacs: -*- mode: python; py-indent-offset: 4; tab-width: 4; indent-tabs-mode: nil -*-
# ex: set sts=4 ts=4 sw=4 noet:
# ## ### ### ### ### ### ### ### ### ### ### ### ### ### ### ### ### ### ### ##
#
#   See COPYING file distributed along with the datalad package for the
#   copyright and license terms.
#
# ## ### ### ### ### ### ### ### ### ### ### ### ### ### ### ### ### ### ### ##
"""Data providers - bind downloaders and credentials together
"""

from glob import glob
from logging import getLogger
from six import iteritems

import re
from os.path import dirname, abspath, join as pathjoin
from six.moves.urllib.parse import urlparse

from .base import NoneAuthenticator, NotImplementedAuthenticator

from .http import HTMLFormAuthenticator, HTTPBasicAuthAuthenticator, HTTPDigestAuthAuthenticator
from .http import HTTPDownloader
from .s3 import S3Authenticator, S3Downloader
from ..support.configparserinc import SafeConfigParserWithIncludes
from ..support.external_versions import external_versions
from ..utils import assure_list_from_str
from ..utils import auto_repr

lgr = getLogger('datalad.downloaders.providers')

# dict to bind authentication_type's to authenticator classes
# parameters will be fetched from config file itself
AUTHENTICATION_TYPES = {
    'html_form': HTMLFormAuthenticator,
    'http_auth': HTTPBasicAuthAuthenticator,
    'http_basic_auth': HTTPBasicAuthAuthenticator,
    'http_digest_auth': HTTPDigestAuthAuthenticator,
    'aws-s3': S3Authenticator,  # TODO: check if having '-' is kosher
    'nda-s3': S3Authenticator,
    'xnat': NotImplementedAuthenticator,
    'none': NoneAuthenticator,
}

from .credentials import CREDENTIAL_TYPES


def resolve_url_to_name(d, url):
    """Given a directory (e.g. of SiteInformation._items or Credential._items)
    go through url_re and find the corresponding item and returns its key (i.e. name)
    """

    for k, rec in iteritems(d):
        for url_re in rec.get('url_re', '').split('\n'):
            if url_re:
                if re.search(url_re, url):
                    return k
    return None


<<<<<<< HEAD

from ..support.keyring_ import keyring

@auto_repr
class Credential(object):
    TYPES = {
        'user_password': ('user', 'password'),
        'aws-s3': ('key_id', 'secret_id')
    }

    def __init__(self, name, type, url=None):
        self.name = name
        if not type in self.TYPES:
            raise ValueError("I do not know type %s credential. Known: %s"
                             % (type, self.TYPES.keys()))
        self.type = type
        self.url = url

    def _ask_field_value(self, f):
        return ui.question(f,
                           title="You need to authenticate with %r credentials." % self.name
                                 + " %s provides information on how to gain access"
                                   % self.url if self.url else '',
                           hidden=True)

    # TODO: I guess it, or subclasses depending on the type
    def enter_new(self):
        # Use ui., request credential fields corresponding to the type
        # TODO: this is duplication with __call__
        for f in self.TYPES[self.type]:
            v = self._ask_field_value(f)
            keyring.set_password(self.uid, f, v)
        pass

    @property
    def uid(self):
        return "datalad-%s" % (self.name)

    @property
    def is_known(self):
        uid = self.uid
        try:
            return all(keyring.get_password(uid, f) is not None for f in self.TYPES[self.type])
        except Exception as exc:
            lgr.warning("Failed to query keyring: %s" % exc_str(exc))
            return False

    # should implement corresponding handling (get/set) via keyring module
    def __call__(self):
        # TODO: redo not stupid way
        uid = self.uid
        credentials = {}
        for f in self.TYPES[self.type]:
            v = keyring.get_password(uid, f)
            while v is None:  # was not known
                v = self._ask_field_value(f)
            keyring.set_password(uid, f, v)
            credentials[f] = v

        #values = [keyring.get_password(uid, f) for f in fields]
        #if not all(values):
        # TODO: Fancy form
        return credentials


from .http import HTTPDownloader

=======
>>>>>>> 09643902
@auto_repr
class Provider(object):
    """Class to bring together url_res, credential, and authenticator
    """
    # TODO: we might need a lazy loading of the submodules which would provide
    # specific downloaders while importing needed Python modules "on demand"
    DOWNLOADERS = {'http': {'class': HTTPDownloader, 'externals': {'requests'}},
                   'https': {'class': HTTPDownloader, 'externals': {'requests'}},
                   'ftp': {'class': HTTPDownloader, 'externals': {'requests', 'boto'}},
                   's3': {'class': S3Downloader, 'externals': {'boto'}}
                    # ... TODO
                  }

    def __init__(self, name, url_res, credential=None, authenticator=None,
                 downloader=None):
        """
        Parameters
        ----------
        name: str
        url_res: list of str
           Regular expressions
        credential: Credential, optional
        authenticator: Authenticator, optional
        downloader: Downloader, optional

        """
        self.name = name
        self.url_res = assure_list_from_str(url_res)
        self.credential = credential
        self.authenticator = authenticator
        self._downloader = downloader

    @property
    def downloader(self):
        return self._downloader

    @staticmethod
    def get_scheme_from_url(url):
        """Given a URL return scheme to decide which downloader class to use
        """
        url_split = urlparse(url)
        return url_split.scheme  # , url_split.netloc)

    @classmethod
    def _get_downloader_class(cls, url):
        key = cls.get_scheme_from_url(url)
        if key in cls.DOWNLOADERS:
            entry = cls.DOWNLOADERS[key]
            klass = entry['class']
            for ext in entry.get('externals', set()):
                if external_versions[ext] is None:
                    raise RuntimeError(
                        "For using %s downloader, you need '%s' dependency "
                        "which seems to be missing" % (klass, ext)
                    )
            return klass
        else:
            raise ValueError("Do not know how to handle url %s for scheme %s. Known: %s"
                             % (url, key, cls.DOWNLOADERS.keys()))

    def get_downloader(self, url, **kwargs):
        """Assigns proper downloader given the URL

        If one is known -- verifies its appropriateness for the given url.
        ATM we do not support multiple types of downloaders per single provider
        """
        if self._downloader is None:
            # we need to create a new one
            Downloader = self._get_downloader_class(url)
            # we might need to provide it with credentials and authenticator
            # Let's do via kwargs so we could accomodate cases when downloader does not necessarily
            # cares about those... duck typing or what it is in action
            kwargs = kwargs.copy()
            if self.credential:
                kwargs['credential'] = self.credential
            if self.authenticator:
                kwargs['authenticator'] = self.authenticator
            self._downloader = Downloader(**kwargs)
        return self._downloader


class Providers(object):
    """

    So we could provide handling for URLs with corresponding credentials
    and specific (reusable) downloader.  Internally it contains
    Providers and interfaces them based on a given URL.  Each provider
    in turn takes care about associated with it Downloader.
    """

    _DEFAULT_PROVIDERS = None

    def __init__(self, providers=None):
        """
        """
        self._providers = providers or []
        # a set of providers to handle connections without authentication.
        # Will be setup one per each protocol schema
        self._default_providers = {}

    def __repr__(self):
        return "%s(%s)" % (self.__class__.__name__, "" if not self._providers else repr(self._providers))

    def __len__(self):
        return len(self._providers)

    def __getitem__(self, index):
        return self._providers[index]

    def __iter__(self):
        return self._providers.__iter__()

    @classmethod
    def from_config_files(cls, files=None, reload=False):
        """Would load information about related/possible websites requiring authentication from

        - codebase (for now) datalad/downloaders/configs/providers.cfg
        - current dataset .datalad/providers/
        - user dir  ~/.config/datalad/providers/
        - system-wide datalad installation/config /etc/datalad/providers/

        For sample configs look into datalad/downloaders/configs/providers.cfg

        If files is None, loading is "lazy".  Specify reload=True to force
        reload.  reset_default_providers could also be used to reset the memoized
        providers
        """
        # lazy part
        if files is None and cls._DEFAULT_PROVIDERS and not reload:
            return cls._DEFAULT_PROVIDERS

        config = SafeConfigParserWithIncludes()
        # TODO: support all those other paths
        files_orig = files
        if files is None:
            files = glob(pathjoin(dirname(abspath(__file__)), 'configs', '*.cfg'))
        config.read(files)

        # We need first to load Providers and credentials
        providers = {}
        credentials = {}

        for section in config.sections():
            if ':' in section:
                type_, name = section.split(':', 1)
                assert type_ in {'provider', 'credential'}, "we know only providers and credentials, got type %s" % type_
                items = {
                    o: config.get(section, o) for o in config.options(section)
                }
                # side-effect -- items get poped
                locals().get(type_+"s")[name] = getattr(cls, '_process_' + type_)(name, items)
                if len(items):
                    raise ValueError("Unprocessed fields left for %s: %s" % (name, str(items)))
            else:
                lgr.warning("Do not know how to treat section %s here" % section)

        # link credentials into providers
        lgr.debug("Assigning credentials into %d providers" % len(providers))
        for provider in providers.values():
            if provider.credential:
                if provider.credential not in credentials:
                    raise ValueError("Unknown credential %s. Known are: %s"
                                     % (provider.credential, ", ".join(credentials.keys())))
                provider.credential = credentials[provider.credential]

        providers = Providers(list(providers.values()))

        if files_orig is None:
            # Store providers for lazy access
            cls._DEFAULT_PROVIDERS = providers

        return providers

    @classmethod
    def reset_default_providers(cls):
        """Resets to None memoized by from_config_files providers
        """
        cls._DEFAULT_PROVIDERS = None

    @classmethod
    def _process_provider(cls, name, items):
        """Process a dictionary specifying the provider and output the Provider instance
        """
        assert 'authentication_type' in items, "Must have authentication_type specified"

        auth_type = items.pop('authentication_type')
        if auth_type not in AUTHENTICATION_TYPES:
            raise ValueError("Unknown authentication_type=%s. Known are: %s"
                             % (auth_type, ', '.join(AUTHENTICATION_TYPES)))

        if auth_type != 'none':
            authenticator = AUTHENTICATION_TYPES[auth_type](
                # Extract all the fields as keyword arguments
                **{k[len(auth_type)+1:]: items.pop(k)
                   for k in list(items.keys())
                   if k.startswith(auth_type+"_")}
            )
        else:
            authenticator = None

        # bringing url_re to "standard" format of a list and populating _providers_ordered
        url_res = assure_list_from_str(items.pop('url_re'))
        assert url_res, "current implementation relies on having url_re defined"

        credential = items.pop('credential', None)

        # credential instance will be assigned later after all of them are loaded
        return Provider(name=name, url_res=url_res, authenticator=authenticator,
                        credential=credential)

    @classmethod
    def _process_credential(cls, name, items):
        assert 'type' in items, "Credential must specify type.  Missing in %s" % name
        cred_type = items.pop('type')
        if not cred_type in CREDENTIAL_TYPES:
            raise ValueError("I do not know type %s credential. Known: %s"
                             % (cred_type, CREDENTIAL_TYPES.keys()))
        return CREDENTIAL_TYPES[cred_type](name=name, url=items.pop('url', None))

    def get_provider(self, url, only_nondefault=False):
        """Given a URL returns matching provider
        """
        nproviders = len(self._providers)
        for i in range(nproviders):
            provider = self._providers[i]
            if not provider.url_res:
                continue
            for url_re in provider.url_res:
                if re.match(url_re, url):
                    if i != 0:
                        # place it first
                        # TODO: optimize with smarter datastructures if this becomes a burden
                        del self._providers[i]
                        self._providers = [provider] + self._providers
                        assert(len(self._providers) == nproviders)
                    lgr.debug("Returning provider %s for url %s", provider, url)
                    return provider

        if only_nondefault:
            return None

        # None matched -- so we should get a default one per each of used
        # protocols
        scheme = Provider.get_scheme_from_url(url)
        if scheme not in self._default_providers:
            lgr.debug("Initializing default provider for %s" % scheme)
            self._default_providers[scheme] = Provider(name="", url_res=["%s://.*" % scheme])
        lgr.debug("No dedicated provider, returning default one for %s" % scheme)
        return self._default_providers[scheme]

    # TODO: avoid duplication somehow ;)
    # Sugarings to get easier access to downloaders
    def download(self, url, *args, **kwargs):
        return self.get_provider(url).get_downloader(url).download(url, *args, **kwargs)

    def fetch(self, url, *args, **kwargs):
        return self.get_provider(url).get_downloader(url).fetch(url, *args, **kwargs)

    def get_status(self, url, *args, **kwargs):
        return self.get_provider(url).get_downloader(url).get_status(url, *args, **kwargs)

    def needs_authentication(self, url):
        provider = self.get_provider(url, only_nondefault=True)
        if provider is None:
            return None
        return provider.authenticator is not None


    # # TODO: UNUSED?
    # def get_credentials(self, url, new=False):
    #     """Ask user to enter credentials for a provider matching url
    #     """
    #     # find a match among _items
    #     provider = self.get_provider(url)
    #     if new or not provider:
    #         rec = self._get_new_record_ui(url)
    #         rec['url_re'] = "TODO"  # present to user and ask to edit
    #         name = urlparse(url).netloc
    #         self._items[name] = rec
    #         if ui.yesno("Do you want to store credentials for %s" % name):
    #             self.store_credentials()
    #     else:
    #         return self._items[name]
    #
    # def store_credentials(self, name):
    #     # TODO: store  self._items[name]  in appropriate (user) creds
    #     # for later reuse
    #     raise NotImplementedError()
    #
    # def _get_new_record_ui(self, url):
    #     # TODO: should be a dialog with the fields appropriate for this particular
    #     # type of credentials
    #     ui.message("To access %s we would need credentials." % url)
    #     if url in self.providers:
    #         ui.message("If you don't yet have credentials, please visit %s"
    #                    % self.providers.get(url, 'credentials_url'))
    #     return { 'user': ui.question("Username:"),
    #              'password': ui.password() }
<|MERGE_RESOLUTION|>--- conflicted
+++ resolved
@@ -58,76 +58,6 @@
     return None
 
 
-<<<<<<< HEAD
-
-from ..support.keyring_ import keyring
-
-@auto_repr
-class Credential(object):
-    TYPES = {
-        'user_password': ('user', 'password'),
-        'aws-s3': ('key_id', 'secret_id')
-    }
-
-    def __init__(self, name, type, url=None):
-        self.name = name
-        if not type in self.TYPES:
-            raise ValueError("I do not know type %s credential. Known: %s"
-                             % (type, self.TYPES.keys()))
-        self.type = type
-        self.url = url
-
-    def _ask_field_value(self, f):
-        return ui.question(f,
-                           title="You need to authenticate with %r credentials." % self.name
-                                 + " %s provides information on how to gain access"
-                                   % self.url if self.url else '',
-                           hidden=True)
-
-    # TODO: I guess it, or subclasses depending on the type
-    def enter_new(self):
-        # Use ui., request credential fields corresponding to the type
-        # TODO: this is duplication with __call__
-        for f in self.TYPES[self.type]:
-            v = self._ask_field_value(f)
-            keyring.set_password(self.uid, f, v)
-        pass
-
-    @property
-    def uid(self):
-        return "datalad-%s" % (self.name)
-
-    @property
-    def is_known(self):
-        uid = self.uid
-        try:
-            return all(keyring.get_password(uid, f) is not None for f in self.TYPES[self.type])
-        except Exception as exc:
-            lgr.warning("Failed to query keyring: %s" % exc_str(exc))
-            return False
-
-    # should implement corresponding handling (get/set) via keyring module
-    def __call__(self):
-        # TODO: redo not stupid way
-        uid = self.uid
-        credentials = {}
-        for f in self.TYPES[self.type]:
-            v = keyring.get_password(uid, f)
-            while v is None:  # was not known
-                v = self._ask_field_value(f)
-            keyring.set_password(uid, f, v)
-            credentials[f] = v
-
-        #values = [keyring.get_password(uid, f) for f in fields]
-        #if not all(values):
-        # TODO: Fancy form
-        return credentials
-
-
-from .http import HTTPDownloader
-
-=======
->>>>>>> 09643902
 @auto_repr
 class Provider(object):
     """Class to bring together url_res, credential, and authenticator
