# emacs: -*- mode: python; py-indent-offset: 4; tab-width: 4; indent-tabs-mode: nil -*-
# ex: set sts=4 ts=4 sw=4 noet:
# ## ### ### ### ### ### ### ### ### ### ### ### ### ### ### ### ### ### ### ##
#
#   See COPYING file distributed along with the datalad package for the
#   copyright and license terms.
#
# ## ### ### ### ### ### ### ### ### ### ### ### ### ### ### ### ### ### ### ##
"""Provide access to stuff (html, data files) via HTTP and HTTPS

"""
import functools
import re
import requests
import requests.auth

import io
from six import BytesIO

from ..utils import assure_list_from_str, assure_dict_from_str
from ..dochelpers import borrowkwargs

from ..ui import ui
from ..utils import auto_repr
from ..dochelpers import exc_str
from ..support.network import get_url_filename
from ..support.network import get_response_disposition_filename
from ..support.network import rfc2822_to_epoch
from ..support.cookies import cookies_db
from ..support.status import FileStatus

from .base import Authenticator
from .base import BaseDownloader, DownloaderSession
from .base import DownloadError, AccessDeniedError, AccessFailedError, UnhandledRedirectError

from logging import getLogger
from ..log import LoggerHelper
lgr = getLogger('datalad.http')

try:
    import requests_ftp
    requests_ftp.monkeypatch_session()
except ImportError as e:
    lgr.debug("Failed to import requests_ftp, thus no ftp support: %s" % exc_str(e))
    pass

if lgr.getEffectiveLevel() <= 1:
    # Let's also enable requests etc debugging

    # These two lines enable debugging at httplib level (requests->urllib3->http.client)
    # You will see the REQUEST, including HEADERS and DATA, and RESPONSE with HEADERS but without DATA.
    # The only thing missing will be the response.body which is not logged.
    from six.moves import http_client
    # TODO: nohow wrapped with logging, plain prints (heh heh), so formatting will not be consistent
    http_client.HTTPConnection.debuglevel = 1

    # for requests we can define logging properly
    requests_log = LoggerHelper(logtarget="requests.packages.urllib3").get_initialized_logger()
    requests_log.setLevel(lgr.getEffectiveLevel())
    requests_log.propagate = True

__docformat__ = 'restructuredtext'


def check_response_status(response, err_prefix="", session=None):
    """Check if response's status_code signals problem with authentication etc

    ATM succeeds only if response code was 200
    """
    if not err_prefix:
        err_prefix = "Access to %s has failed: " % response.url
    # 401 would be for digest authentication mechanism, or if we first ask which mechanisms are
    # supported.... must be linked into the logic if we decide to automagically detect which
    # mechanism or to give more sensible error message
    err_msg = err_prefix + "status code %d" % response.status_code
    if response.status_code in {404}:
        # It could have been that form_url is wrong, so let's just say that
        # TODO: actually may be that is where we could use tagid and actually determine the form submission url
        raise DownloadError(err_prefix + "not found")
    elif 400 <= response.status_code < 500:
        raise AccessDeniedError(err_msg)
    elif response.status_code in {200}:
        pass
    elif response.status_code in {301, 302, 307}:
        # TODO: apparently tests do not excercise this one yet
        if session is None:
            raise AccessFailedError(err_msg + " no session was provided")
        redirs = list(session.resolve_redirects(response, response.request))
        if len(redirs) > 1:
            lgr.warning("Multiple redirects aren't supported yet.  Taking first")
        elif len(redirs) == 0:
            raise AccessFailedError("No redirects were resolved")
        raise UnhandledRedirectError(err_msg, url=redirs[0].url)
    else:
        raise AccessFailedError(err_msg)


@auto_repr
class HTTPBaseAuthenticator(Authenticator):
    """Base class for html_form and http_auth authenticators
    """
    def __init__(self, url=None, failure_re=None, success_re=None, **kwargs):
        """
        Parameters
        ----------
        url : str, optional
          URL where to find the form/login to authenticate.  If not provided, an original query url
          which will be provided to the __call__ of the authenticator will be used
        failure_re : str or list of str, optional
        success_re : str or list of str, optional
          Regular expressions to determine either login has failed or succeeded.
          TODO: we might condition when it gets ran
        """
        super(HTTPBaseAuthenticator, self).__init__(**kwargs)
        self.url = url
        self.failure_re = assure_list_from_str(failure_re)
        self.success_re = assure_list_from_str(success_re)


    def authenticate(self, url, credential, session, update=False):
        # we should use specified URL for this authentication first
        lgr.info("http session: Authenticating into session for %s", url)
        post_url = self.url if self.url else url
        credentials = credential()

        # TODO: With digestauth there is no POST strictly necessary.
        # The whole thing relies on server first spitting out 401
        # and client GETing again with 'Authentication:' header
        # So we need custom handling for those, while keeping track not
        # of cookies per se, but of 'Authentication:' header which is
        # to be used in subsequent GETs
        response = self._post_credential(credentials, post_url, session)

        err_prefix = "Authentication to %s failed: " % post_url
        try:
            check_response_status(response, err_prefix, session=session)
        except DownloadError:
            # It might have happened that the return code was 'incorrect'
            # and we did get some feedback, which we could analyze to
            # figure out actual problem.  E.g. in case of nersc of crcns
            # it returns 404 (not found) with text in the html
            if response is not None and response.text:
                self.check_for_auth_failure(response.text, err_prefix)
            raise

        response_text = response.text
        self.check_for_auth_failure(response_text, err_prefix)

        if self.success_re:
            # the one which must be used to verify success
            # verify that we actually logged in
            for success_re in self.success_re:
                if not re.search(success_re, response_text):
                    raise AccessDeniedError(
                        err_prefix + " returned output did not match 'success' regular expression %s" % success_re
                    )

        if response.cookies:
            cookies_dict = requests.utils.dict_from_cookiejar(response.cookies)
            if (url in cookies_db) and update:
                cookies_db[url].update(cookies_dict)
            else:
                cookies_db[url] = cookies_dict
            # assign cookies for this session
            session.cookies = response.cookies
        return response

    def _post_credential(self, credentials, post_url, session):
        raise NotImplementedError("Must be implemented in subclass")

    def check_for_auth_failure(self, content, err_prefix=""):
        if self.failure_re:
            # verify that we actually logged in
            for failure_re in self.failure_re:
                if re.search(failure_re, content):
                    raise AccessDeniedError(
                        err_prefix + "returned output which matches regular expression %s" % failure_re
                    )


@auto_repr
class HTMLFormAuthenticator(HTTPBaseAuthenticator):
    """Authenticate by opening a session via POSTing to HTML form
    """

    def __init__(self, fields, tagid=None, **kwargs):
        """

        Example specification in the .ini config file
        [provider:crcns]
        ...
        credential = crcns ; is not given to authenticator as is
        authentication_type = html_form
        # TODO: may be rename into post_url
        html_form_url = https://crcns.org/login_form
        # probably not needed actually since form_url
        # html_form_tagid = login_form
        html_form_fields = __ac_name={user}
                   __ac_password={password}
                   submit=Log in
                   form.submitted=1
                   js_enabled=0
                   cookies_enabled=
        html_form_failure_re = (Login failed|Please log in)
        html_form_success_re = You are now logged in

        Parameters
        ----------
        fields : str or dict
          String or a dictionary, which will be used (along with credential) information
          to feed into the form
        tagid : str, optional
          id of the HTML <form> in the document to use. If None, and page contains a single form,
          that one will be used.  If multiple forms -- error will be raise
        **kwargs : dict, optional
          Passed to super class HTTPBaseAuthenticator
        """
        super(HTMLFormAuthenticator, self).__init__(**kwargs)
        self.fields = assure_dict_from_str(fields)
        self.tagid = tagid

    def _post_credential(self, credentials, post_url, session):
        post_fields = {
            k: v.format(**credentials)
            for k, v in self.fields.items()
            }
        response = session.post(post_url, data=post_fields)
        return response


@auto_repr
class HTTPRequestsAuthenticator(HTTPBaseAuthenticator):
    """Base class for various authenticators using requests pre-crafted ones
    """

    REQUESTS_AUTHENTICATOR = None

    def __init__(self, **kwargs):
        # so we have __init__ solely for a custom docstring
        super(HTTPRequestsAuthenticator, self).__init__(**kwargs)

    def _post_credential(self, credentials, post_url, session):
        response = session.post(post_url, data={},
                                auth=self.REQUESTS_AUTHENTICATOR(credentials['user'], credentials['password']))
        return response


@auto_repr
class HTTPBasicAuthAuthenticator(HTTPRequestsAuthenticator):
    """Authenticate via basic HTTP authentication

    Example specification in the .ini config file
    [provider:hcp-db]
    ...
    credential = hcp-db
    authentication_type = http_auth
    http_auth_url = .... TODO

    Parameters
    ----------
    **kwargs : dict, optional
      Passed to super class HTTPBaseAuthenticator
    """

    REQUESTS_AUTHENTICATOR = requests.auth.HTTPBasicAuth


@auto_repr
class HTTPDigestAuthAuthenticator(HTTPRequestsAuthenticator):
    """Authenticate via HTTP digest authentication
    """

    REQUESTS_AUTHENTICATOR = requests.auth.HTTPDigestAuth

    def _post_credential(self, *args, **kwargs):
        raise NotImplementedError("not yet functioning, see https://github.com/kennethreitz/requests/issues/2934")


@auto_repr
class HTTPDownloaderSession(DownloaderSession):
    def __init__(self, size=None, filename=None,  url=None, headers=None,
                 response=None, chunk_size=1024**2):
        super(HTTPDownloaderSession, self).__init__(
            size=size, filename=filename, url=url, headers=headers,
        )
        self.chunk_size = chunk_size
        self.response = response

    def download(self, f=None, pbar=None, size=None):
        response = self.response
        # content_gzipped = 'gzip' in response.headers.get('content-encoding', '').split(',')
        # if content_gzipped:
        #     raise NotImplemented("We do not support (yet) gzipped content")
        #     # see https://rationalpie.wordpress.com/2010/06/02/python-streaming-gzip-decompression/
        #     # for ways to implement in python 2 and 3.2's gzip is working better with streams

        total = 0
        return_content = f is None
        if f is None:
            # no file to download to
            # TODO: actually strange since it should have been decoded then...
            f = BytesIO()

        # must use .raw to be able avoiding decoding/decompression while downloading
        # to a file
        chunk_size_ = min(self.chunk_size, size) if size is not None else self.chunk_size

        # XXX With requests_ftp BytesIO is provided as response.raw for ftp urls,
        # which has no .stream, so let's do ducktyping and provide our custom stream
        # via BufferedReader for such cases, while maintaining the rest of code
        # intact.  TODO: figure it all out, since doesn't scale for any sizeable download
        if not hasattr(response.raw, 'stream'):
            def _stream():
                buf = io.BufferedReader(response.raw)
                v = True
                while v:
                    v = buf.read(chunk_size_)
                    yield v

            stream = _stream()
        else:
            # XXX TODO -- it must be just a dirty workaround
            # As we discovered with downloads from NITRC all headers come with
            # Content-Encoding: gzip which leads  requests to decode them.  But the point
            # is that ftp links (yoh doesn't think) are gzip compressed for the transfer
            decode_content = not response.url.startswith('ftp://')
            stream = response.raw.stream(chunk_size_, decode_content=decode_content)

        for chunk in stream:
            if chunk:  # filter out keep-alive new chunks
                chunk_len = len(chunk)
                if size is not None and total + chunk_len > size:
                    # trim the download to match target size
                    chunk = chunk[:size - total]
                    chunk_len = len(chunk)
                total += chunk_len
                f.write(chunk)
                try:
                    # TODO: pbar is not robust ATM against > 100% performance ;)
                    if pbar:
                        pbar.update(total)
                except Exception as e:
                    lgr.warning("Failed to update progressbar: %s" % exc_str(e))
                # TEMP
                # see https://github.com/niltonvolpato/python-progressbar/pull/44
                ui.out.flush()
                if size is not None and total >= size:
                    break  # we have done as much as we were asked

        if return_content:
            out = f.getvalue()
            return out


@auto_repr
class HTTPDownloader(BaseDownloader):
    """A stateful downloader to maintain a session to the website
    """

    @borrowkwargs(BaseDownloader)
    def __init__(self, **kwargs):
        super(HTTPDownloader, self).__init__(**kwargs)
        self._session = None

    def _establish_session(self, url, allow_old=True):
        """

        Parameters
        ----------
        allow_old: bool, optional
          If a Downloader allows for persistent sessions by some means -- flag
          instructs either to use previous session, or establish a new one

        Returns
        -------
        bool
          To state if old instance of a session/authentication was used
        """
        if allow_old:
            if self._session:
                lgr.debug("http session: Reusing previous")
                return True  # we used old
            elif url in cookies_db:
                lgr.debug("http session: Creating new with old cookies")
                self._session = requests.Session()
                # not sure what happens if cookie is expired (need check to that or exception will prolly get thrown)
                cookie_dict = cookies_db[url]

                # TODO dict_to_cookiejar doesn't preserve all fields when reversed
                self._session.cookies = requests.utils.cookiejar_from_dict(cookie_dict)
                # TODO cookie could be expired w/ something like (but docs say it should be expired automatically):
                # http://docs.python-requests.org/en/latest/api/#requests.cookies.RequestsCookieJar.clear_expired_cookies
                # self._session.cookies.clear_expired_cookies()
                return True

        lgr.debug("http session: Creating brand new session")
        self._session = requests.Session()
        if self.authenticator:
            self.authenticator.authenticate(url, self.credential, self._session)

        return False

    def get_downloader_session(self, url,
                              allow_redirects=True, use_redirected_url=True):
        # TODO: possibly make chunk size adaptive
        response = self._session.get(url, stream=True, allow_redirects=allow_redirects)
        check_response_status(response, session=self._session)
        headers = response.headers
        target_size = int(headers.get('Content-Length', '0').strip()) or None
        if use_redirected_url and response.url and response.url != url:
            lgr.debug("URL %s was redirected to %s and thus the later will be used"
                      % (url, response.url))
            url = response.url
        # Consult about filename.  Since we already have headers,
        # should not result in an additional request
        url_filename = get_url_filename(url, headers=headers)

        headers['Url-Filename'] = url_filename

        return HTTPDownloaderSession(
            size=target_size,
            url=response.url,
            filename=url_filename,
            headers=headers,
            response=response
        )

    @classmethod
    def get_status_from_headers(cls, headers):
        """Given HTTP headers, return 'status' record to assess later if link content was changed
        """
        # used for quick checks for HTTP or S3?
        # TODO:  So we will base all statuses on this set? e.g. for Last-Modified if to be
        # mapping from field to its type converter
        HTTP_HEADERS_TO_STATUS = {
            'Content-Length': int,
            'Content-Disposition': str,
<<<<<<< HEAD
            'Content-Type': str,
            'Last-Modified': rfc2822_to_epoch
=======
            'Last-Modified': rfc2822_to_epoch,
            'Url-Filename': str,
>>>>>>> 09643902
        }

        # Allow for webserver to return them in other casing
        HTTP_HEADERS_TO_STATUS_lower = {s.lower(): (s, t) for s, t in HTTP_HEADERS_TO_STATUS.items()}
        status = {}
        if headers:
            for header_key in headers:
                try:
                    k, t = HTTP_HEADERS_TO_STATUS_lower[header_key.lower()]
                except KeyError:
                    continue
                status[k] = t(headers[header_key])

        # convert to FileStatus
        return FileStatus(
            size=status.get('Content-Length'),
            mtime=status.get('Last-Modified'),
<<<<<<< HEAD
            filename=get_response_disposition_filename(status.get('Content-Disposition')),
            content_type=status.get('Content-Type')
=======
            filename=get_response_disposition_filename(status.get('Content-Disposition'))
                     or status.get('Url-Filename')
>>>>>>> 09643902
        )<|MERGE_RESOLUTION|>--- conflicted
+++ resolved
@@ -435,13 +435,9 @@
         HTTP_HEADERS_TO_STATUS = {
             'Content-Length': int,
             'Content-Disposition': str,
-<<<<<<< HEAD
             'Content-Type': str,
-            'Last-Modified': rfc2822_to_epoch
-=======
             'Last-Modified': rfc2822_to_epoch,
             'Url-Filename': str,
->>>>>>> 09643902
         }
 
         # Allow for webserver to return them in other casing
@@ -459,11 +455,7 @@
         return FileStatus(
             size=status.get('Content-Length'),
             mtime=status.get('Last-Modified'),
-<<<<<<< HEAD
-            filename=get_response_disposition_filename(status.get('Content-Disposition')),
+            filename=get_response_disposition_filename(status.get('Content-Disposition'))
+                     or status.get('Url-Filename'),
             content_type=status.get('Content-Type')
-=======
-            filename=get_response_disposition_filename(status.get('Content-Disposition'))
-                     or status.get('Url-Filename')
->>>>>>> 09643902
         )