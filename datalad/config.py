--- conflicted
+++ resolved
@@ -9,75 +9,6 @@
 """
 """
 
-<<<<<<< HEAD
-__docformat__ = 'restructuredtext'
-
-import os.path
-from appdirs import AppDirs
-
-from os.path import join as opj
-
-from .support.configparserinc import SafeConfigParserWithIncludes
-
-import logging
-lgr = logging.getLogger('datalad.config')
-
-
-class ConfigManager(SafeConfigParserWithIncludes, object):
-    """Central configuration registry for datalad.
-
-    The purpose of this class is to collect all configurable settings
-    used by various parts of datalad. It is fairly simple and does
-    only little more than the standard Python ConfigParser. Like
-    ConfigParser it is blind to the data that it stores, i.e. no type
-    checking is performed.
-
-    Configuration files (INI syntax) in multiple location are parsed
-    when a class instance is created or whenever `Config.reload()` is
-    called later on.  Files are read and parsed in the following
-    order:
-
-    1. '/etc/datalad/datalad.cfg'
-    2. 'datalad/config' in all directories defined by $XDG_CONFIG_DIRS
-       (by default: /etc/xdg/)
-    3. 'datalad.cfg' in $XDG_CONFIG_HOME (by default: ~/.config/)
-    4. 'datalad.cfg' in the current directory
-
-    Moreover, the constructor takes an optional argument with a list
-    of additional file names to parse afterwards.
-
-    In addition to configuration files, this class also looks for
-    special environment variables to read settings from. Names of such
-    variables have to start with `DATALAD_` following by the an
-    optional section name and the variable name itself ('_' as
-    delimiter). If no section name is provided, the variables will be
-    associated with section `general`. Some examples::
-
-        DATALAD_VERBOSE=1
-
-    will become::
-
-        [general]
-        verbose = 1
-
-    However, `DATALAD_VERBOSE_OUTPUT=stdout` becomes::
-
-        [verbose]
-        output = stdout
-
-    Any length of variable name as allowed, e.g. DATALAD_SEC1_LONG_NAME=1
-    becomes::
-
-        [sec1]
-        long name = 1
-
-    Settings from custom configuration files (specified by the constructor
-    argument) have the highest priority and override settings found in any of
-    the config files read from default locations (which are themselves read in
-    the order stated above -- overwriting earlier configuration settings
-    accordingly). Finally, the content of any `DATALAD_*` environment variables
-    overrides any settings read from any file.
-=======
 import logging
 from datalad.cmd import Runner
 from datalad.dochelpers import exc_str
@@ -170,7 +101,6 @@
     dataset_only : bool
       If True, configuration items are only read from a datasets persistent
       configuration file, if any (the one in .datalad/config, not .git/config).
->>>>>>> d7bb3e47
     """
     def __init__(self, dataset=None, dataset_only=False):
         # store in a simple dict
@@ -439,13 +369,6 @@
     def _run(self, args, where=None, reload=False, **kwargs):
         """Centralized helper to run "git config" calls
 
-<<<<<<< HEAD
-            # set value
-            val = os.environ[var]
-            lgr.debug("Setting configuration variable from env. Section: %s  Variable: %s  Value: %r",
-                      sec, svar, val)
-            self.set(sec, svar, val)
-=======
         Parameters
         ----------
         args : list
@@ -491,7 +414,6 @@
     @_where_reload
     def add(self, var, value, where='dataset', reload=True):
         """Add a configuration variable and value
->>>>>>> d7bb3e47
 
         Parameters
         ----------
