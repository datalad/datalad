--- conflicted
+++ resolved
@@ -23,11 +23,8 @@
         # src module can be relative, but has to be relative to the main 'datalad' package
         ('datalad.distribution.create', 'Create'),
         ('datalad.distribution.install', 'Install'),
-<<<<<<< HEAD
         ('datalad.distribution.get', 'Get'),
-=======
         ('datalad.distribution.add', 'Add'),
->>>>>>> e574053c
         ('datalad.distribution.publish', 'Publish'),
         ('datalad.distribution.uninstall', 'Uninstall'),
         # N/I ATM
