# emacs: -*- mode: python; py-indent-offset: 4; tab-width: 4; indent-tabs-mode: nil -*-
# ex: set sts=4 ts=4 sw=4 noet:
# ## ### ### ### ### ### ### ### ### ### ### ### ### ### ### ### ### ### ### ##
#
#   See COPYING file distributed along with the datalad package for the
#   copyright and license terms.
#
# ## ### ### ### ### ### ### ### ### ### ### ### ### ### ### ### ### ### ### ##
"""Primarily a smoke test for ls

"""

__docformat__ = 'restructuredtext'

from glob import glob

from datalad.support.gitrepo import GitRepo
from datalad.support.annexrepo import AnnexRepo
from ...api import ls
<<<<<<< HEAD
from ...utils import swallow_outputs, swallow_logs
=======
from ...utils import swallow_outputs, chpwd
>>>>>>> 797b4550
from ...tests.utils import assert_equal, assert_in
from ...tests.utils import use_cassette
from ...tests.utils import with_tempfile
from ...tests.utils import with_tree
from datalad.interface.ls import ignored, fs_traverse, _ls_json
from os.path import exists, lexists, join as opj, abspath, isabs

from datalad.downloaders.tests.utils import get_test_providers

@use_cassette('test_ls_s3')
def test_ls_s3():
    url = 's3://datalad-test0-versioned/'
    with swallow_outputs():
        # just to skip if no credentials
        get_test_providers(url)

    with swallow_outputs() as cmo:
        assert_equal(ls(url), None)  # not output ATM
        assert_in('Bucket info:', cmo.out)
test_ls_s3.tags = ['network']


@with_tempfile
def test_ls_repos(toppath):
    # smoke test pretty much
    GitRepo(toppath + '1', create=True)
    AnnexRepo(toppath + '2', create=True)
    repos = glob(toppath + '*')

    for args in (repos, repos + ["/some/bogus/file"]):
        for recursive in [False, True]:
            # in both cases shouldn't fail
            with swallow_outputs() as cmo:
                ls(args, recursive=recursive)
                assert_equal(len(cmo.out.rstrip().split('\n')), len(args))
                assert_in('[annex]', cmo.out)
                assert_in('[git]', cmo.out)
                assert_in('master', cmo.out)
                if "bogus" in args:
                    assert_in('unknown', cmo.out)


<<<<<<< HEAD
@with_tree(
    tree={'dir': {'file1.txt': '123', 'file2.txt': '456'},
          '.hidden': {'.hidden_file': '121'}})
def test_ignored(topdir):
    # create annex, git repos
    AnnexRepo(opj(topdir, 'annexdir'), create=True)
    GitRepo(opj(topdir, 'gitdir'), create=True)

    # non-git or annex should not be ignored
    assert_equal(ignored(topdir), False)
    # git, annex and hidden nodes should be ignored
    for subdir in ["annexdir", "gitdir", ".hidden"]:
        assert_equal(ignored(opj(topdir, subdir)), True)
    # ignore only hidden nodes(not git or annex repos) flag should work
    assert_equal(ignored(opj(topdir, "annexdir"), only_hidden=True), False)


@with_tree(
    tree={'dir': {'.fgit': {'ab.txt': '123'},
                  'subdir': {'file1.txt': '123', 'file2.txt': '456'},
                  'subgit': {'fgit.txt': '987'}},
          '.hidden': {'.hidden_file': '121'}})
def test_fs_traverse(topdir):
    from datalad.distribution.dataset import Dataset
    AnnexRepo(opj(topdir, 'annexdir'), create=True)
    GitRepo(opj(topdir, 'gitdir'), create=True)
    GitRepo(opj(topdir, 'dir', 'subgit'), create=True)

    with swallow_logs() as log, swallow_outputs() as cmo:
        fs = fs_traverse(topdir, Dataset(topdir), recursive=True, json='display')
        # fs_traverse logs should contain all not ignored subdirectories
        for subdir in [opj(topdir, "dir"), opj(topdir, 'dir', 'subdir')]:
            assert_in("Subdir: " + subdir, log.out)

        # fs_traverse should return a dictionary
        assert_equal(isinstance(fs, dict), True)
        # containing the toplevel directories including annex, git-annex folders
        assert_equal(([True for item in fs["nodes"] if ('gitdir' and 'annexdir') == item['name']]), [True])
        # fs_traverse stdout contains subdirectory
        assert_in(('file2.txt' and 'dir'), cmo.out)


@with_tree(
    tree={'dir': {'.fgit': {'ab.txt': '123'},
                  'subdir': {'file1.txt': '123', 'file2.txt': '456'},
                  'subgit': {'fgit.txt': '987'}},
          '.hidden': {'.hidden_file': '121'}})
def test_ls_json(topdir):
    annex = AnnexRepo(topdir, create=True)
    AnnexRepo(opj(topdir, 'annexdir'), create=True)
    git = GitRepo(opj(topdir, 'dir', 'subgit'), create=True)
    git.add(opj(topdir, 'dir', 'subgit', 'fgit.txt'), commit=True)
    annex.add(opj(topdir, 'dir', 'subgit'), commit=True)
    annex.add(opj(topdir, 'dir'), commit=True)
    annex.drop(opj(topdir, 'dir', 'subdir', 'file2.txt'), options=['--force'])

    with swallow_logs(), swallow_outputs():
        for state in ['file', 'delete']:
            _ls_json(topdir, json=state, recursive=True)
            # directories that should have json files created and deleted
            for subdir in ['dir', opj('dir', 'subdir')]:
                assert_equal(exists(opj(topdir, subdir, '.dir.json')), True if state == 'file' else False)

            # directories that should not have json files created
            for subdir in ['.hidden', opj('dir', 'subgit')]:
                assert_equal(exists(opj(topdir, subdir, '.dir.json')), False)
=======
@with_tempfile
def test_ls_noarg(toppath):
    # smoke test pretty much
    AnnexRepo(toppath, create=True)

    # this test is pointless for now and until ls() actually returns
    # something
    with swallow_outputs():
        ls_out = ls(toppath)
        with chpwd(toppath):
            assert_equal(ls_out, ls([]))
            assert_equal(ls_out, ls('.'))
>>>>>>> 797b4550
<|MERGE_RESOLUTION|>--- conflicted
+++ resolved
@@ -17,11 +17,7 @@
 from datalad.support.gitrepo import GitRepo
 from datalad.support.annexrepo import AnnexRepo
 from ...api import ls
-<<<<<<< HEAD
-from ...utils import swallow_outputs, swallow_logs
-=======
-from ...utils import swallow_outputs, chpwd
->>>>>>> 797b4550
+from ...utils import swallow_outputs, swallow_logs, chpwd
 from ...tests.utils import assert_equal, assert_in
 from ...tests.utils import use_cassette
 from ...tests.utils import with_tempfile
@@ -64,7 +60,6 @@
                     assert_in('unknown', cmo.out)
 
 
-<<<<<<< HEAD
 @with_tree(
     tree={'dir': {'file1.txt': '123', 'file2.txt': '456'},
           '.hidden': {'.hidden_file': '121'}})
@@ -131,7 +126,8 @@
             # directories that should not have json files created
             for subdir in ['.hidden', opj('dir', 'subgit')]:
                 assert_equal(exists(opj(topdir, subdir, '.dir.json')), False)
-=======
+
+
 @with_tempfile
 def test_ls_noarg(toppath):
     # smoke test pretty much
@@ -144,4 +140,3 @@
         with chpwd(toppath):
             assert_equal(ls_out, ls([]))
             assert_equal(ls_out, ls('.'))
->>>>>>> 797b4550
