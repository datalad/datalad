--- conflicted
+++ resolved
@@ -920,7 +920,6 @@
     ok_file_has_content(opj(path, "configured-license"), "gpl3", strip=True)
 
 
-<<<<<<< HEAD
 @ignore_nose_capturing_stdout
 @skip_if_on_windows
 @with_tree(tree={OBSCURE_FILENAME + u".t": "obscure",
@@ -946,7 +945,8 @@
     cmd_list = [sys.executable, "-c", cmd, "{inputs}", "{outputs[0]}"]
     ds.run(cmd_list, inputs=["*.txt"], outputs=["out0"])
     ok_file_has_content(opj(path, "out0"), "bar.txt foo!blah.txt!out0")
-=======
+
+
 def test_globbedpaths_get_sub_patterns():
     gp = GlobbedPaths([], "doesn't matter")
     for pat, expected in [
@@ -970,7 +970,6 @@
               op.join("s?", "ss") + op.sep,
               "s?" + op.sep])]:
         eq_(gp._get_sub_patterns(pat), expected)
->>>>>>> 2cf27db5
 
 
 @with_tree(tree={"1.txt": "",
