--- conflicted
+++ resolved
@@ -14,83 +14,38 @@
 
 import logging
 
-<<<<<<< HEAD
-
-import os.path as op
-from os import mkdir, remove
-=======
 import os
 import os.path as op
 from os import (
     mkdir,
     remove,
 )
->>>>>>> 9b3292fb
 import sys
 
 from six import PY2
 from six.moves import StringIO
 from mock import patch
 
-<<<<<<< HEAD
-from datalad.utils import assure_unicode
-from datalad.utils import chpwd
-from datalad.utils import on_windows
-
-from datalad.tests.utils import assert_repo_status
-
-from datalad.cmdline.main import main
-from datalad.distribution.dataset import Dataset
-from datalad.support.exceptions import NoDatasetArgumentFound
-from datalad.support.exceptions import CommandError
-from datalad.support.exceptions import IncompleteResultsError
-from datalad.support.gitrepo import GitRepo
-from datalad.tests.utils import ok_, assert_false, neq_
-from datalad.api import install
-from datalad.api import run
-from datalad.interface.run import format_command
-from datalad.interface.run import run_command
-from datalad.interface.rerun import get_run_info
-from datalad.interface.rerun import diff_revision, new_or_modified
-from datalad.tests.utils import assert_raises
-from datalad.tests.utils import assert_dict_equal
-from datalad.tests.utils import with_tempfile
-from datalad.tests.utils import with_tree
-from datalad.tests.utils import ok_exists
-from datalad.tests.utils import ok_file_under_git
-from datalad.tests.utils import ok_file_has_content
-from datalad.tests.utils import create_tree
-from datalad.tests.utils import eq_
-from datalad.tests.utils import assert_status
-from datalad.tests.utils import assert_result_count
-from datalad.tests.utils import assert_in
-from datalad.tests.utils import assert_not_in
-from datalad.tests.utils import swallow_logs
-from datalad.tests.utils import swallow_outputs
-from datalad.tests.utils import assert_in_results
-from datalad.tests.utils import known_failure_windows
-from datalad.tests.utils import slow
-from datalad.tests.utils import with_testrepos
-from datalad.tests.utils import OBSCURE_FILENAME
-=======
 from datalad.utils import (
     assure_unicode,
     chpwd,
     on_windows,
 )
 
-from datalad_revolution.dataset import RevolutionDataset as Dataset
-from datalad_revolution.tests.utils import assert_repo_status
+from datalad.cmdline.main import main
+from datalad.distribution.dataset import Dataset
+from datalad.support.gitrepo import GitRepo
 from datalad.support.exceptions import (
     NoDatasetArgumentFound,
     CommandError,
+    IncompleteResultsError,
 )
 from datalad.api import (
     install,
     rev_run as run,
 )
 from datalad.interface.run import (
-    GlobbedPaths,
+    format_command,
     run_command,
 )
 from datalad.interface.rerun import (
@@ -102,11 +57,14 @@
     assert_raises,
     assert_false,
     assert_dict_equal,
+    assert_in_results,
+    assert_repo_status,
     with_tempfile,
     with_tree,
     ok_,
     ok_exists,
     ok_file_has_content,
+    ok_file_under_git,
     create_tree,
     eq_,
     neq_,
@@ -117,13 +75,11 @@
     swallow_logs,
     swallow_outputs,
     known_failure_windows,
-    ignore_nose_capturing_stdout,
     slow,
     with_testrepos,
     OBSCURE_FILENAME,
     SkipTest,
 )
->>>>>>> 9b3292fb
 
 
 @with_tempfile(mkdir=True)
@@ -137,11 +93,6 @@
         assert_status('impossible', run('doesntmatter', on_failure='ignore'))
 
 
-<<<<<<< HEAD
-@known_failure_windows
-=======
-@ignore_nose_capturing_stdout
->>>>>>> 9b3292fb
 @with_tempfile(mkdir=True)
 @with_tempfile(mkdir=True)
 def test_basics(path, nodspath):
@@ -152,78 +103,48 @@
             swallow_outputs():
         # provoke command failure
         with assert_raises(CommandError) as cme:
-            ds.rev_run('7i3amhmuch9invalid')
+            ds.run('7i3amhmuch9invalid')
             # let's not speculate that the exit code is always 127
             ok_(cme.code > 0)
         eq_(last_state, ds.repo.get_hexsha())
         # now one that must work
-<<<<<<< HEAD
-        res = ds.run('touch empty', message='TEST')
+        res = ds.run('cd .> empty', message='TEST')
         assert_repo_status(ds.path)
         assert_result_count(res, 2)
         # TODO 'state' is still untracked!!!
         assert_result_count(res, 1, action='add',
                             path=op.join(ds.path, 'empty'), type='file')
-=======
-        res = ds.rev_run('cd .> empty', message='TEST')
-        assert_repo_status(ds.path)
-        assert_result_count(res, 2)
-        # TODO 'state' is still untracked!!!
-        assert_result_count(res, 1, action='add', path=op.join(ds.path, 'empty'), type='file')
->>>>>>> 9b3292fb
         assert_result_count(res, 1, action='save', path=ds.path)
-        commit_msg = ds.repo.repo.head.commit.message
+        commit_msg = ds.repo.format_commit("%B")
         ok_(commit_msg.startswith('[DATALAD RUNCMD] TEST'))
         # crude test that we have a record for the PWD
         assert_in('"pwd": "."', commit_msg)
         last_state = ds.repo.get_hexsha()
         # now run a command that will not alter the dataset
-<<<<<<< HEAD
-        res = ds.run('touch empty', message='NOOP_TEST')
+        noop_cmd = ':'
+        res = ds.run(noop_cmd, message='NOOP_TEST')
         assert_result_count(res, 1, action='save', status='notneeded')
         eq_(last_state, ds.repo.get_hexsha())
         # We can also run the command via a single-item list because this is
         # what the CLI interface passes in for quoted commands.
-        res = ds.run(['touch empty'], message='NOOP_TEST')
+        res = ds.run([noop_cmd], message='NOOP_TEST')
         assert_result_count(res, 1, action='save', status='notneeded')
-=======
-        noop_cmd = ':'
-        res = ds.rev_run(noop_cmd, message='NOOP_TEST')
-        # When in direct mode, check at the level of save rather than add
-        # because the annex files show up as typechanges and adding them won't
-        # necessarily have a "notneeded" status.
-        assert_result_count(res, 1, action='save',
-                            status='notneeded')
-        eq_(last_state, ds.repo.get_hexsha())
-        # We can also run the command via a single-item list because this is
-        # what the CLI interface passes in for quoted commands.
-        res = ds.rev_run([noop_cmd], message='NOOP_TEST')
-        assert_result_count(res, 1, action='save',
-                            status='notneeded')
->>>>>>> 9b3292fb
 
     # run outside the dataset, should still work but with limitations
     with chpwd(nodspath), \
             swallow_outputs():
-<<<<<<< HEAD
-        res = ds.run(['touch', 'empty2'], message='TEST')
+        res = ds.run('cd . > empty2', message='TEST')
         assert_result_count(res, 1, action='add',
                             path=op.join(ds.path, 'empty2'),
                             type='file', status='ok')
-=======
-        res = ds.rev_run('cd . > empty2', message='TEST')
-        assert_result_count(res, 1, action='add', path=op.join(ds.path, 'empty2'), type='file',
-                            status='ok')
->>>>>>> 9b3292fb
         assert_result_count(res, 1, action='save', status='ok')
 
     # running without a command is a noop
     with chpwd(path):
         with swallow_logs(new_level=logging.WARN) as cml:
-            ds.rev_run()
+            ds.run()
             assert_in("No command given", cml.out)
 
-<<<<<<< HEAD
 
 @with_tempfile(mkdir=True)
 def test_py2_unicode_command(path):
@@ -251,27 +172,26 @@
         ds.run(u"bβ2.dat")
 
 
-@known_failure_windows
 @with_tempfile(mkdir=True)
 def test_sidecar(path):
     ds = Dataset(path).rev_create()
     # Simple sidecar message checks.
-    ds.run(["touch", "dummy0"], message="sidecar arg", sidecar=True)
+    ds.run("cd .> dummy0", message="sidecar arg", sidecar=True)
     assert_not_in('"cmd":', ds.repo.format_commit("%B"))
 
     ds.config.set("datalad.run.record-sidecar", "false", where="local")
-    ds.run(["touch", "dummy1"], message="sidecar config")
+    ds.run("cd .> dummy1", message="sidecar config")
     assert_in('"cmd":', ds.repo.format_commit("%B"))
 
     ds.config.set("datalad.run.record-sidecar", "true", where="local")
-    ds.run(["touch", "dummy1"], message="sidecar config")
+    ds.run("cd .> dummy2", message="sidecar config")
     assert_not_in('"cmd":', ds.repo.format_commit("%B"))
 
     # Don't break when config.get() returns multiple values. Here it's two
     # values in .gitconfig, but a more realistic scenario is a value in
     # $repo/.git/config that overrides a setting in ~/.config/git/config.
     ds.config.add("datalad.run.record-sidecar", "false", where="local")
-    ds.run(["touch", "dummy2"], message="sidecar config")
+    ds.run("cd .> dummy3", message="sidecar config")
     assert_in('"cmd":', ds.repo.format_commit("%B"))
 
 
@@ -374,20 +294,13 @@
     ds.repo.commit(msg="noop commit", options=["--allow-empty"])
 
     grow_file = op.join(path, "grows")
-=======
-    # Simple sidecar message checks.
-    ds.rev_run("cd .> dummy0", message="sidecar arg", sidecar=True)
-    assert_not_in('"cmd":', ds.repo.repo.head.commit.message)
-
-    real_get = ds.config.get
->>>>>>> 9b3292fb
-
-    def mocked_get(key, default=None):
-        if key == "datalad.run.record-sidecar":
-            return True
-        return real_get(key, default)
-
-<<<<<<< HEAD
+
+    # Make sure we can handle range-specifications that yield no results.
+    for since in ["", "HEAD"]:
+        assert_result_count(
+            ds.rerun("HEAD", onto="", since=since, on_failure="ignore"),
+            1, status="impossible", action="run")
+
     ds.run('echo static-content > static')
     ds.repo.tag("static")
     with swallow_outputs():
@@ -515,43 +428,26 @@
 
     hexsha_initial = ds.repo.get_hexsha()
 
-    with swallow_outputs():
-        with assert_raises(CommandError):
-            ds.run("echo x$(cat sub/grows) > sub/grows && false")
-=======
-    with patch.object(ds.config, "get", mocked_get):
-        ds.rev_run("cd .> dummy1", message="sidecar config")
-    assert_not_in('"cmd":', ds.repo.repo.head.commit.message)
-
-
-@ignore_nose_capturing_stdout
-@with_tempfile(mkdir=True)
-def test_run_failure(path):
-    ds = Dataset(path).rev_create()
-
-    hexsha_initial = ds.repo.get_hexsha()
-
     with assert_raises(CommandError):
         if on_windows:
             # this does not do exactly the same as the cmd on other systems
             # but is close enough to make running the test worthwhile
-            ds.rev_run("echo x>grows & false")
+            ds.run("echo x>{} & false".format(op.join("sub", "grows")))
         else:
-            ds.rev_run("echo x$(cat grows) > grows && false")
->>>>>>> 9b3292fb
+            ds.run("echo x$(cat {0}) > {0} && false"
+                   .format(op.join("sub", "grows")))
     eq_(hexsha_initial, ds.repo.get_hexsha())
     ok_(ds.repo.dirty)
 
     msgfile = op.join(path, ds.repo.get_git_dir(ds.repo), "COMMIT_EDITMSG")
     ok_exists(msgfile)
 
-<<<<<<< HEAD
     ds.rev_save(recursive=True, message_file=msgfile)
     assert_repo_status(ds.path)
     neq_(hexsha_initial, ds.repo.get_hexsha())
 
     outfile = op.join(subds.path, "grows")
-    eq_('x\n', open(outfile).read())
+    eq_('x \n' if on_windows else 'x\n', open(outfile).read())
 
     # There is no CommandError on rerun if the non-zero error matches the
     # original code.
@@ -719,14 +615,6 @@
     # now, rerun within subdir -- smoke for now
     with chpwd(subdir):
         ds.rerun()
-=======
-    ds.rev_save(message_file=msgfile)
-    assert_repo_status(ds.path)
-    neq_(hexsha_initial, ds.repo.get_hexsha())
-
-    outfile = op.join(ds.path, "grows")
-    eq_('x \n' if on_windows else 'x\n', open(outfile).read())
->>>>>>> 9b3292fb
 
 
 @with_tree(tree={"d": {"to_modify": "content1"},
@@ -775,8 +663,7 @@
     ds.repo.commit("empty", options=["--allow-empty"])
     assert_false(get_new_or_modified(ds, "HEAD"))
     eq_(set(get_new_or_modified(ds, "HEAD~")),
-<<<<<<< HEAD
-        {"to_modify", "d/to_modify"})
+        {"to_modify", op.join("d", "to_modify")})
 
 
 @known_failure_windows
@@ -818,17 +705,8 @@
 
 
 @slow  # ~10s
-@known_failure_windows
 @with_tree(tree={"input.dat": "input",
                  "extra-input.dat": "extra input",
-=======
-        {"to_modify", op.join("d", "to_modify")})
-
-
-@slow  # ~10s
-@ignore_nose_capturing_stdout
-@with_tree(tree={"test-annex.dat": "content",
->>>>>>> 9b3292fb
                  "s0": {"s1_0": {"s2": {"a.dat": "a",
                                         "b.txt": "b"}},
                         "s1_1": {"s2": {"c.dat": "c",
@@ -850,7 +728,6 @@
                   ("s0",)]:
         Dataset(op.join(*((src,) + subds))).rev_create(force=True).rev_save()
     src_ds = Dataset(src).rev_create(force=True)
-<<<<<<< HEAD
     src_ds.rev_save()
 
     ds = install(path, source=src,
@@ -860,29 +737,14 @@
 
     # The specified inputs and extra inputs will be retrieved before the run.
     # (Use run_command() to access the extra_inputs argument.)
-    list(run_command("cat {inputs} {inputs} >doubled.dat",
+    list(run_command("{} {{inputs}} {{inputs}} >doubled.dat"
+                     .format('type' if on_windows else 'cat'),
                      dataset=ds,
                      inputs=["input.dat"], extra_inputs=["extra-input.dat"]))
 
     assert_repo_status(ds.path)
     ok_(ds.repo.file_has_content("input.dat"))
     ok_(ds.repo.file_has_content("extra-input.dat"))
-=======
-    src_ds.rev_save(recursive=True)
-
-    ds = install(path, source=src,
-                 result_xfm='datasets', return_type='item-or-list')
-    ds = Dataset(ds.path)
-    assert_false(ds.repo.file_has_content("test-annex.dat"))
-
-    # If we specify test-annex.dat as an input, it will be retrieved before the
-    # run.
-    ds.rev_run("{} test-annex.dat test-annex.dat >doubled.dat".format('type' if on_windows else 'cat'),
-           inputs=["test-annex.dat"])
-
-    assert_repo_status(ds.path)
-    ok_(ds.repo.file_has_content("test-annex.dat"))
->>>>>>> 9b3292fb
     ok_(ds.repo.file_has_content("doubled.dat"))
     with open(op.join(path, "doubled.dat")) as fh:
         content = fh.read()
@@ -898,7 +760,7 @@
     ok_(ds.repo.file_has_content("extra-input.dat"))
 
     with swallow_logs(new_level=logging.WARN) as cml:
-        ds.rev_run("cd .> dummy", inputs=["not-there"])
+        ds.run("cd .> dummy", inputs=["not-there"])
         assert_in("Input does not exist: ", cml.out)
 
     # Test different combinations of globs and explicit files.
@@ -916,10 +778,10 @@
     for idx, (inputs_arg, expected_present) in enumerate(test_cases):
         assert_false(any(ds.repo.file_has_content(i) for i in inputs))
 
-        ds.rev_run("cd .> dummy{}".format(idx), inputs=inputs_arg)
+        ds.run("cd .> dummy{}".format(idx), inputs=inputs_arg)
         ok_(all(ds.repo.file_has_content(f) for f in expected_present))
         # Globs are stored unexpanded by default.
-        assert_in(inputs_arg[0], ds.repo.repo.head.commit.message)
+        assert_in(inputs_arg[0], ds.repo.format_commit("%B"))
         ds.repo.drop(inputs, options=["--force"])
 
     # --input can be passed a subdirectory.
@@ -928,27 +790,17 @@
     ds.rev_save("subdir")
     ds.repo.copy_to(["subdir/a", "subdir/b"], remote="origin")
     ds.repo.drop("subdir", options=["--force"])
-<<<<<<< HEAD
-    ds.run("touch subdir-dummy", inputs=[op.join(ds.path, "subdir")])
-    ok_(all(ds.repo.file_has_content(op.join("subdir", f))
-            for f in ["a", "b"]))
-=======
-    ds.rev_run("cd .> subdir-dummy", inputs=[op.join(ds.path, "subdir")])
+    ds.run("cd .> subdir-dummy", inputs=[op.join(ds.path, "subdir")])
     ok_(all(ds.repo.file_has_content(op.join("subdir", f)) for f in ["a", "b"]))
->>>>>>> 9b3292fb
 
     # Inputs are specified relative to a dataset's subdirectory.
     ds.repo.drop(op.join("subdir", "a"), options=["--force"])
     with chpwd(op.join(path, "subdir")):
-<<<<<<< HEAD
-        run("touch subdir-dummy1", inputs=["a"])
-=======
         run("cd .> subdir-dummy1", inputs=["a"])
->>>>>>> 9b3292fb
     ok_(ds.repo.file_has_content(op.join("subdir", "a")))
 
     # --input=. runs "datalad get ."
-    ds.rev_run("cd .> dot-dummy", inputs=["."])
+    ds.run("cd .> dot-dummy", inputs=["."])
     eq_(ds.repo.get_annexed_files(),
         ds.repo.get_annexed_files(with_content_only=True))
     # On rerun, we get all files, even those that weren't in the tree at the
@@ -962,39 +814,13 @@
 
     # --output will unlock files that are present.
     ds.repo.get("a.dat")
-<<<<<<< HEAD
     ds.run("echo ' appended' >>a.dat", outputs=["a.dat"])
     with open(op.join(path, "a.dat")) as fh:
-        eq_(fh.read(), "a.dat appended\n")
+        eq_(fh.read(), "a.dat' appended' \n" if on_windows else "a.dat appended\n" )
 
     # --output will remove files that are not present.
     ds.repo.drop(["a.dat", "d.txt"], options=["--force"])
     ds.run("echo ' appended' >>a.dat", outputs=["a.dat"])
-    with open(op.join(path, "a.dat")) as fh:
-        eq_(fh.read(), " appended\n")
-
-    # --input can be combined with --output.
-    ds.repo.repo.git.reset("--hard", "HEAD~2")
-    ds.run("echo ' appended' >>a.dat", inputs=["a.dat"], outputs=["a.dat"])
-    with open(op.join(path, "a.dat")) as fh:
-        eq_(fh.read(), "a.dat appended\n")
-
-    with swallow_logs(new_level=logging.DEBUG) as cml:
-        with swallow_outputs():
-            ds.run("echo blah", outputs=["not-there"])
-        assert_in("Filtered out non-existing path: ", cml.out)
-
-    ds.rev_create('sub')
-    ds.run("echo sub_orig >sub/subfile")
-    ds.run("echo sub_overwrite >sub/subfile", outputs=["sub/subfile"])
-=======
-    ds.rev_run("echo ' appended' >>a.dat", outputs=["a.dat"])
-    with open(op.join(path, "a.dat")) as fh:
-        eq_(fh.read(), "a.dat' appended' \n" if on_windows else "a.dat appended\n" )
-
-    # --output will remove files that are not present.
-    ds.repo.drop(["a.dat", "d.txt"], options=["--force"])
-    ds.rev_run("echo ' appended' >>a.dat", outputs=["a.dat"])
     if not on_windows:
         # MIH doesn't yet understand how to port this
         with open(op.join(path, "a.dat")) as fh:
@@ -1002,7 +828,7 @@
 
     # --input can be combined with --output.
     ds.repo.repo.git.reset("--hard", "HEAD~2")
-    ds.rev_run("echo ' appended' >>a.dat", inputs=["a.dat"], outputs=["a.dat"])
+    ds.run("echo ' appended' >>a.dat", inputs=["a.dat"], outputs=["a.dat"])
     if not on_windows:
         # MIH doesn't yet understand how to port this
         with open(op.join(path, "a.dat")) as fh:
@@ -1011,20 +837,20 @@
     if not on_windows:
         # see datalad#2606
         with swallow_logs(new_level=logging.DEBUG) as cml:
-            ds.rev_run("echo blah", outputs=["not-there"])
-            assert_in("Filtered out non-existing path: ", cml.out)
+            with swallow_outputs():
+                ds.run("echo blah", outputs=["not-there"])
+                assert_in("Filtered out non-existing path: ", cml.out)
 
     ds.rev_create('sub')
-    ds.rev_run("echo sub_orig >sub/subfile")
-    ds.rev_run("echo sub_overwrite >sub/subfile", outputs=["sub/subfile"])
->>>>>>> 9b3292fb
+    ds.run("echo sub_orig >sub/subfile")
+    ds.run("echo sub_overwrite >sub/subfile", outputs=["sub/subfile"])
     ds.drop("sub/subfile", check=False)
-    ds.rev_run("echo sub_overwrite >sub/subfile", outputs=["sub/subfile"])
+    ds.run("echo sub_overwrite >sub/subfile", outputs=["sub/subfile"])
 
     # --input/--output globs can be stored in expanded form.
-    ds.rev_run("cd .> expand-dummy", inputs=["a.*"], outputs=["b.*"], expand="both")
-    assert_in("a.dat", ds.repo.repo.head.commit.message)
-    assert_in("b.dat", ds.repo.repo.head.commit.message)
+    ds.run("cd .> expand-dummy", inputs=["a.*"], outputs=["b.*"], expand="both")
+    assert_in("a.dat", ds.repo.format_commit("%B"))
+    assert_in("b.dat", ds.repo.format_commit("%B"))
 
     res = ds.rerun(report=True, return_type='item-or-list')
     eq_(res["run_info"]['inputs'], ["a.dat"])
@@ -1033,7 +859,7 @@
     # We install subdatasets to fully resolve globs.
     ds.uninstall("s0")
     assert_false(Dataset(op.join(path, "s0")).is_installed())
-    ds.rev_run("echo {inputs} >globbed-subds", inputs=["s0/s1_*/s2/*.dat"])
+    ds.run("echo {inputs} >globbed-subds", inputs=["s0/s1_*/s2/*.dat"])
     ok_file_has_content(
         op.join(ds.path, "globbed-subds"),
         "'s0\\s1_0\\s2\\a.dat' 's0\\s1_1\\s2\\c.dat'" if on_windows
@@ -1042,38 +868,24 @@
 
     ds_ss = Dataset(op.join(path, "s0", "ss"))
     assert_false(ds_ss.is_installed())
-    ds.rev_run("echo blah >{outputs}", outputs=["s0/ss/out"])
+    ds.run("echo blah >{outputs}", outputs=["s0/ss/out"])
     ok_(ds_ss.is_installed())
     ok_file_has_content(op.join(ds.path, "s0", "ss", "out"),
                         "blah",
                         strip=True)
 
 
-<<<<<<< HEAD
-@known_failure_windows
-=======
-@ignore_nose_capturing_stdout
->>>>>>> 9b3292fb
 @with_tempfile(mkdir=True)
 def test_run_inputs_no_annex_repo(path):
     ds = Dataset(path).rev_create(no_annex=True)
     # Running --input in a plain Git repo doesn't fail.
-<<<<<<< HEAD
-    ds.run("touch dummy", inputs=["*"])
-=======
-    ds.rev_run("cd .> dummy", inputs=["*"])
->>>>>>> 9b3292fb
+    ds.run("cd .> dummy", inputs=["*"])
     ok_exists(op.join(ds.path, "dummy"))
     ds.rerun()
 
 
 @slow  # ~10s
-<<<<<<< HEAD
-@known_failure_windows
-=======
-@ignore_nose_capturing_stdout
 # use of testrepos is broken on Windows and causes this test to be skipped there
->>>>>>> 9b3292fb
 @with_testrepos('basic_annex', flavors=['clone'])
 def test_run_explicit(path):
     ds = Dataset(path)
@@ -1088,14 +900,14 @@
 
     # We need explicit=True to run with dirty repo.
     assert_status("impossible",
-                  ds.rev_run("cat test-annex.dat test-annex.dat >doubled.dat",
+                  ds.run("cat test-annex.dat test-annex.dat >doubled.dat",
                          inputs=["test-annex.dat"],
                          on_failure="ignore"))
 
     hexsha_initial = ds.repo.get_hexsha()
     # If we specify test-annex.dat as an input, it will be retrieved before the
     # run.
-    ds.rev_run("cat test-annex.dat test-annex.dat >doubled.dat",
+    ds.run("cat test-annex.dat test-annex.dat >doubled.dat",
            inputs=["test-annex.dat"], explicit=True)
     ok_(ds.repo.file_has_content("test-annex.dat"))
     # We didn't commit anything because outputs weren't specified.
@@ -1104,18 +916,14 @@
 
     # If an input doesn't exist, we just show the standard warning.
     with swallow_logs(new_level=logging.WARN) as cml:
-<<<<<<< HEAD
         with swallow_outputs():
             ds.run("ls", inputs=["not-there"], explicit=True)
-=======
-        ds.rev_run("ls", inputs=["not-there"], explicit=True)
->>>>>>> 9b3292fb
         assert_in("Input does not exist: ", cml.out)
 
     remove(op.join(path, "doubled.dat"))
 
     hexsha_initial = ds.repo.get_hexsha()
-    ds.rev_run("cat test-annex.dat test-annex.dat >doubled.dat",
+    ds.run("cat test-annex.dat test-annex.dat >doubled.dat",
            inputs=["test-annex.dat"], outputs=["doubled.dat"],
            explicit=True)
     ok_(ds.repo.file_has_content("doubled.dat"))
@@ -1130,31 +938,22 @@
     ok_(ds.repo.file_has_content(op.join("subdir", "foo")))
 
 
-<<<<<<< HEAD
-@known_failure_windows
-=======
-@ignore_nose_capturing_stdout
->>>>>>> 9b3292fb
 @with_tree(tree={"a.in": "a", "b.in": "b", "c.out": "c",
                  "subdir": {}})
 def test_placeholders(path):
     ds = Dataset(path).rev_create(force=True)
     ds.rev_save()
-<<<<<<< HEAD
-    ds.run("echo {inputs} >{outputs}", inputs=[".", "*.in"], outputs=["c.out"])
-=======
     assert_repo_status(ds.path, untracked=['subdir'])
     # ATTN windows is sensitive to spaces before redirect symbol
-    ds.rev_run("echo {inputs}>{outputs}", inputs=[".", "*.in"], outputs=["c.out"])
->>>>>>> 9b3292fb
+    ds.run("echo {inputs}>{outputs}", inputs=[".", "*.in"], outputs=["c.out"])
     ok_file_has_content(op.join(path, "c.out"), "a.in b.in\n")
 
     hexsha_before = ds.repo.get_hexsha()
     ds.rerun()
     eq_(hexsha_before, ds.repo.get_hexsha())
 
-<<<<<<< HEAD
-    ds.run("echo {inputs[0]} >getitem", inputs=["*.in"])
+    # ATTN windows is sensitive to spaces before redirect symbol
+    ds.run("echo {inputs[0]}>getitem", inputs=["*.in"])
     ok_file_has_content(op.join(path, "getitem"), "a.in\n")
 
     ds.run("echo {pwd} >expanded-pwd")
@@ -1162,17 +961,6 @@
                         strip=True)
 
     ds.run("echo {dspath} >expanded-dspath")
-=======
-    # ATTN windows is sensitive to spaces before redirect symbol
-    ds.rev_run("echo {inputs[0]}>getitem", inputs=["*.in"])
-    ok_file_has_content(op.join(path, "getitem"), "a.in\n")
-
-    ds.rev_run("echo {pwd} >expanded-pwd")
-    ok_file_has_content(op.join(path, "expanded-pwd"), path,
-                        strip=True)
-
-    ds.rev_run("echo {dspath} >expanded-dspath")
->>>>>>> 9b3292fb
     ok_file_has_content(op.join(path, "expanded-dspath"), ds.path,
                         strip=True)
 
@@ -1181,15 +969,11 @@
         run("echo {pwd} >expanded-pwd")
     ok_file_has_content(op.join(path, "subdir", "expanded-pwd"), subdir_path,
                         strip=True)
-    eq_(get_run_info(ds, ds.repo.repo.head.commit.message)[1]["pwd"],
+    eq_(get_run_info(ds, ds.repo.format_commit("%B"))[1]["pwd"],
         "subdir")
 
     # Double brackets can be used to escape placeholders.
-<<<<<<< HEAD
-    ds.run("touch {{inputs}}", inputs=["*.in"])
-=======
-    ds.rev_run("cd .> {{inputs}}", inputs=["*.in"])
->>>>>>> 9b3292fb
+    ds.run("cd .> {{inputs}}", inputs=["*.in"])
     ok_exists(op.join(path, "{inputs}"))
 
     # rerun --script expands the placeholders.
@@ -1203,51 +987,33 @@
                   script_out)
 
     assert_result_count(
-        ds.rev_run("{unknown_placeholder}", on_failure="ignore"),
+        ds.run("{unknown_placeholder}", on_failure="ignore"),
         1, status="impossible", action="run")
 
     # Configured placeholders.
     ds.config.add("datalad.run.substitutions.license", "gpl3", where="local")
-<<<<<<< HEAD
     ds.run("echo {license} >configured-license")
     ok_file_has_content(op.join(path, "configured-license"), "gpl3",
                         strip=True)
-=======
-    ds.rev_run("echo {license} >configured-license")
-    ok_file_has_content(op.join(path, "configured-license"), "gpl3", strip=True)
->>>>>>> 9b3292fb
     # --script handles configured placeholders.
     with patch("sys.stdout", new_callable=StringIO) as cmout:
         ds.rerun(script="-")
         assert_in("gpl3", cmout.getvalue())
 
 
-<<<<<<< HEAD
-@known_failure_windows
-=======
-@ignore_nose_capturing_stdout
 @known_failure_windows  # due to use of obscure filename that breaks the runner on Win
->>>>>>> 9b3292fb
 @with_tree(tree={OBSCURE_FILENAME + u".t": "obscure",
                  "bar.txt": "b",
                  "foo blah.txt": "f"})
 def test_inputs_quotes_needed(path):
     ds = Dataset(path).rev_create(force=True)
-<<<<<<< HEAD
     ds.rev_save()
-=======
-    ds.rev_save(".")
->>>>>>> 9b3292fb
     cmd = "import sys; open(sys.argv[-1], 'w').write('!'.join(sys.argv[1:]))"
     # The string form of a command works fine when the inputs/outputs have
     # spaces ...
     cmd_str = "{} -c \"{}\" {{inputs}} {{outputs[0]}}".format(
         sys.executable, cmd)
-<<<<<<< HEAD
     ds.run(cmd_str, inputs=["*.t*"], outputs=["out0"], expand="inputs")
-=======
-    ds.rev_run(cmd_str, inputs=["*.t*"], outputs=["out0"])
->>>>>>> 9b3292fb
     expected = u"!".join(
         list(sorted([OBSCURE_FILENAME + u".t", "bar.txt", "foo blah.txt"])) +
         ["out0"])
@@ -1257,27 +1023,14 @@
     # with the obscure file name because we'd need to know its composition to
     # predict the failure.)
     cmd_list = [sys.executable, "-c", cmd, "{inputs}", "{outputs[0]}"]
-<<<<<<< HEAD
     ds.run(cmd_list, inputs=["*.txt"], outputs=["out0"])
     ok_file_has_content(op.join(path, "out0"), "bar.txt foo!blah.txt!out0")
 
 
-@known_failure_windows
-@with_tree(tree={"foo": "f", "bar": "b"})
-def test_inject(path):
-    ds = Dataset(path).rev_create(force=True)
-    ok_(ds.repo.is_dirty())
-=======
-    ds.rev_run(cmd_list, inputs=["*.txt"], outputs=["out0"])
-    ok_file_has_content(op.join(path, "out0"), "bar.txt foo!blah.txt!out0")
-
-
-@ignore_nose_capturing_stdout
 @with_tree(tree={"foo": "f", "bar": "b"})
 def test_inject(path):
     ds = Dataset(path).rev_create(force=True)
     assert_repo_status(ds.path, untracked=['foo', 'bar'])
->>>>>>> 9b3292fb
     list(run_command("nonsense command",
                      dataset=ds,
                      inject=True,
@@ -1287,76 +1040,6 @@
     assert_in("nonsense command", msg)
 
 
-<<<<<<< HEAD
-=======
-def test_globbedpaths_get_sub_patterns():
-    gp = GlobbedPaths([], "doesn't matter")
-    for pat, expected in [
-            # If there are no patterns in the directory component, we get no
-            # sub-patterns.
-            ("", []),
-            ("nodir", []),
-            (op.join("nomagic", "path"), []),
-            (op.join("nomagic", "path*"), []),
-            # Create sub-patterns from leading path, successively dropping the
-            # right-most component.
-            (op.join("s*", "path"), ["s*" + op.sep]),
-            (op.join("s", "ss*", "path"), [op.join("s", "ss*") + op.sep]),
-            (op.join("s", "ss*", "path*"), [op.join("s", "ss*") + op.sep]),
-            (op.join("s", "ss*" + op.sep), []),
-            (op.join("s*", "ss", "path*"),
-             [op.join("s*", "ss") + op.sep,
-              "s*" + op.sep]),
-            (op.join("s?", "ss", "sss*", "path*"),
-             [op.join("s?", "ss", "sss*") + op.sep,
-              op.join("s?", "ss") + op.sep,
-              "s?" + op.sep])]:
-        eq_(gp._get_sub_patterns(pat), expected)
-
-
-@with_tree(tree={"1.txt": "",
-                 "2.dat": "",
-                 "3.txt": ""})
-def test_globbedpaths(path):
-    for patterns, expected in [
-            (["1.txt", "2.dat"], {"1.txt", "2.dat"}),
-            (["*.txt", "*.dat"], {"1.txt", "2.dat", "3.txt"}),
-            (["*.txt"], {"1.txt", "3.txt"})]:
-        gp = GlobbedPaths(patterns, pwd=path)
-        eq_(set(gp.expand()), expected)
-        eq_(set(gp.expand(full=True)),
-            {op.join(path, p) for p in expected})
-
-    # Full patterns still get returned as relative to pwd.
-    gp = GlobbedPaths([op.join(path, "*.dat")], pwd=path)
-    eq_(gp.expand(), ["2.dat"])
-
-    # "." gets special treatment.
-    gp = GlobbedPaths([".", "*.dat"], pwd=path)
-    eq_(set(gp.expand()), {"2.dat", "."})
-    eq_(gp.expand(dot=False), ["2.dat"])
-    gp = GlobbedPaths(["."], pwd=path, expand=False)
-    eq_(gp.expand(), ["."])
-    eq_(gp.paths, ["."])
-
-    # We can the glob outputs.
-    glob_results = {"z": "z",
-                    "a": ["x", "d", "b"]}
-    with patch('glob.glob', glob_results.get):
-        gp = GlobbedPaths(["z", "a"])
-        eq_(gp.expand(), ["z", "b", "d", "x"])
-
-    # glob expansion for paths property is determined by expand argument.
-    for expand, expected in [(True, ["2.dat"]), (False, ["*.dat"])]:
-        gp = GlobbedPaths(["*.dat"], pwd=path, expand=expand)
-        eq_(gp.paths, expected)
-
-    with swallow_logs(new_level=logging.DEBUG) as cml:
-        GlobbedPaths(["not here"], pwd=path).expand()
-        assert_in("No matching files found for 'not here'", cml.out)
-
-
->>>>>>> 9b3292fb
 def test_rerun_commit_message_check():
     assert_raises(ValueError,
                   get_run_info,
