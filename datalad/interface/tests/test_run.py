# emacs: -*- mode: python; py-indent-offset: 4; tab-width: 4; indent-tabs-mode: nil -*-
# ex: set sts=4 ts=4 sw=4 noet:
# ## ### ### ### ### ### ### ### ### ### ### ### ### ### ### ### ### ### ### ##
#
#   See COPYING file distributed along with the datalad package for the
#   copyright and license terms.
#
# ## ### ### ### ### ### ### ### ### ### ### ### ### ### ### ### ### ### ### ##
"""test command datalad {re,}run

"""

__docformat__ = 'restructuredtext'

from datalad.tests.utils import (
    known_failure_direct_mode,
    known_failure_v6,
)

from os.path import join as opj
from os.path import relpath
from os import mkdir
from datalad.utils import chpwd

from datalad.distribution.dataset import Dataset
from datalad.support.exceptions import NoDatasetArgumentFound
from datalad.support.exceptions import CommandError
from datalad.support.exceptions import IncompleteResultsError
from datalad.support.gitrepo import GitCommandError
from datalad.tests.utils import ok_, assert_false, neq_
from datalad.api import run
from datalad.interface.rerun import get_commit_runinfo, new_or_modified
from datalad.tests.utils import assert_raises
from datalad.tests.utils import with_tempfile
from datalad.tests.utils import with_tree
from datalad.tests.utils import ok_clean_git
from datalad.tests.utils import ok_file_under_git
from datalad.tests.utils import create_tree
from datalad.tests.utils import eq_
from datalad.tests.utils import assert_status
from datalad.tests.utils import assert_result_count
from datalad.tests.utils import assert_in
<<<<<<< HEAD
from datalad.tests.utils import swallow_logs
from datalad.tests.utils import swallow_outputs
=======
from datalad.tests.utils import assert_in_results
>>>>>>> f80900ce
from datalad.tests.utils import skip_if_on_windows
from datalad.tests.utils import ignore_nose_capturing_stdout


@with_tempfile(mkdir=True)
def test_invalid_call(path):
    with chpwd(path):
        # no dataset, no luck
        assert_raises(NoDatasetArgumentFound, run, 'doesntmatter')
        # dirty dataset
        ds = Dataset(path).create()
        create_tree(ds.path, {'this': 'dirty'})
        assert_status('impossible', run('doesntmatter', on_failure='ignore'))


@ignore_nose_capturing_stdout
@skip_if_on_windows
@with_tempfile(mkdir=True)
@with_tempfile(mkdir=True)
def test_basics(path, nodspath):
    ds = Dataset(path).create()
    last_state = ds.repo.get_hexsha()
    # run inside the dataset
<<<<<<< HEAD
    with chpwd(path), \
            swallow_outputs():
        # runs nothing, does nothing
        assert_result_count(ds.run(), 0)
        eq_(last_state, ds.repo.get_hexsha())
=======
    with chpwd(path):
>>>>>>> f80900ce
        # provoke command failure
        with assert_raises(CommandError) as cme:
            ds.run('7i3amhmuch9invalid')
            # let's not speculate that the exit code is always 127
            ok_(cme.code > 0)
        eq_(last_state, ds.repo.get_hexsha())
        # now one that must work
        res = ds.run('touch empty', message='TEST')
        ok_clean_git(ds.path)
        assert_result_count(res, 2)
        # TODO 'state' is still untracked!!!
        assert_result_count(res, 1, action='add', path=opj(ds.path, 'empty'), type='file')
        assert_result_count(res, 1, action='save', path=ds.path)
        commit_msg = ds.repo.repo.head.commit.message
        ok_(commit_msg.startswith('[DATALAD RUNCMD] TEST'))
        # crude test that we have a record for the PWD
        assert_in('"pwd": "."', commit_msg)
        last_state = ds.repo.get_hexsha()
        # now run a command that will not alter the dataset
        res = ds.run('touch empty', message='NOOP_TEST')
        assert_status('notneeded', res)
        eq_(last_state, ds.repo.get_hexsha())

    # run outside the dataset, should still work but with limitations
    with chpwd(nodspath), \
            swallow_outputs():
        res = ds.run(['touch', 'empty2'], message='TEST')
        assert_status('ok', res)
        assert_result_count(res, 1, action='add', path=opj(ds.path, 'empty2'), type='file')


@ignore_nose_capturing_stdout
@skip_if_on_windows
@with_tempfile(mkdir=True)
@with_tempfile(mkdir=True)
@known_failure_direct_mode  #FIXME
def test_rerun(path, nodspath):
    ds = Dataset(path).create()
    sub = ds.create('sub')
    probe_path = opj(sub.path, 'sequence')
    # run inside the dataset
    with chpwd(path), \
            swallow_outputs():
        ds.run('echo x$(cat sub/sequence) > sub/sequence')
    # command ran once, all clean
    ok_clean_git(ds.path)
    eq_('x\n', open(probe_path).read())
    # now, for a rerun we can be anywhere, PWD and all are recorded
    # moreover, rerun must figure out which bits to unlock, even in
    # subdatasets
<<<<<<< HEAD
    with chpwd(nodspath), \
            swallow_outputs():
        ds.run(rerun=True)
    ok_clean_git(ds.path)
    # ran twice now
    eq_('xx\n', open(probe_path).read())
    # if I give another command, it will be ignored
    with chpwd(nodspath), \
            swallow_logs(new_level=logging.WARNING) as cml, \
            swallow_outputs():
        ds.run('30BANG3934', rerun=True)
        cml.assert_logged("Ignoring provided command in --rerun mode", level="WARNING")
    ok_clean_git(ds.path)
=======
    with chpwd(nodspath):
        ds.rerun()
    ok_clean_git(ds.path)
    # ran twice now
    eq_('xx\n', open(probe_path).read())
    # Make a non-run commit.
    with open(opj(path, "nonrun-file"), "w") as f:
        f.write("foo")
    ds.add("nonrun-file")
    # Now rerun the buried command.
    ds.rerun(revision="HEAD~", message="rerun buried")
>>>>>>> f80900ce
    eq_('xxx\n', open(probe_path).read())
    # Also check that the messasge override worked.
    eq_(ds.repo.repo.head.commit.message.splitlines()[0],
        "[DATALAD RUNCMD] rerun buried")
    # Or a range of commits, skipping non-run commits.
    ds.rerun(since="HEAD~3")
    eq_('xxxxx\n', open(probe_path).read())
    # Or --since= to run all reachable commits.
    ds.rerun(since="")
    eq_('xxxxxxxxxx\n', open(probe_path).read())
    # If the history to rerun has a merge commit, we abort.
    ds.repo.checkout("HEAD~3", options=["-b", "topic"])
    with open(opj(path, "topic-file"), "w") as f:
        f.write("topic")
    ds.add("topic-file")
    ds.repo.checkout("master")
    ds.repo.merge("topic")
    ok_clean_git(ds.path)
    assert_raises(IncompleteResultsError, ds.rerun)


@ignore_nose_capturing_stdout
@skip_if_on_windows
@with_tempfile(mkdir=True)
@known_failure_direct_mode  #FIXME
@known_failure_v6  #FIXME
def test_rerun_onto(path):
    ds = Dataset(path).create()

    grow_file = opj(path, "grows")

    ds.run('echo static-content > static')
    ds.repo.repo.git.tag("static")
    ds.run('echo x$(cat grows) > grows')
    ds.rerun()
    eq_('xx\n', open(grow_file).read())

    # If we run the "static" change on top of itself, we end up in the
    # same (but detached) place.
    ds.rerun(revision="static", onto="static")
    ok_(ds.repo.get_active_branch() is None)
    eq_(ds.repo.repo.git.rev_parse("HEAD"),
        ds.repo.repo.git.rev_parse("static"))

    # If we run the "static" change from the same "base", we end up
    # with a new commit.
    ds.repo.checkout("master")
    ds.rerun(revision="static", onto="static^")
    ok_(ds.repo.get_active_branch() is None)
    neq_(ds.repo.repo.git.rev_parse("HEAD"),
         ds.repo.repo.git.rev_parse("static"))
    assert_result_count(ds.diff(revision="HEAD..static"), 0)
    for revrange in ["..static", "static.."]:
        assert_result_count(
            ds.repo.repo.git.rev_list(revrange).split(), 1)

    # Unlike the static change, if we run the ever-growing change on
    # top of itself, we end up with a new commit.
    ds.repo.checkout("master")
    ds.rerun(onto="HEAD")
    ok_(ds.repo.get_active_branch() is None)
    neq_(ds.repo.repo.git.rev_parse("HEAD"),
         ds.repo.repo.git.rev_parse("master"))

    # An empty `onto` means use the parent of the first revision.
    ds.repo.checkout("master")
    ds.rerun(since="static^", onto="")
    ok_(ds.repo.get_active_branch() is None)
    for revrange in ["..master", "master.."]:
        assert_result_count(
            ds.repo.repo.git.rev_list(revrange).split(), 3)

    # An empty `onto` means use the parent of the first revision that
    # has a run command.
    ds.repo.checkout("master")
    ds.rerun(since="", onto="", branch="from-base")
    eq_(ds.repo.get_active_branch(), "from-base")
    assert_result_count(ds.diff(revision="master..from-base"), 0)
    eq_(ds.repo.get_merge_base(["static", "from-base"]),
        ds.repo.repo.git.rev_parse("static^"))


@ignore_nose_capturing_stdout
@skip_if_on_windows
@with_tempfile(mkdir=True)
@known_failure_direct_mode  #FIXME
@known_failure_v6  #FIXME
def test_rerun_chain(path):
    ds = Dataset(path).create()
    commits = []

    grow_file = opj(path, "grows")
    ds.run('echo x$(cat grows) > grows')
    ds.repo.repo.git.tag("first-run")

    for _ in range(3):
        commits.append(ds.repo.get_hexsha())
        ds.rerun()
        _, info = get_commit_runinfo(ds.repo, "HEAD")
        assert info["chain"] == commits

    ds.rerun(revision="first-run")
    _, info = get_commit_runinfo(ds.repo, "HEAD")
    assert info["chain"] == commits[:1]


@ignore_nose_capturing_stdout
@skip_if_on_windows
@with_tempfile(mkdir=True)
@known_failure_direct_mode  #FIXME
@known_failure_v6  #FIXME
def test_rerun_just_one_commit(path):
    ds = Dataset(path).create()

    # Check out an orphan branch so that we can test the "one commit
    # in a repo" case.
    ds.repo.checkout("orph", options=["--orphan"])
    ds.repo.repo.git.reset("--hard")

    ds.run('echo static-content > static')
    assert_result_count(ds.repo.repo.git.rev_list("HEAD").split(), 1)

    # Rerunning with just one commit doesn't raise an error ...
    ds.rerun()
    # ... but we're still at one commit because the content didn't
    # change.
    assert_result_count(ds.repo.repo.git.rev_list("HEAD").split(), 1)

    # We abort rather than trying to do anything when --onto='' and
    # --since='' are given together and the first commit contains a
    # run command.
    ds.repo.commit(msg="empty", options=["--allow-empty"])
    assert_raises(IncompleteResultsError, ds.rerun, since="", onto="")


@ignore_nose_capturing_stdout
@skip_if_on_windows
@with_tempfile(mkdir=True)
@known_failure_direct_mode  #FIXME
def test_rerun_branch(path):
    ds = Dataset(path).create()

    ds.repo.repo.git.tag("prerun")

    outfile = opj(path, "run-file")

    with open(opj(path, "nonrun-file"), "w") as f:
        f.write("foo")
    ds.add("nonrun-file")

    ds.run('echo x$(cat run-file) > run-file')
    ds.rerun()
    eq_('xx\n', open(outfile).read())

    # Rerun the commands on a new branch that starts at the parent
    # commit of the first run.
    ds.rerun(since="prerun", onto="prerun", branch="rerun")

    eq_(ds.repo.get_active_branch(), "rerun")
    eq_('xx\n', open(outfile).read())

    for revrange in ["rerun..master", "master..rerun"]:
        assert_result_count(
            ds.repo.repo.git.rev_list(revrange).split(), 3)
    eq_(ds.repo.get_merge_base(["master", "rerun"]),
        ds.repo.repo.git.rev_parse("prerun"))

    # Start rerun branch at tip of current branch.
    ds.repo.checkout("master")
    ds.rerun(since="prerun", branch="rerun2")
    eq_(ds.repo.get_active_branch(), "rerun2")
    eq_('xxxx\n', open(outfile).read())

    assert_result_count(
        ds.repo.repo.git.rev_list("master..rerun2").split(), 2)
    assert_result_count(
        ds.repo.repo.git.rev_list("rerun2..master").split(), 0)

    # Using an existing branch name fails.
    ds.repo.checkout("master")
    assert_raises(IncompleteResultsError,
                  ds.rerun, since="prerun", branch="rerun2")


@ignore_nose_capturing_stdout
@skip_if_on_windows
@with_tempfile(mkdir=True)
@known_failure_direct_mode  #FIXME
@known_failure_v6  #FIXME
def test_rerun_cherry_pick(path):
    ds = Dataset(path).create()

    ds.repo.repo.git.tag("prerun")
    ds.run('echo abc > runfile')
    with open(opj(path, "nonrun-file"), "w") as f:
        f.write("foo")
    ds.add("nonrun-file")

    for onto, text in [("HEAD", "skipping"), ("prerun", "cherry picking")]:
        results = ds.rerun(since="prerun", onto=onto)
        assert_in_results(results, status='ok', path=ds.path)
        assert any(r.get("message", "").endswith(text) for r in results)


@ignore_nose_capturing_stdout
@skip_if_on_windows
@with_tempfile(mkdir=True)
@known_failure_direct_mode  #FIXME
@known_failure_v6  #FIXME
def test_rerun_outofdate_tree(path):
    ds = Dataset(path).create()
    input_file = opj(path, "foo")
    output_file = opj(path, "out")
    with open(input_file, "w") as f:
        f.write("abc\ndef")
    ds.add("foo", to_git=True)
    # Create inital run.
    ds.run('grep def foo > out')
    eq_('def\n', open(output_file).read())
    # Change tree so that it is no longer compatible.
    ds.remove("foo")
    # Now rerunning should fail because foo no longer exists.
    assert_raises(CommandError, ds.rerun, revision="HEAD~")


@ignore_nose_capturing_stdout
@skip_if_on_windows
@with_tempfile(mkdir=True)
@known_failure_direct_mode  #FIXME
@known_failure_v6  #FIXME
def test_rerun_ambiguous_revision_file(path):
    ds = Dataset(path).create()
    ds.run('echo ambig > ambig')
    ds.repo.repo.git.tag("ambig")
    # Don't fail when "ambig" refers to both a file and revision.
    ds.rerun(since="", revision="ambig", branch="rerun")
    eq_(len(ds.repo.repo.git.rev_list("rerun").split()),
        len(ds.repo.repo.git.rev_list("ambig", "--").split()))


@ignore_nose_capturing_stdout
@with_tempfile(mkdir=True)
@known_failure_direct_mode  #FIXME
@known_failure_v6  #FIXME
def test_rerun_subdir(path):
    ds = Dataset(path).create()
    subdir = opj(path, 'subdir')
    mkdir(subdir)
    with chpwd(subdir):
        run("python -c 'open(\"test.dat\", \"wb\").close()'")
    ok_clean_git(ds.path)
    ok_file_under_git(opj(subdir, "test.dat"), annexed=True)
    rec_msg, runinfo = get_commit_runinfo(ds.repo)
    eq_(runinfo['pwd'], 'subdir')
    # now, rerun within root of the dataset
    with chpwd(ds.path):
        ds.rerun()
    ok_clean_git(ds.path)
    ok_file_under_git(opj(subdir, "test.dat"), annexed=True)
    # and not on top
    assert_raises(AssertionError, ok_file_under_git, opj(ds.path, "test.dat"), annexed=True)

    # but if we run ds.run -- runs within top of the dataset
    with chpwd(subdir):
        ds.run("python -c 'open(\"test2.dat\", \"wb\").close()'")
    ok_clean_git(ds.path)
    ok_file_under_git(opj(ds.path, "test2.dat"), annexed=True)
    rec_msg, runinfo = get_commit_runinfo(ds.repo)
    eq_(runinfo['pwd'], '.')
    # now, rerun within subdir -- smoke for now
    with chpwd(subdir):
        ds.rerun()


@with_tree(tree={"d": {"to_modify": "content1"},
                 "to_remove": "content2",
                 "to_modify": "content3",
                 "unchanged": "content4"})
def test_new_or_modified(path):
    def apfiles(aps):
        for ap in aps:
            yield relpath(ap["path"], path)

    ds = Dataset(path).create(force=True, no_annex=True)

    # Check out an orphan branch so that we can test the "one commit
    # in a repo" case.
    ds.repo.checkout("orph", options=["--orphan"])
    ds.repo.add(".", commit=True)
    assert_false(ds.repo.dirty)
    assert_result_count(ds.repo.repo.git.rev_list("HEAD").split(), 1)
    # Diffing doesn't fail when the branch contains a single commit.
    assert_in("to_modify", apfiles(new_or_modified(ds, "HEAD")))

    # New files are detected, deletions are not.
    ds.repo.remove(["to_remove"])
    ok_(ds.repo.dirty)

    with open(opj(path, "to_add"), "w") as f:
        f.write("content5")
    ds.repo.add(["to_add"], commit=True)
    ds.repo.commit("add one, remove another")

    eq_(list(apfiles(new_or_modified(ds, "HEAD"))),
        ["to_add"])

    # Modifications are detected.
    with open(opj(path, "to_modify"), "w") as f:
        f.write("updated 1")
    with open(opj(path, "d/to_modify"), "w") as f:
        f.write("updated 2")
    ds.repo.add(["to_modify", "d/to_modify"], commit=True)

    eq_(set(apfiles(new_or_modified(ds, "HEAD"))),
        {"to_modify", "d/to_modify"})

    # Non-HEAD revisions work.
    ds.repo.commit("empty", options=["--allow-empty"])
    assert_false(list(apfiles(new_or_modified(ds, "HEAD"))))
    eq_(set(apfiles(new_or_modified(ds, "HEAD~"))),
        {"to_modify", "d/to_modify"})


@with_tempfile(mkdir=True)
def test_rerun_commit_message_check(path):
    ds = Dataset(path).create()
    ds.repo.commit(options=["--allow-empty"], msg="""\
[DATALAD RUNCMD] no command

=== Do not change lines below ===
{
 "pwd": ".",
 "exit": 0
}
^^^ Do not change lines above ^^^""")

    ds.repo.commit(options=["--allow-empty"], msg="""\
[DATALAD RUNCMD] junk json

=== Do not change lines below ===
{
 "pwd": ".,
 "cmd": "echo ok >okfile",
 "exit": 0
}
^^^ Do not change lines above ^^^""")

    ds.repo.commit(options=["--allow-empty"], msg="""\
[DATALAD RUNCMD] fine

=== Do not change lines below ===
{
 "pwd": ".",
 "cmd": "echo ok >okfile",
 "exit": 0
}
^^^ Do not change lines above ^^^""")

    assert_raises(ValueError,
                  get_commit_runinfo, ds.repo, "HEAD~2")
    assert_raises(ValueError,
                  get_commit_runinfo, ds.repo, "HEAD~")

    get_commit_runinfo(ds.repo, "HEAD")<|MERGE_RESOLUTION|>--- conflicted
+++ resolved
@@ -40,12 +40,9 @@
 from datalad.tests.utils import assert_status
 from datalad.tests.utils import assert_result_count
 from datalad.tests.utils import assert_in
-<<<<<<< HEAD
 from datalad.tests.utils import swallow_logs
 from datalad.tests.utils import swallow_outputs
-=======
 from datalad.tests.utils import assert_in_results
->>>>>>> f80900ce
 from datalad.tests.utils import skip_if_on_windows
 from datalad.tests.utils import ignore_nose_capturing_stdout
 
@@ -69,15 +66,8 @@
     ds = Dataset(path).create()
     last_state = ds.repo.get_hexsha()
     # run inside the dataset
-<<<<<<< HEAD
     with chpwd(path), \
             swallow_outputs():
-        # runs nothing, does nothing
-        assert_result_count(ds.run(), 0)
-        eq_(last_state, ds.repo.get_hexsha())
-=======
-    with chpwd(path):
->>>>>>> f80900ce
         # provoke command failure
         with assert_raises(CommandError) as cme:
             ds.run('7i3amhmuch9invalid')
@@ -128,22 +118,8 @@
     # now, for a rerun we can be anywhere, PWD and all are recorded
     # moreover, rerun must figure out which bits to unlock, even in
     # subdatasets
-<<<<<<< HEAD
     with chpwd(nodspath), \
             swallow_outputs():
-        ds.run(rerun=True)
-    ok_clean_git(ds.path)
-    # ran twice now
-    eq_('xx\n', open(probe_path).read())
-    # if I give another command, it will be ignored
-    with chpwd(nodspath), \
-            swallow_logs(new_level=logging.WARNING) as cml, \
-            swallow_outputs():
-        ds.run('30BANG3934', rerun=True)
-        cml.assert_logged("Ignoring provided command in --rerun mode", level="WARNING")
-    ok_clean_git(ds.path)
-=======
-    with chpwd(nodspath):
         ds.rerun()
     ok_clean_git(ds.path)
     # ran twice now
@@ -154,7 +130,6 @@
     ds.add("nonrun-file")
     # Now rerun the buried command.
     ds.rerun(revision="HEAD~", message="rerun buried")
->>>>>>> f80900ce
     eq_('xxx\n', open(probe_path).read())
     # Also check that the messasge override worked.
     eq_(ds.repo.repo.head.commit.message.splitlines()[0],
