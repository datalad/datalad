--- conflicted
+++ resolved
@@ -25,6 +25,7 @@
 from logging import getLogger
 lgr = getLogger('datalad.api.ls')
 
+
 class Ls(Interface):
     """Magical helper to list content of various things (ATM only S3 buckets and datasets)
 
@@ -66,145 +67,140 @@
         ),
     )
 
-<<<<<<< HEAD
-=======
     @staticmethod
-    def __call__(url, config_file=None, list_content=False, recursive=False, all=False):
->>>>>>> 3bd7f6b5
-
-    def __call__(self, loc, recursive=False, all=False, config_file=None, list_content=False):
+    def __call__(loc, recursive=False, all=False, config_file=None, list_content=False):
 
         # TODO: do some clever handling of kwargs as to remember what were defaults
         # and what any particular implementation actually needs, and then issuing
         # warning if some custom value/option was specified which doesn't apply to the
         # given url
         if loc.startswith('s3://'):
-            return self._ls_s3(loc, recursive=recursive, all=all, config_file=config_file, list_content=list_content)
+            return _ls_s3(loc, recursive=recursive, all=all, config_file=config_file, list_content=list_content)
         elif lexists(loc) and lexists(opj(loc, '.git')):
             # TODO: use some helper like is_dataset_path ??
-            return self._ls_dataset(loc, recursive=recursive)
+            return _ls_dataset(loc, recursive=recursive)
         else:
             raise ValueError("ATM supporting only s3:// URLs and paths to local datasets")
 
 
-    def _ls_dataset(self, loc, recursive=False):
-        raise NotImplementedError()
-
-
-    def _ls_s3(self, loc, recursive=False, all=False, config_file=None, list_content=False):
-        """List S3 bucket content"""
-        if loc.startswith('s3://'):
-            bucket_prefix = loc[5:]
+def _ls_dataset(loc, recursive=False):
+    raise NotImplementedError()
+
+
+def _ls_s3(loc, recursive=False, all=False, config_file=None, list_content=False):
+    """List S3 bucket content"""
+    if loc.startswith('s3://'):
+        bucket_prefix = loc[5:]
+    else:
+        raise ValueError("passed location should be an s3:// url")
+
+    import boto
+    from hashlib import md5
+    from boto.s3.key import Key
+    from boto.s3.prefix import Prefix
+    from boto.exception import S3ResponseError
+    from ..support.configparserinc import SafeConfigParser  # provides PY2,3 imports
+
+    bucket_name, prefix = bucket_prefix.split('/', 1)
+
+    if '?' in prefix:
+        ui.message("We do not care about URL options ATM, they get stripped")
+        prefix = prefix[:prefix.index('?')]
+
+    ui.message("Connecting to bucket: %s" % bucket_name)
+    if config_file:
+        config = SafeConfigParser(); config.read(config_file)
+        access_key = config.get('default', 'access_key')
+        secret_key = config.get('default', 'secret_key')
+
+        conn = boto.connect_s3(access_key, secret_key)
+        try:
+            bucket = conn.get_bucket(bucket_name)
+        except S3ResponseError as e:
+            ui.message("E: Cannot access bucket %s by name" % bucket_name)
+            all_buckets = conn.get_all_buckets()
+            all_bucket_names = [b.name for b in all_buckets]
+            ui.message("I: Found following buckets %s" % ', '.join(all_bucket_names))
+            if bucket_name in all_bucket_names:
+                bucket = all_buckets[all_bucket_names.index(bucket_name)]
+            else:
+                raise RuntimeError("E: no bucket named %s thus exiting" % bucket_name)
+    else:
+        # TODO: expose credentials
+        # We don't need any provider here really but only credentials
+        from datalad.downloaders.providers import Providers
+        providers = Providers.from_config_files()
+        provider = providers.get_provider(loc)
+        if not provider:
+            raise ValueError("don't know how to deal with this url %s -- no downloader defined.  Specify just s3cmd config file instead")
+        bucket = provider.authenticator.authenticate(bucket_name, provider.credential)
+
+
+    info = []
+    for iname, imeth in [
+        ("Versioning", bucket.get_versioning_status),
+        ("   Website", bucket.get_website_endpoint),
+        ("       ACL", bucket.get_acl),
+    ]:
+        try:
+            ival = imeth()
+        except Exception as e:
+            ival = str(e).split('\n')[0]
+        info.append(" {iname}: {ival}".format(**locals()))
+    ui.message("Bucket info:\n %s" % '\n '.join(info))
+
+    kwargs = {} if recursive else {'delimiter': '/'}
+    prefix_all_versions = list(bucket.list_versions(prefix, **kwargs))
+
+    if not prefix_all_versions:
+        ui.error("No output was provided for prefix %r" % prefix)
+    else:
+        max_length = max((len(e.name) for e in prefix_all_versions))
+    for e in prefix_all_versions:
+        if isinstance(e, Prefix):
+            ui.message("%s" % (e.name, ),)
+            continue
+        ui.message(("%%-%ds %%s" % max_length) % (e.name, e.last_modified), cr=' ')
+        if isinstance(e, Key):
+            if not (e.is_latest or all):
+                # Skip this one
+                continue
+            url = get_key_url(e, schema='http')
+            try:
+                _ = urlopen(Request(url))
+                urlok = "OK"
+            except HTTPError as err:
+                urlok = "E: %s" % err.code
+
+            try:
+                acl = e.get_acl()
+            except S3ResponseError as err:
+                acl = err.message
+
+            content = ""
+            if list_content:
+                # IO intensive, make an option finally!
+                try:
+                    # _ = e.next()[:5]  if we are able to fetch the content
+                    kwargs = dict(version_id = e.version_id)
+                    if list_content in {'full', 'first10'}:
+                        if list_content in 'first10':
+                            kwargs['headers'] = {'Range': 'bytes=0-9'}
+                        content = repr(e.get_contents_as_string(**kwargs))
+                    elif list_content == 'md5':
+                        digest = md5()
+                        digest.update(e.get_contents_as_string(**kwargs))
+                        content = digest.hexdigest()
+                    else:
+                        raise ValueError(list_content)
+                    #content = "[S3: OK]"
+                except S3ResponseError as err:
+                    content = err.message
+                finally:
+                    content = " " + content
+
+            ui.message("ver:%-32s  acl:%s  %s [%s]%s" % (e.version_id, acl, url, urlok, content))
         else:
-            raise ValueError("passed location should be an s3:// url")
-
-        import boto
-        from hashlib import md5
-        from boto.s3.key import Key
-        from boto.s3.prefix import Prefix
-        from boto.exception import S3ResponseError
-        from ..support.configparserinc import SafeConfigParser  # provides PY2,3 imports
-
-        bucket_name, prefix = bucket_prefix.split('/', 1)
-
-        if '?' in prefix:
-            ui.message("We do not care about URL options ATM, they get stripped")
-            prefix = prefix[:prefix.index('?')]
-
-        ui.message("Connecting to bucket: %s" % bucket_name)
-        if config_file:
-            config = SafeConfigParser(); config.read(config_file)
-            access_key = config.get('default', 'access_key')
-            secret_key = config.get('default', 'secret_key')
-
-            conn = boto.connect_s3(access_key, secret_key)
-            try:
-                bucket = conn.get_bucket(bucket_name)
-            except S3ResponseError as e:
-                ui.message("E: Cannot access bucket %s by name" % bucket_name)
-                all_buckets = conn.get_all_buckets()
-                all_bucket_names = [b.name for b in all_buckets]
-                ui.message("I: Found following buckets %s" % ', '.join(all_bucket_names))
-                if bucket_name in all_bucket_names:
-                    bucket = all_buckets[all_bucket_names.index(bucket_name)]
-                else:
-                    raise RuntimeError("E: no bucket named %s thus exiting" % bucket_name)
-        else:
-            # TODO: expose credentials
-            # We don't need any provider here really but only credentials
-            from datalad.downloaders.providers import Providers
-            providers = Providers.from_config_files()
-            provider = providers.get_provider(loc)
-            if not provider:
-                raise ValueError("don't know how to deal with this url %s -- no downloader defined.  Specify just s3cmd config file instead")
-            bucket = provider.authenticator.authenticate(bucket_name, provider.credential)
-
-
-        info = []
-        for iname, imeth in [
-            ("Versioning", bucket.get_versioning_status),
-            ("   Website", bucket.get_website_endpoint),
-            ("       ACL", bucket.get_acl),
-        ]:
-            try:
-                ival = imeth()
-            except Exception as e:
-                ival = str(e).split('\n')[0]
-            info.append(" {iname}: {ival}".format(**locals()))
-        ui.message("Bucket info:\n %s" % '\n '.join(info))
-
-        kwargs = {} if recursive else {'delimiter': '/'}
-        prefix_all_versions = list(bucket.list_versions(prefix, **kwargs))
-
-        if not prefix_all_versions:
-            ui.error("No output was provided for prefix %r" % prefix)
-        else:
-            max_length = max((len(e.name) for e in prefix_all_versions))
-        for e in prefix_all_versions:
-            if isinstance(e, Prefix):
-                ui.message("%s" % (e.name, ),)
-                continue
-            ui.message(("%%-%ds %%s" % max_length) % (e.name, e.last_modified), cr=' ')
-            if isinstance(e, Key):
-                if not (e.is_latest or all):
-                    # Skip this one
-                    continue
-                url = get_key_url(e, schema='http')
-                try:
-                    _ = urlopen(Request(url))
-                    urlok = "OK"
-                except HTTPError as err:
-                    urlok = "E: %s" % err.code
-
-                try:
-                    acl = e.get_acl()
-                except S3ResponseError as err:
-                    acl = err.message
-
-                content = ""
-                if list_content:
-                    # IO intensive, make an option finally!
-                    try:
-                        # _ = e.next()[:5]  if we are able to fetch the content
-                        kwargs = dict(version_id = e.version_id)
-                        if list_content in {'full', 'first10'}:
-                            if list_content in 'first10':
-                                kwargs['headers'] = {'Range': 'bytes=0-9'}
-                            content = repr(e.get_contents_as_string(**kwargs))
-                        elif list_content == 'md5':
-                            digest = md5()
-                            digest.update(e.get_contents_as_string(**kwargs))
-                            content = digest.hexdigest()
-                        else:
-                            raise ValueError(list_content)
-                        #content = "[S3: OK]"
-                    except S3ResponseError as err:
-                        content = err.message
-                    finally:
-                        content = " " + content
-
-                ui.message("ver:%-32s  acl:%s  %s [%s]%s" % (e.version_id, acl, url, urlok, content))
-            else:
-                if all:
-                    ui.message("del")
-
+            if all:
+                ui.message("del")
+
