--- conflicted
+++ resolved
@@ -11,11 +11,7 @@
 # TODO: announce in 0.15 to be deprecated for 0.16
 #
 
-<<<<<<< HEAD
 from ._version import get_versions
-=======
-from os.path import lexists, dirname, join as opj, curdir
->>>>>>> 66fd8be2
 
 __version__ = get_versions()['version']
 __hardcoded_version__ = __version__
