# emacs: -*- mode: python; py-indent-offset: 4; indent-tabs-mode: nil -*-
# vi: set ft=python sts=4 ts=4 sw=4 et:
### ### ### ### ### ### ### ### ### ### ### ### ### ### ### ### ### ### ### ##
#
#   See COPYING file distributed along with the datalad package for the
#   copyright and license terms.
#
### ### ### ### ### ### ### ### ### ### ### ### ### ### ### ### ### ### ### ##
"""Base classes to custom git-annex remotes (e.g. extraction from archives)"""

from __future__ import absolute_import

__docformat__ = 'restructuredtext'

import inspect
import errno
import os
import sys

from ..support.path import exists, join as opj, realpath, dirname, lexists

from six.moves import range
from six.moves.urllib.parse import urlparse

import logging
lgr = logging.getLogger('datalad.customremotes')
lgr.log(5, "Importing datalad.customremotes.main")

from ..dochelpers import exc_str
from ..ui import ui
from ..support.protocol import ProtocolInterface
from ..support.external_versions import external_versions
from ..support.cache import DictCache
from ..cmdline.helpers import get_repo_instance
from ..dochelpers import exc_str
from ..utils import assure_unicode


URI_PREFIX = "dl"
SUPPORTED_PROTOCOL = 1

DEFAULT_COST = 100
DEFAULT_AVAILABILITY = "LOCAL"

from datalad.ui.progressbars import ProgressBarBase


class AnnexRemoteQuit(Exception):
    pass


def get_function_nargs(f):
    while hasattr(f, 'wrapped'):
        f = f.wrapped
    argspec = inspect.getargspec(f)
    assert not argspec.keywords, \
        "ATM we have none defined with keywords, so disabling having them"
    if argspec.varargs:
        # Variable number of arguments
        return -1
    else:
        assert argspec.args, "ATM no static methods"
        assert argspec.args[0] == "self"
        return len(argspec.args) - 1


class AnnexExchangeProtocol(ProtocolInterface):
    """A little helper to protocol interactions of custom remote with annex
    """

    HEADER = r"""#!/bin/bash

set -e

# Gets a VALUE response and stores it in $RET
report () {
    echo "$@" >&2
}

recv () {
    read resp
    #resp=${resp%\n}
    target="$@"
    if [ "$resp" != "$target" ]; then
        report "! exp $target"
        report "  got $resp"
    else
        report "+ got $resp"
    fi
}

send () {
    echo "$@"
    report "sent $@"
}

"""

    def __init__(self, repopath, custom_remote_name=None):
        super(AnnexExchangeProtocol, self).__init__()
        self.repopath = repopath
        self.custom_remote_name = custom_remote_name
        self._file = None
        self._initiated = False

    def initiate(self):
        if self._initiated:
            return
        self._initiated = True
        d = opj(self.repopath, '.git', 'bin')
        if not exists(d):
            os.makedirs(d)

        suf = '-' + self.custom_remote_name.rstrip(':') if self.custom_remote_name else ''
        self._file = _file = opj(d, 'git-annex-remote-datalad' + suf)

        if exists(_file):
            lgr.debug("Commenting out previous entries")
            # comment out all the past entries
            with open(_file, 'rb') as f:
                entries = list(map(assure_unicode, f.readlines()))
            for i in range(len(self.HEADER.split(os.linesep)), len(entries)):
                e = entries[i]
                if e.startswith('recv ') or e.startswith('send '):
                    entries[i] = '#' + e
            with open(_file, 'wb') as f:
                f.write(u''.join(entries).encode('utf-8'))
            return  # nothing else to be done

        lgr.debug("Initiating protocoling."
                  "cd %s; vim %s"
                  % (realpath(self.repopath),
                     _file[len(self.repopath) + 1:]))
        with open(_file, 'a') as f:
            f.write(self.HEADER)
        os.chmod(_file, 0o755)

    def write_section(self, cmd):
        self.initiate()
        with open(self._file, 'a') as f:
            f.write('%s### %s%s' % (os.linesep, cmd, os.linesep))
        lgr.debug("New section in the protocol: "
                  "cd %s; PATH=%s:$PATH %s"
                  % (realpath(self.repopath),
                     dirname(self._file),
                     cmd))

    def write_entries(self, entries):
        self.initiate()
        with open(self._file, 'a') as f:
            f.write(os.linesep.join(entries + ['']))

    def __iadd__(self, entry):
        self.initiate()
        with open(self._file, 'a') as f:
            f.write(entry + os.linesep)
        return self

    def start_section(self, cmd):
        self._sections.append({'command': cmd})
        self.write_section(cmd)
        return len(self._sections) - 1

    def end_section(self, id_, exception):
        # raise exception in case of invalid id_ for consistency:
        self._sections.__getitem__(id_)

    def add_section(self, cmd, exception):
        self.start_section(cmd)

    @property
    def records_callables(self):
        return False

    @property
    def records_ext_commands(self):
        return True

    @property
    def do_execute_ext_commands(self):
        return True

    @property
    def do_execute_callables(self):
        return True


class AnnexCustomRemote(object):
    """Base class to provide custom special remotes for git-annex

    Implements git-annex special custom remotes protocol described
    at
    http://git-annex.branchable.com/design/external_special_remote_protocol/
    """

    # Must be defined in subclasses.  There is no classlevel properties, so leaving as this for now

    CUSTOM_REMOTE_NAME = None  # if None -- no additional custom remote name
<<<<<<< HEAD
    # SUPPORTED_SCHEMES = ()
    # Could also support "STORE"
    SUPPORTED_TRANSFERS = ("RETRIEVE",)
=======
    SUPPORTED_SCHEMES = ()
>>>>>>> 16ac107b

    COST = DEFAULT_COST
    AVAILABILITY = DEFAULT_AVAILABILITY

    def __init__(self, path=None, cost=None, fin=None, fout=None):  # , availability=DEFAULT_AVAILABILITY):
        """
        Parameters
        ----------
        path : string, optional
            Path to the repository for which this custom remote is serving.
            Usually this class is instantiated by a script which runs already
            within that directory, so the default is to point to current
            directory, i.e. '.'
        fin:
        fout:
            input/output streams.  If not specified, stdin, stdout used
        """
        # TODO: probably we shouldn't have runner here but rather delegate
        # to AnnexRepo's functionality
        from ..support.annexrepo import AnnexRepo
        from ..cmd import GitRunner

        self.runner = GitRunner()

        # Custom remotes correspond to annex via stdin/stdout
        self.fin = fin or sys.stdin
        self.fout = fout or sys.stdout

        self.repo = get_repo_instance(class_=AnnexRepo) \
            if not path \
            else AnnexRepo(path, create=False, init=False)

        self.path = self.repo.path

        self._progress = 0  # transmission to be reported back if available
        if cost is None:
            cost = self.COST
        self.cost = cost
        #self.availability = availability.upper()
        assert(self.AVAILABILITY.upper() in ("LOCAL", "GLOBAL"))

        # To signal whether we are in the loop and e.g. could correspond to annex
        self._in_the_loop = False
        self._protocol = \
            AnnexExchangeProtocol(self.path, self.CUSTOM_REMOTE_NAME) \
            if os.environ.get('DATALAD_TESTS_PROTOCOLREMOTE') else None

        self._contentlocations = DictCache(size_limit=100)  # TODO: config ?

        # instruct annex backend UI to use this remote
        if ui.backend == 'annex':
            ui.set_specialremote(self)

        # Delay introspection until the first instance gets born
        # could in principle be done once in the metaclass I guess
        self.__class__._introspect_req_signatures()
        self._annex_supports_info = \
            external_versions['cmd:annex'] >= '6.20180206'

    @classmethod
    def _introspect_req_signatures(cls):
        """
        Check req_ methods to figure out expected number of arguments
        See https://github.com/datalad/datalad/issues/1727
        """
        if hasattr(cls, '_req_nargs'):
            # We have already figured it out for this class
            return
        cls._req_nargs = {
            m[4:]: get_function_nargs(getattr(cls, m))
            for m in dir(cls)
            if m.startswith('req_')
        }

    @classmethod
    def _get_custom_scheme(cls, prefix):
        """Helper to generate custom datalad URL prefixes
        """
        # prefix which will be used in all URLs supported by this custom remote
        # https://tools.ietf.org/html/rfc2718 dictates "URL Schemes" standard
        # 2.1.2   suggests that we do use // since all of our URLs will define
        #         some hierarchical structure.  But actually since we might encode
        #         additional information (such as size) into the URL, it will not be
        #         strictly conforming it. Thus we will not use //
        return "%s+%s" % (URI_PREFIX, prefix)  # if .PREFIX else '')

    # Helpers functionality

    def get_contentlocation(self, key, absolute=False, verify_exists=True):
        """Return (relative to top or absolute) path to the file containing the key

        This is a wrapper around AnnexRepo.get_contentlocation which provides caching
        of the result (we are asking the location for the same archive key often)
        """
        if key not in self._contentlocations:
            fpath = self.repo.get_contentlocation(key, batch=True)
            if fpath:  # shouldn't store empty ones
                self._contentlocations[key] = fpath
        else:
            fpath = self._contentlocations[key]
            # but verify that it exists
            if verify_exists and not lexists(opj(self.path, fpath)):
                # prune from cache
                del self._contentlocations[key]
                fpath = ''

        if absolute and fpath:
            return opj(self.path, fpath)
        else:
            return fpath

    #
    # Communication with git-annex
    #
    def send(self, *args):
        """Send a message to git-annex

        Parameters
        ----------
        `*args`: list of strings
           arguments to be joined by a space and passed to git-annex
        """
        msg = " ".join(map(str, args))
        if not self._in_the_loop:
            lgr.debug("We are not yet in the loop, thus should not send to annex"
                      " anything.  Got: %s" % msg.encode())
            return
        try:
            self.heavydebug("Sending %r" % msg)
            self.fout.write(msg + "\n")  # .encode())
            self.fout.flush()
            if self._protocol is not None:
                self._protocol += "send %s" % msg
        except IOError as exc:
            lgr.debug("Failed to send due to %s" % exc_str(exc))
            if exc.errno == errno.EPIPE:
                self.stop()
            else:
                raise exc

    def send_unsupported(self, msg=None):
        """Send UNSUPPORTED-REQUEST to annex and log optional message in our log
        """
        if msg:
            lgr.debug(msg)
        self.send("UNSUPPORTED-REQUEST")

    def read(self, req=None, n=1):
        """Read a message from git-annex

        Parameters
        ----------

        req : string, optional
           Expected request - first msg of the response
        n : int
           Number of response elements after first msg
        """
        # TODO: should we strip or should we not? verify how annex would deal
        # with filenames starting/ending with spaces - encoded?
        # Split right away
        l = self.fin.readline().rstrip(os.linesep)
        if self._protocol is not None:
            self._protocol += "recv %s" % l
        msg = l.split(None, n)
        if req and ((not msg) or (req != msg[0])):
            # verify correct response was given
            self.send_unsupported(
                "Expected %r, got a line %r.  Ignoring" % (req, l)
            )
            return None
        self.heavydebug("Received %r" % (msg,))
        return msg

    # TODO: see if we could adjust the "originating" file:line, because
    # otherwise they are all reported from main.py:117 etc
    def heavydebug(self, msg, *args, **kwargs):
        lgr.log(4, msg, *args, **kwargs)

    # Since protocol allows for some messaging back, let's duplicate to lgr
    def debug(self, msg):
        lgr.debug(msg)
        self.send("DEBUG", msg)

    def error(self, msg, annex_err="ERROR"):
        lgr.error(msg)
        self.send(annex_err, msg)

    def info(self, msg):
        lgr.info(msg)
        if self._annex_supports_info:
            self.send('INFO', msg)

    def progress(self, bytes):
        bytes = int(bytes)
        if self._progress != bytes:
            self.send("PROGRESS", bytes)

    def main(self):
        """Interface to the command line tool"""

        try:
            self._in_the_loop = True
            self._loop()
        except AnnexRemoteQuit:
            pass  # no harm
        except KeyboardInterrupt:
            self.stop("Interrupted by user")
        except Exception as e:
            self.stop(exc_str(e))
        finally:
            self._in_the_loop = False

    def stop(self, msg=None):
        lgr.debug("Stopping communications of %s%s" %
                 (self, ": %s" % msg if msg else ""))
        raise AnnexRemoteQuit(msg)

    def _loop(self):
        """The main loop
        """

        self.send("VERSION", SUPPORTED_PROTOCOL)

        while True:
            l = self.read(n=1)

            if l is not None and not l:
                # empty line: exit
                self.stop()
                return

            req, req_load = l[0], l[1:]
            method = getattr(self, "req_%s" % req, None)
            if not method:
                self.send_unsupported(
                    "We have no support for %s request, part of %s response"
                    % (req, l)
                )
                continue

            req_nargs = self._req_nargs[req]
            if req_load and req_nargs > 1:
                assert len(req_load) == 1, "Could be only one due to n=1"
                # but now we need to slice it according to the respective req
                # We assume that at least it shouldn't start with a space
                # since str.split would get rid of it as well, and then we should
                # have used re.split(" ", ...)
                req_load = req_load[0].split(None, req_nargs - 1)

            try:
                method(*req_load)
            except Exception as e:
                self.error("Problem processing %r with parameters %r: %r"
                           % (req, req_load, exc_str(e)))
                from traceback import format_exc
                lgr.error("Caught exception detail: %s" % format_exc())

    def req_INITREMOTE(self, *args):
        """Initialize this remote. Provides high level abstraction.

        Specific implementation should go to _initialize
        """

        try:
            self._initremote(*args)
        except Exception as e:
            self.error("Failed to initialize %s due to %s" % (self, exc_str(e)),
                       "INITREMOTE-FAILURE")
        else:
            self.send("INITREMOTE-SUCCESS")

    def req_PREPARE(self, *args):
        """Prepare "to deliver". Provides high level abstraction

         Specific implementation should go to _prepare
         """
        try:
            self._prepare(*args)
        except Exception as e:
            self.error("Failed to prepare %s due to %s" % (self, exc_str(e)),
                       "PREPARE-FAILURE")
        else:
            self.send("PREPARE-SUCCESS")

        self.debug("Encodings: filesystem %s, default %s"
                   % (sys.getfilesystemencoding(), sys.getdefaultencoding()))

    def req_EXPORTSUPPORTED(self):
        self.send(
            'EXPORTSUPPORTED-SUCCESS'
            if hasattr(self, 'req_EXPORT')
            else 'EXPORTSUPPORTED-FAILURE'
        )

    ## define in subclass if EXPORT is supported
    # def req_EXPORT(self, name):
    #   pass

    def req_GETCOST(self):
        self.send("COST", self.cost)

    def req_GETAVAILABILITY(self):
        self.send("AVAILABILITY", self.AVAILABILITY.upper())

    def req_CLAIMURL(self, url):
        scheme = urlparse(url).scheme

        if scheme in self.SUPPORTED_SCHEMES:
            self.debug("Claiming url %r" % url)
            self.send("CLAIMURL-SUCCESS")
        else:
            self.debug("Not claiming url %s" % url)
            self.send("CLAIMURL-FAILURE")

    # TODO: we should unify what to be overriden and some will provide CHECKURL

    def req_TRANSFER(self, cmd, key, file):

        if cmd in self.SUPPORTED_TRANSFERS:
            lgr.debug("%s key %s into/from %s" % (cmd, key, file))  # was INFO level
            try:
                self._transfer(cmd, key, file)
            except Exception as exc:
<<<<<<< HEAD
                self.send('TRANSFER-FAILURE', cmd, key, exc_str(exc))
=======
                self.send(
                    "TRANSFER-FAILURE %s %s %s" % (cmd, key, exc_str(exc))
                )
>>>>>>> 16ac107b
        else:
            self.send_unsupported(
                "Received unsupported by our TRANSFER command %s" % cmd
            )

    # Specific implementations to be provided in derived classes when necessary

    def req_CHECKURL(self, url):
        """
        The remote replies with one of CHECKURL-FAILURE, CHECKURL-CONTENTS, or CHECKURL-MULTI.

        CHECKURL-CONTENTS Size|UNKNOWN Filename
            Indicates that the requested url has been verified to exist.
            The Size is the size in bytes, or use "UNKNOWN" if the size could not be determined.
            The Filename can be empty (in which case a default is used), or can specify a filename that is suggested to be used for this url.

        CHECKURL-MULTI Url Size|UNKNOWN Filename ...
            Indicates that the requested url has been verified to exist, and contains multiple files, which can each be accessed using their own url.
            Note that since a list is returned, neither the Url nor the Filename can contain spaces.

        CHECKURL-FAILURE
            Indicates that the requested url could not be accessed.
        """
        self.send_unsupported()

    def req_CHECKPRESENT(self, key):
        """
        CHECKPRESENT-SUCCESS Key
            Indicates that a key has been positively verified to be present in the remote.
        CHECKPRESENT-FAILURE Key
            Indicates that a key has been positively verified to not be present in the remote.
        CHECKPRESENT-UNKNOWN Key ErrorMsg
            Indicates that it is not currently possible to verify if the key is present in the remote. (Perhaps the remote cannot be contacted.)
        """
        raise NotImplementedError()

    def req_REMOVE(self, key):
        """
        REMOVE-SUCCESS Key
            Indicates the key has been removed from the remote. May be returned if the remote didn't have the key at the point removal was requested.
        REMOVE-FAILURE Key ErrorMsg
            Indicates that the key was unable to be removed from the remote.
        """
        raise NotImplementedError()

    def req_WHEREIS(self, key):
        """Added in 5.20150812-17-g6bc46e3

        provide any information about ways to access the content of a key stored in it,
        such as eg, public urls. This will be displayed to the user by eg,
        git annex whereis. The remote replies with WHEREIS-SUCCESS or WHEREIS-FAILURE.
        Note that users expect git annex whereis to run fast, without eg, network access.
        This is not needed when SETURIPRESENT is used, since such uris are automatically
        displayed by git annex whereis.

        WHEREIS-SUCCESS String
            Indicates a location of a key. Typically an url, the string can be anything
            that it makes sense to display to the user about content stored in the special
            remote.
        WHEREIS-FAILURE
            Indicates that no location is known for a key.
        """
        raise NotImplementedError()

    def _transfer(self, cmd, key, file):
        raise NotImplementedError()

    def _initremote(self, *args):
        """Custom initialization of the special custom remote."""
        pass

    def _prepare(self, *args):
        """Prepare special custom remote.  To be overridden"""
        pass

    # some requests we can send out
    def get_DIRHASH(self, key, full=False):
        """Gets a two level hash associated with a Key.

        Parameters
        ----------
        full: bool, optional
          If True, would spit out full DIRHASH path, i.e. with a KEY/ directory

        Something like "abc/def". This is always the same for any given Key, so
        can be used for eg, creating hash directory structures to store Keys in.
        """
        self.send("DIRHASH", key)
        val = self.read("VALUE", 1)[1]
        if full:
            return opj(self.path, val, key)
        else:
            return val

    def get_URLS(self, key):
        """Gets URL(s) associated with a Key.

        """
        urls = []
        for scheme in self.SUPPORTED_SCHEMES:
            scheme_ = scheme + ":"
            self.send("GETURLS", key, scheme_)
            while True:
                url = self.read("VALUE", 1)
                if not url or len(url) <= 1:
                    # so there were no URL output, we must be done
                    break
                url = url[1:]
                if url:
                    assert(len(url) == 1)
                    urls.append(url[0])
                else:
                    break

        self.heavydebug("Got %d URL(s) for key %s: %s", len(urls), key, urls)

        #if not urls:
        #    raise ValueError("Did not get any URLs for %s which we support" % key)

        return urls

    def _get_key_path(self, key):
        """Return path to the KEY file
        """
        # TODO: should actually be implemented by AnnexRepo
        #       Command is available in annex >= 20140410
        (out, err) = \
            self.runner(['git-annex', 'contentlocation', key], cwd=self.path)
        # TODO: it would exit with non-0 if key is not present locally.
        # we need to catch and throw our exception
        return opj(self.path, out.rstrip(os.linesep))

    def req_GETVALUE(self, value_name, name):
        self.send('GET' + value_name.upper(), name)
        val = self.read('VALUE', 1)
        if not val:
            self.error('Empty response?!')
            return None
        elif val[0] != 'VALUE':
            self.error('First term should have been VALUE, got: %s' % str(val))
            return None
        if len(val) == 2:
            return val[1]
        elif len(val) == 1:
            # no value was returned
            return None
        else:
            raise ValueError("Shouldn't happen")

    def req_GETCONFIG(self, name):
        return self.req_GETVALUE('CONFIG', name)

    def req_SETCONFIG(self, name, value):
        self.send('SETCONFIG', name, value)

    def req_GETSTATE(self, key):
        return self.req_GETVALUE('STATE', key)

    def req_SETSTATE(self, key, value):
        self.send('SETSTATE', key, value)

            # TODO: test on annex'es generated with those new options e.g.-c annex.tune.objecthash1=true
    #def get_GETCONFIG SETCONFIG  SETCREDS  GETCREDS  GETUUID  GETGITDIR  SETWANTED  GETWANTED
    #SETSTATE GETSTATE SETURLPRESENT  SETURLMISSING


def generate_uuids():
    """Generate UUIDs for our remotes. Even though quick, for consistency pre-generated and recorded in consts.py"""
    import uuid
    return {
        remote: str(uuid.uuid5(uuid.NAMESPACE_URL, 'http://datalad.org/specialremotes/%s' % remote))
        for remote in {'datalad', 'datalad-archives'}
    }


def init_datalad_remote(repo, remote, encryption=None, autoenable=False, opts=[]):
    """Initialize datalad special remote"""
    from datalad.support.external_versions import external_versions
    from datalad.consts import DATALAD_SPECIAL_REMOTES_UUIDS
    lgr.info("Initiating special remote %s" % remote)
    remote_opts = [
        'encryption=%s' % str(encryption).lower(),
        'type=external',
        'autoenable=%s' % str(bool(autoenable)).lower(),
        'externaltype=%s' % remote
    ]
    if external_versions['cmd:annex'] >= '6.20170208':
        # use unique uuid for our remotes
        # This should help with merges of disconnected repos etc
        # ATM only datalad/datalad-archives is expected,
        # so on purpose getitem
        if remote in DATALAD_SPECIAL_REMOTES_UUIDS:
            remote_opts.append('uuid=%s' % DATALAD_SPECIAL_REMOTES_UUIDS[remote])
    return repo.init_remote(remote, remote_opts + opts)


lgr.log(5, "Done importing datalad.customremotes.main")<|MERGE_RESOLUTION|>--- conflicted
+++ resolved
@@ -196,13 +196,8 @@
     # Must be defined in subclasses.  There is no classlevel properties, so leaving as this for now
 
     CUSTOM_REMOTE_NAME = None  # if None -- no additional custom remote name
-<<<<<<< HEAD
-    # SUPPORTED_SCHEMES = ()
-    # Could also support "STORE"
+    SUPPORTED_SCHEMES = ()
     SUPPORTED_TRANSFERS = ("RETRIEVE",)
-=======
-    SUPPORTED_SCHEMES = ()
->>>>>>> 16ac107b
 
     COST = DEFAULT_COST
     AVAILABILITY = DEFAULT_AVAILABILITY
@@ -527,13 +522,9 @@
             try:
                 self._transfer(cmd, key, file)
             except Exception as exc:
-<<<<<<< HEAD
-                self.send('TRANSFER-FAILURE', cmd, key, exc_str(exc))
-=======
                 self.send(
                     "TRANSFER-FAILURE %s %s %s" % (cmd, key, exc_str(exc))
                 )
->>>>>>> 16ac107b
         else:
             self.send_unsupported(
                 "Received unsupported by our TRANSFER command %s" % cmd
