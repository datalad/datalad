--- conflicted
+++ resolved
@@ -1805,9 +1805,6 @@
             return self.format_element(value, format_spec)
 
 
-<<<<<<< HEAD
-lgr.log(5, "Done importing datalad.utils")
-=======
 # TODO: eventually we might want to make use of attr module
 class File(object):
     """Helper for a file entry in the create_tree/@with_tree
@@ -1889,4 +1886,6 @@
                 f.write(load)
         if executable:
             os.chmod(full_name, os.stat(full_name).st_mode | stat.S_IEXEC)
->>>>>>> c0961e73
+
+
+lgr.log(5, "Done importing datalad.utils")