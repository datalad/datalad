# emacs: -*- mode: python; py-indent-offset: 4; tab-width: 4; indent-tabs-mode: nil -*-
# ex: set sts=4 ts=4 sw=4 noet:
# ## ### ### ### ### ### ### ### ### ### ### ### ### ### ### ### ### ### ### ##
#
#   See COPYING file distributed along with the datalad package for the
#   copyright and license terms.
#
# ## ### ### ### ### ### ### ### ### ### ### ### ### ### ### ### ### ### ### ##

import collections
import six.moves.builtins as __builtin__

import logging
import shutil, stat, os, sys
import tempfile
import platform
import gc

from functools import wraps
from os.path import exists, join as opj
from time import sleep

lgr = logging.getLogger("datalad.utils")

#
# Some useful variables
#
on_windows = platform.system() == 'Windows'
on_osx = platform.system() == 'Darwin'
on_linux = platform.system() == 'Linux'
try:
    on_debian_wheezy = platform.system() == 'Linux' \
                and platform.linux_distribution()[0] == 'debian' \
                and platform.linux_distribution()[1].startswith('7.')
except:  # pragma: no cover
    on_debian_wheezy = False

#
# Little helpers
#

def is_interactive():
    """Return True if all in/outs are tty"""
    # TODO: check on windows if hasattr check would work correctly and add value:
    #
    return sys.stdin.isatty() and sys.stdout.isatty() and sys.stderr.isatty()

import hashlib
def md5sum(filename):
    with open(filename, 'rb') as f:
        return hashlib.md5(f.read()).hexdigest()

def sorted_files(dout):
    """Return a (sorted) list of files under dout
    """
    return sorted(sum([[opj(r, f)[len(dout)+1:] for f in files]
                       for r,d,files in os.walk(dout)
                       if not '.git' in r], []))

#### windows workaround ###
# TODO: There should be a better way
def get_local_file_url(fname):
    """Return OS specific URL pointing to a local file

    Parameters
    ----------
    fname : string
        Full filename
    """
    if on_windows:
        fname_rep = fname.replace('\\', '/')
        furl = "file:///%s" % fname_rep
        lgr.debug("Replaced '\\' in file\'s url: %s" % furl)
    else:
        furl = "file://%s" % fname
    return furl


def rotree(path, ro=True, chmod_files=True):
    """To make tree read-only or writable

    Parameters
    ----------
    path : string
      Path to the tree/directory to chmod
    ro : bool, optional
      Either to make it R/O (default) or RW
    chmod_files : bool, optional
      Either to operate also on files (not just directories)
    """
    if ro:
        chmod = lambda f: os.chmod(f, os.stat(f).st_mode & ~stat.S_IWRITE)
    else:
        chmod = lambda f: os.chmod(f, os.stat(f).st_mode | stat.S_IWRITE | stat.S_IREAD)

    for root, dirs, files in os.walk(path):
        if chmod_files:
            for f in files:
                fullf = opj(root, f)
                # might be the "broken" symlink which would fail to stat etc
                if exists(fullf):
                    chmod(fullf)
        chmod(root)


def rmtree(path, chmod_files='auto', *args, **kwargs):
    """To remove git-annex .git it is needed to make all files and directories writable again first

    Parameters
    ----------
    chmod_files : string or bool, optional
       Either to make files writable also before removal.  Usually it is just
       a matter of directories to have write permissions.
       If 'auto' it would chmod files on windows by default
    *args, **kwargs :
       Passed into shutil.rmtree call
    """
    # Give W permissions back only to directories, no need to bother with files
    if chmod_files == 'auto':
        chmod_files = on_windows
    rotree(path, ro=False, chmod_files=chmod_files)
    shutil.rmtree(path, *args, **kwargs)


def rmtemp(f, *args, **kwargs):
    """Wrapper to centralize removing of temp files so we could keep them around

    It will not remove the temporary file/directory if DATALAD_TESTS_KEEPTEMP
    environment variable is defined
    """
    if not os.environ.get('DATALAD_TESTS_KEEPTEMP'):
        lgr.log(5, "Removing temp file: %s" % f)
        # Can also be a directory
        if os.path.isdir(f):
            rmtree(f, *args, **kwargs)
        else:
            for i in range(10):
                try:
                    os.unlink(f)
                except OSError as e:
                    if i < 9:
                        sleep(0.5)
                        continue
                    else:
                        raise
                break
    else:
        lgr.info("Keeping temp file: %s" % f)


#
# Decorators
#

# Borrowed from pandas
# Copyright: 2011-2014, Lambda Foundry, Inc. and PyData Development Team
# Licese: BSD-3
def optional_args(decorator):
    """allows a decorator to take optional positional and keyword arguments.
        Assumes that taking a single, callable, positional argument means that
        it is decorating a function, i.e. something like this::

            @my_decorator
            def function(): pass

        Calls decorator with decorator(f, *args, **kwargs)"""

    @wraps(decorator)
    def wrapper(*args, **kwargs):
        def dec(f):
            return decorator(f, *args, **kwargs)

        is_decorating = not kwargs and len(args) == 1 and isinstance(args[0], collections.Callable)
        if is_decorating:
            f = args[0]
            args = []
            return dec(f)
        else:
            return dec

    return wrapper


# TODO: just provide decorators for tempfile.mk* functions. This is ugly!
def get_tempfile_kwargs(tkwargs, prefix="", wrapped=None):
    """Updates kwargs to be passed to tempfile. calls depending on env vars
    """
    # operate on a copy of tkwargs to avoid any side-effects
    tkwargs_ = tkwargs.copy()

    # TODO: don't remember why I had this one originally
    # if len(targs)<2 and \
    if not 'prefix' in tkwargs_:
        tkwargs_['prefix'] = '_'.join(
            ['datalad_temp'] +
            ([prefix] if prefix else []) +
            ([''] if (on_windows or not wrapped)
                  else [wrapped.__name__]))

    directory = os.environ.get('DATALAD_TESTS_TEMPDIR')
    if directory and 'dir' not in tkwargs_:
        tkwargs_['dir'] = directory

    return tkwargs_


#
# Context Managers
#

from contextlib import contextmanager

@contextmanager
def swallow_outputs():
    """Context manager to help consuming both stdout and stderr, and print()

    stdout is available as cm.out and stderr as cm.err whenever cm is the
    yielded context manager.
    Internally uses temporary files to guarantee absent side-effects of swallowing
    into StringIO which lacks .fileno.

    print mocking is necessary for some uses where sys.stdout was already bound
    to original sys.stdout, thus mocking it later had no effect. Overriding
    print function had desired effect
    """

    debugout = sys.stdout
    class StringIOAdapter(object):
        """Little adapter to help getting out/err values
        """
        def __init__(self):
            kw = get_tempfile_kwargs({}, prefix="outputs")

            self._out = open(tempfile.mktemp(**kw), 'w')
            self._err = open(tempfile.mktemp(**kw), 'w')

        def _read(self, h):
            with open(h.name) as f:
                return f.read()

        @property
        def out(self):
            self._out.flush()
            return self._read(self._out)

        @property
        def err(self):
            self._err.flush()
            return self._read(self._err)

        @property
        def handles(self):
            return self._out, self._err

        def cleanup(self):
            self._out.close()
            self._err.close()
            out_name = self._out.name
            err_name = self._err.name
            del self._out
            del self._err
            gc.collect()
            rmtemp(out_name)
            rmtemp(err_name)



    def fake_print(*args, **kwargs):
        sep = kwargs.pop('sep', ' ')
        end = kwargs.pop('end', '\n')
        file = kwargs.pop('file', sys.stdout)

        if file in (oldout, olderr, sys.stdout, sys.stderr):
            # we mock
            sys.stdout.write(sep.join(args) + end)
        else:
            # must be some other file one -- leave it alone
            oldprint(*args, sep=sep, end=end, file=file)

    # preserve -- they could have been mocked already
    oldprint = getattr(__builtin__, 'print')
    oldout, olderr = sys.stdout, sys.stderr
    adapter = StringIOAdapter()

    try:
        sys.stdout, sys.stderr = adapter.handles
        setattr(__builtin__, 'print', fake_print)

        yield adapter
    finally:
        sys.stdout, sys.stderr = oldout, olderr
        setattr(__builtin__, 'print',  oldprint)
        adapter.cleanup()


@contextmanager
def swallow_logs(new_level=None):
    """Context manager to consume all logs.

    """
    lgr = logging.getLogger("datalad")

    # Keep old settings
    old_level = lgr.level
    old_handlers = lgr.handlers

    # Let's log everything into a string
    # TODO: generalize with the one for swallow_outputs
    class StringIOAdapter(object):
        """Little adapter to help getting out values

        And to stay consistent with how swallow_outputs behaves
        """
        def __init__(self):
            kw = dict()
            get_tempfile_kwargs(kw, prefix="logs")

            self._out = open(tempfile.mktemp(**kw), 'w')

        def _read(self, h):
            with open(h.name) as f:
                return f.read()

        @property
        def out(self):
            self._out.flush()
            return self._read(self._out)

        @property
        def lines(self):
            return self.out.split('\n')

        @property
        def handle(self):
            return self._out

        def cleanup(self):
            self._out.close()
            out_name = self._out.name
            del self._out
            gc.collect()
            rmtemp(out_name)

    adapter = StringIOAdapter()
    lgr.handlers = [logging.StreamHandler(adapter.handle)]
    if old_level < logging.DEBUG:  # so if HEAVYDEBUG etc -- show them!
        lgr.handlers += old_handlers
    if isinstance(new_level, str):
        new_level = getattr(logging, new_level)

    if new_level is not None:
        lgr.setLevel(new_level)

    try:
        yield adapter
    finally:
        lgr.handlers, lgr.level = old_handlers, old_level
        adapter.cleanup()


#
# Additional handlers
#
_sys_excepthook = sys.excepthook # Just in case we ever need original one
def setup_exceptionhook():
    """Overloads default sys.excepthook with our exceptionhook handler.

       If interactive, our exceptionhook handler will invoke
       pdb.post_mortem; if not interactive, then invokes default handler.
    """

    def _datalad_pdb_excepthook(type, value, tb):
        if is_interactive():
            import traceback, pdb
            traceback.print_exception(type, value, tb)
            print()
            pdb.post_mortem(tb)
<<<<<<< HEAD
    sys.excepthook = _datalad_pdb_excepthook


def assure_dir(*args):
    """Make sure directory exists.

    Joins the list of arguments to an os-specific path to the desired
    directory and creates it, if it not exists yet.
    """
    dirname = opj(*args)
    if not exists(dirname):
        os.makedirs(dirname)
    return dirname
=======
        else:
            lgr.warn("We cannot setup exception hook since not in interactive mode")
            # we are in interactive mode or we don't have a tty-like
            # device, so we call the default hook
            #sys.__excepthook__(type, value, tb)
            _sys_excepthook(type, value, tb)

    sys.excepthook = _datalad_pdb_excepthook
>>>>>>> 53822385
<|MERGE_RESOLUTION|>--- conflicted
+++ resolved
@@ -375,21 +375,6 @@
             traceback.print_exception(type, value, tb)
             print()
             pdb.post_mortem(tb)
-<<<<<<< HEAD
-    sys.excepthook = _datalad_pdb_excepthook
-
-
-def assure_dir(*args):
-    """Make sure directory exists.
-
-    Joins the list of arguments to an os-specific path to the desired
-    directory and creates it, if it not exists yet.
-    """
-    dirname = opj(*args)
-    if not exists(dirname):
-        os.makedirs(dirname)
-    return dirname
-=======
         else:
             lgr.warn("We cannot setup exception hook since not in interactive mode")
             # we are in interactive mode or we don't have a tty-like
@@ -398,4 +383,15 @@
             _sys_excepthook(type, value, tb)
 
     sys.excepthook = _datalad_pdb_excepthook
->>>>>>> 53822385
+
+
+def assure_dir(*args):
+    """Make sure directory exists.
+
+    Joins the list of arguments to an os-specific path to the desired
+    directory and creates it, if it not exists yet.
+    """
+    dirname = opj(*args)
+    if not exists(dirname):
+        os.makedirs(dirname)
+    return dirname
