--- conflicted
+++ resolved
@@ -657,7 +657,6 @@
         return [x for x in seq if not (key(x) in seen or seen_add(key(x)))]
 
 
-<<<<<<< HEAD
 def map_items(func, v):
     """A helper to apply `func` to all elements (keys and values) within dict
 
@@ -671,7 +670,8 @@
         item.__class__(map(func, item))
         for item in v.items()
     )
-=======
+
+
 def partition(items, predicate=bool):
     """Partition `items` by `predicate`.
 
@@ -696,7 +696,6 @@
     a, b = tee((predicate(item), item) for item in items)
     return ((item for pred, item in a if not pred),
             (item for pred, item in b if pred))
->>>>>>> 34552090
 
 
 def generate_chunks(container, size):
