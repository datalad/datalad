# emacs: -*- mode: python; py-indent-offset: 4; tab-width: 4; indent-tabs-mode: nil -*-
# ex: set sts=4 ts=4 sw=4 noet:
# ## ### ### ### ### ### ### ### ### ### ### ### ### ### ### ### ### ### ### ##
#
#   See COPYING file distributed along with the datalad package for the
#   copyright and license terms.
#
# ## ### ### ### ### ### ### ### ### ### ### ### ### ### ### ### ### ### ### ##

import collections

import six.moves.builtins as __builtin__
from six.moves.urllib.parse import quote as urlquote, unquote as urlunquote, urlsplit

import re
import logging
import shutil, stat, os, sys
import tempfile
import platform
import gc

from functools import wraps
<<<<<<< HEAD
from os.path import exists, join as opj, realpath
=======
from os.path import exists, join as opj, isabs, normpath
>>>>>>> ce2d2dc7
from time import sleep
from six import next

lgr = logging.getLogger("datalad.utils")

#
# Some useful variables
#
on_windows = platform.system() == 'Windows'
on_osx = platform.system() == 'Darwin'
on_linux = platform.system() == 'Linux'
try:
    on_debian_wheezy = platform.system() == 'Linux' \
                and platform.linux_distribution()[0] == 'debian' \
                and platform.linux_distribution()[1].startswith('7.')
except:  # pragma: no cover
    on_debian_wheezy = False

#
# Little helpers
#

def is_interactive():
    """Return True if all in/outs are tty"""
    # TODO: check on windows if hasattr check would work correctly and add value:
    #
    return sys.stdin.isatty() and sys.stdout.isatty() and sys.stderr.isatty()

import hashlib
def md5sum(filename):
    with open(filename, 'rb') as f:
        return hashlib.md5(f.read()).hexdigest()

def sorted_files(dout):
    """Return a (sorted) list of files under dout
    """
    return sorted(sum([[opj(r, f)[len(dout)+1:] for f in files]
                       for r,d,files in os.walk(dout)
                       if not '.git' in r], []))

#### windows workaround ###
# TODO: There should be a better way
def get_local_file_url(fname):
    """Return OS specific URL pointing to a local file

    Parameters
    ----------
    fname : string
        Full filename
    """
    if on_windows:
        fname_rep = fname.replace('\\', '/')
        furl = "file:///%s" % urlquote(fname_rep)
        lgr.debug("Replaced '\\' in file\'s url: %s" % furl)
    else:
        furl = "file://%s" % urlquote(fname)
    return furl

def get_url_path(url):
    """Given a file:// url, return the path itself"""

    return urlunquote(urlsplit(url).path)

def rotree(path, ro=True, chmod_files=True):
    """To make tree read-only or writable

    Parameters
    ----------
    path : string
      Path to the tree/directory to chmod
    ro : bool, optional
      Either to make it R/O (default) or RW
    chmod_files : bool, optional
      Either to operate also on files (not just directories)
    """
    if ro:
        chmod = lambda f: os.chmod(f, os.stat(f).st_mode & ~stat.S_IWRITE)
    else:
        chmod = lambda f: os.chmod(f, os.stat(f).st_mode | stat.S_IWRITE | stat.S_IREAD)

    for root, dirs, files in os.walk(path):
        if chmod_files:
            for f in files:
                fullf = opj(root, f)
                # might be the "broken" symlink which would fail to stat etc
                if exists(fullf):
                    chmod(fullf)
        chmod(root)


def rmtree(path, chmod_files='auto', *args, **kwargs):
    """To remove git-annex .git it is needed to make all files and directories writable again first

    Parameters
    ----------
    chmod_files : string or bool, optional
       Either to make files writable also before removal.  Usually it is just
       a matter of directories to have write permissions.
       If 'auto' it would chmod files on windows by default
    *args, **kwargs :
       Passed into shutil.rmtree call
    """
    # Give W permissions back only to directories, no need to bother with files
    if chmod_files == 'auto':
        chmod_files = on_windows
    rotree(path, ro=False, chmod_files=chmod_files)
    shutil.rmtree(path, *args, **kwargs)


def rmtemp(f, *args, **kwargs):
    """Wrapper to centralize removing of temp files so we could keep them around

    It will not remove the temporary file/directory if DATALAD_TESTS_KEEPTEMP
    environment variable is defined
    """
    if not os.environ.get('DATALAD_TESTS_KEEPTEMP'):
        lgr.log(5, "Removing temp file: %s" % f)
        # Can also be a directory
        if os.path.isdir(f):
            rmtree(f, *args, **kwargs)
        else:
            for i in range(10):
                try:
                    os.unlink(f)
                except OSError as e:
                    if i < 9:
                        sleep(0.5)
                        continue
                    else:
                        raise
                break
    else:
        lgr.info("Keeping temp file: %s" % f)


def is_symlink(file_, good=None):
    """Check if file_ is a symlink

    Parameters
    ----------
    good: None or bool, optional
        Test not only that it is a symlink, but either it is a good symlink
        (good=True) or broken (good=False) symlink.  So if good=False,
        it would return True only if it is a symlink and it is broken.
    """
    try:
        link = os.readlink(file_)
    except OSError:
        link = None

    # TODO: copied from ok_symlink so may be we also want to check the path etc?
    # path_ = realpath(file_)
    # ok_(path_ != link)
    # TODO anything else?

    if good is None:
        # nothing to do more:
        return bool(link)
    else:
        return is_good_symlink(file_)


def is_good_symlink(file_):
    """Return if a file_ is a good symlink (assuming it is a symlink)
    """
    return exists(realpath(file_))

def ls_tree(path, files_only=False, relative=True):
    """Recurse into the directory and return all found files (and dirs if dirs)
    """
    out = []
    for root, dirs, files in os.walk(path):
        for f in files:
            out.append(opj(root, f))
        if not files_only:
            for d in dirs:
                out.append(opj(root, d))
    out = sorted(out)
    if relative:
        beg = len(path) + len(os.pathsep)
        return [o[beg:] for o in out]
    else:
        return out

def has_content(file_):
    """Returns True if a file is not a broken symlink, and if it has content
    """
    if not on_windows:
        if not is_symlink(file_, good=True):
            return False
    # verify it has content
    return os.stat(realpath(file_)).st_size > 0


def rm_misses(p, misses_files=None, misses_dirs=None):
    """Callback for traverse_and_do to be used for do_some, do_none

    To prune "misses", e.g. empty content
    """
    for d in misses_dirs:
        rmtree(opj(p, d))
    for f in misses_files:
        os.unlink(opj(p, f))


def traverse_and_do(path,
                    do_none=None,
                    do_some=None,
                    do_all=None,
                    matcher=has_content,
                    pass_all_files=False,
                    exclude=(),
                    pass_hits=False,
                    pass_misses=False,
                    return_="any"
                    ):
    """Traverse and perform actions depending on either tree files pass the matcher

    Note
    ----

    "some" is used instead of "any" to accent that it is the case when only some,
    not all files are matched

    Parameters
    ----------
    do_none, do_some, do_all: callable, optional
        Callback to use for each traversed directory in case it has None, any,
        or all files (in that directory, or under) hit by `matcher`.
        Those callbacks should have following arguments
           path: string
             path to the directory
           hits_files, hits_dirs: list, optional
             list of files and list of directories which pass the matcher.
             Passed only if pass_hits=True
           misses_files, misses_dirs: list, optional
             list of files and list of directories which pass the matcher.
             Passed only if pass_misses=True
    matcher: callable, optional
        Given the path (to a file) should return the bool result
    pass_all_files: bool, optional
        Either matcher could process all files at once, and output a list
        of result per each file
    exclude: iterable or regexp, optional
        Files/directories to exclude from consideration. If an iterable (e.g.
        list or string) -- checked for presence in that iterable, otherwise --
        assuming it is a compiled regular expression to .match against
    pass_hits: bool, optional
        Either to pass hits_files, hits_dirs into do_* callables
    pass_misses: bool, optional
        Either to pass misses_files, misses_dirs into do_* callables
    return_: {'all', 'any'}, optional
        Instructs either function should return True when 'all' or 'any' of
        its children passed the matcher

    Returns
    -------
    bool
    """
    # Naive recursive implementation, still using os.walk though

    # Get all elements of current directory
    root, dirs, files = next(os.walk(path))
    assert(root == path)

    if exclude:
        if hasattr(exclude, '__iter__'):
            excluder = lambda x: x not in exclude
        else:
            excluder = lambda x: not exclude.match(x)

        dirs = filter(excluder, dirs)
        files = filter(excluder, files)

    # TODO: I feel like in some cases we might want to stop descent earlier
    # and not even bother with kids, but I could be wrong
    status_dirs = [
        traverse_and_do(os.path.join(root, d),
                        do_none=do_none,
                        do_some=do_some,
                        do_all=do_all,
                        matcher=matcher,
                        pass_hits=pass_hits,
                        pass_misses=pass_misses,
                        return_=return_)
        for d in dirs
    ]

    # TODO: Theoretically we could sophisticate it. E.g. if only do_some
    # or do_none defined and already we have some of status_dirs, no need
    # to verify files. Also if some are not defined in dirs and we have
    # only do_all -- no need to matcher files.  For now -- KISS

    # Now verify all the files
    if pass_all_files:
        status_files = matcher([os.path.join(root, f) for f in files])
    else:
        status_files = [
            matcher(os.path.join(root, f))
            for f in files
        ]

    status_all = status_dirs + status_files

    # TODO: may be there is a point to pass those files into do_
    # callbacks -- add option  pass_hits?
    all_match = all(status_all)
    some_match = any(status_all)

    kw = {}
    if pass_hits:
        kw.update(
            {'hits_dirs':  [d for d, c in zip(dirs, status_dirs) if c],
             'hits_files': [f for f, c in zip(files, status_files) if c]})

    if pass_misses:
        kw.update(
            {'misses_dirs':  [d for d, c in zip(dirs, status_dirs) if not c],
             'misses_files': [f for f, c in zip(files, status_files) if not c]})

    if all_match:
        if do_all:
            do_all(root, **kw)
    elif some_match:
        if do_some:
            do_some(root, **kw)
    else:
        if do_none:
            do_none(root, **kw)

    return {'all': all_match,
            'any': some_match,
            }[return_]


#
# Decorators
#

# Borrowed from pandas
# Copyright: 2011-2014, Lambda Foundry, Inc. and PyData Development Team
# Licese: BSD-3
def optional_args(decorator):
    """allows a decorator to take optional positional and keyword arguments.
        Assumes that taking a single, callable, positional argument means that
        it is decorating a function, i.e. something like this::

            @my_decorator
            def function(): pass

        Calls decorator with decorator(f, *args, **kwargs)"""

    @wraps(decorator)
    def wrapper(*args, **kwargs):
        def dec(f):
            return decorator(f, *args, **kwargs)

        is_decorating = not kwargs and len(args) == 1 and isinstance(args[0], collections.Callable)
        if is_decorating:
            f = args[0]
            args = []
            return dec(f)
        else:
            return dec

    return wrapper


# TODO: just provide decorators for tempfile.mk* functions. This is ugly!
def get_tempfile_kwargs(tkwargs, prefix="", wrapped=None):
    """Updates kwargs to be passed to tempfile. calls depending on env vars
    """
    # operate on a copy of tkwargs to avoid any side-effects
    tkwargs_ = tkwargs.copy()

    # TODO: don't remember why I had this one originally
    # if len(targs)<2 and \
    if not 'prefix' in tkwargs_:
        tkwargs_['prefix'] = '_'.join(
            ['datalad_temp'] +
            ([prefix] if prefix else []) +
            ([''] if (on_windows or not wrapped)
                  else [wrapped.__name__]))

    directory = os.environ.get('DATALAD_TESTS_TEMPDIR')
    if directory and 'dir' not in tkwargs_:
        tkwargs_['dir'] = directory

    return tkwargs_


#
# Context Managers
#

from contextlib import contextmanager

@contextmanager
def swallow_outputs():
    """Context manager to help consuming both stdout and stderr, and print()

    stdout is available as cm.out and stderr as cm.err whenever cm is the
    yielded context manager.
    Internally uses temporary files to guarantee absent side-effects of swallowing
    into StringIO which lacks .fileno.

    print mocking is necessary for some uses where sys.stdout was already bound
    to original sys.stdout, thus mocking it later had no effect. Overriding
    print function had desired effect
    """

    debugout = sys.stdout
    class StringIOAdapter(object):
        """Little adapter to help getting out/err values
        """
        def __init__(self):
            kw = get_tempfile_kwargs({}, prefix="outputs")

            self._out = open(tempfile.mktemp(**kw), 'w')
            self._err = open(tempfile.mktemp(**kw), 'w')

        def _read(self, h):
            with open(h.name) as f:
                return f.read()

        @property
        def out(self):
            self._out.flush()
            return self._read(self._out)

        @property
        def err(self):
            self._err.flush()
            return self._read(self._err)

        @property
        def handles(self):
            return self._out, self._err

        def cleanup(self):
            self._out.close()
            self._err.close()
            out_name = self._out.name
            err_name = self._err.name
            del self._out
            del self._err
            gc.collect()
            rmtemp(out_name)
            rmtemp(err_name)



    def fake_print(*args, **kwargs):
        sep = kwargs.pop('sep', ' ')
        end = kwargs.pop('end', '\n')
        file = kwargs.pop('file', sys.stdout)

        if file in (oldout, olderr, sys.stdout, sys.stderr):
            # we mock
            sys.stdout.write(sep.join(args) + end)
        else:
            # must be some other file one -- leave it alone
            oldprint(*args, sep=sep, end=end, file=file)

    # preserve -- they could have been mocked already
    oldprint = getattr(__builtin__, 'print')
    oldout, olderr = sys.stdout, sys.stderr
    adapter = StringIOAdapter()

    try:
        sys.stdout, sys.stderr = adapter.handles
        setattr(__builtin__, 'print', fake_print)

        yield adapter
    finally:
        sys.stdout, sys.stderr = oldout, olderr
        setattr(__builtin__, 'print',  oldprint)
        adapter.cleanup()


@contextmanager
def swallow_logs(new_level=None):
    """Context manager to consume all logs.

    """
    lgr = logging.getLogger("datalad")

    # Keep old settings
    old_level = lgr.level
    old_handlers = lgr.handlers

    # Let's log everything into a string
    # TODO: generalize with the one for swallow_outputs
    class StringIOAdapter(object):
        """Little adapter to help getting out values

        And to stay consistent with how swallow_outputs behaves
        """
        def __init__(self):
            kw = dict()
            get_tempfile_kwargs(kw, prefix="logs")

            self._out = open(tempfile.mktemp(**kw), 'w')

        def _read(self, h):
            with open(h.name) as f:
                return f.read()

        @property
        def out(self):
            self._out.flush()
            return self._read(self._out)

        @property
        def lines(self):
            return self.out.split('\n')

        @property
        def handle(self):
            return self._out

        def cleanup(self):
            self._out.close()
            out_name = self._out.name
            del self._out
            gc.collect()
            rmtemp(out_name)

    adapter = StringIOAdapter()
    lgr.handlers = [logging.StreamHandler(adapter.handle)]
    if old_level < logging.DEBUG:  # so if HEAVYDEBUG etc -- show them!
        lgr.handlers += old_handlers
    if isinstance(new_level, str):
        new_level = getattr(logging, new_level)

    if new_level is not None:
        lgr.setLevel(new_level)

    try:
        yield adapter
    finally:
        lgr.handlers, lgr.level = old_handlers, old_level
        adapter.cleanup()


#
# Additional handlers
#
_sys_excepthook = sys.excepthook # Just in case we ever need original one
def setup_exceptionhook():
    """Overloads default sys.excepthook with our exceptionhook handler.

       If interactive, our exceptionhook handler will invoke
       pdb.post_mortem; if not interactive, then invokes default handler.
    """

    def _datalad_pdb_excepthook(type, value, tb):
        if is_interactive():
            import traceback, pdb
            traceback.print_exception(type, value, tb)
            print()
            pdb.post_mortem(tb)
        else:
            lgr.warn("We cannot setup exception hook since not in interactive mode")
            # we are in interactive mode or we don't have a tty-like
            # device, so we call the default hook
            #sys.__excepthook__(type, value, tb)
            _sys_excepthook(type, value, tb)

    sys.excepthook = _datalad_pdb_excepthook


def assure_dir(*args):
    """Make sure directory exists.

    Joins the list of arguments to an os-specific path to the desired
    directory and creates it, if it not exists yet.
    """
    dirname = opj(*args)
    if not exists(dirname):
        os.makedirs(dirname)
    return dirname

def chpwd(path):
    """Wrapper around os.chdir which also adjusts environ['PWD']

    The reason is that otherwise PWD is simply inherited from the shell
    and we have no ability to assess directory path without dereferencing
    symlinks
    """
    if not isabs(path):
        path = normpath(opj(getpwd(), path))
    os.chdir(path)  # for grep people -- ok, to chdir here!
    os.environ['PWD'] = path

def getpwd():
    """Try to return a CWD without dereferencing possible symlinks

    If no PWD found in the env, output of getcwd() is returned
    """
    try:
        return os.environ['PWD']
    except KeyError:
        return os.getcwd()<|MERGE_RESOLUTION|>--- conflicted
+++ resolved
@@ -20,11 +20,7 @@
 import gc
 
 from functools import wraps
-<<<<<<< HEAD
-from os.path import exists, join as opj, realpath
-=======
-from os.path import exists, join as opj, isabs, normpath
->>>>>>> ce2d2dc7
+from os.path import exists, join as opj, isabs, normpath, realpath
 from time import sleep
 from six import next
 
