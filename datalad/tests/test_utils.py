--- conflicted
+++ resolved
@@ -19,20 +19,15 @@
 from contextlib import nested
 
 from os.path import join as opj
-<<<<<<< HEAD
+
 from ..utils import rm_misses, ls_tree
-from ..utils import rotree, swallow_outputs, swallow_logs
-
-from nose.tools import ok_, eq_, assert_false, assert_raises
-from .utils import with_tempfile, traverse_and_do, with_tree, ok_startswith
-=======
 from ..utils import (rotree, swallow_outputs, swallow_logs, setup_exceptionhook,
                     is_interactive)
 
 from nose.tools import ok_, eq_, assert_false, assert_raises, assert_equal
+from .utils import traverse_and_do, with_tree, ok_startswith
 from .utils import with_tempfile, assert_in
 from .. import utils
->>>>>>> f0333575
 
 
 @with_tempfile(mkdir=True)
@@ -240,8 +235,6 @@
         eq_(cm.out, 'debug1\n')  # not even visible at level 9
         lgr.info("info")
         eq_(cm.out, 'debug1\ninfo\n')  # not even visible at level 9
-<<<<<<< HEAD
-=======
 
 
 def _check_setup_exceptionhook(interactive):
@@ -280,5 +273,4 @@
 
 def test_setup_exceptionhook():
     for tval in [True, False]:
-        yield _check_setup_exceptionhook, tval
->>>>>>> f0333575
+        yield _check_setup_exceptionhook, tval