# emacs: -*- mode: python; py-indent-offset: 4; tab-width: 4; indent-tabs-mode: nil -*-
# ex: set sts=4 ts=4 sw=4 noet:
# ## ### ### ### ### ### ### ### ### ### ### ### ### ### ### ### ### ### ### ##
#
#   See COPYING file distributed along with the datalad package for the
#   copyright and license terms.
#
# ## ### ### ### ### ### ### ### ### ### ### ### ### ### ### ### ### ### ### ##
"""Test testing utilities

"""

import os
import shutil
import sys
import logging
from mock import patch
from six import PY3

from operator import itemgetter
from os.path import dirname, normpath, pardir, basename
from os.path import isabs, expandvars, expanduser
from collections import OrderedDict

from ..dochelpers import exc_str
from ..utils import updated
from os.path import join as opj, abspath, exists
from ..utils import rotree, swallow_outputs, swallow_logs, setup_exceptionhook, md5sum
from ..utils import getpwd, chpwd
from ..utils import auto_repr
from ..utils import find_files
from ..utils import line_profile
from ..utils import not_supported_on_windows
from ..utils import file_basename
from ..utils import expandpath, is_explicit_path
from ..utils import knows_annex
from ..utils import any_re_search
from ..utils import unique
from ..utils import get_func_kwargs_doc
from ..utils import make_tempfile
from ..utils import on_windows
from ..utils import _path_
from ..utils import get_timestamp_suffix

from ..support.annexrepo import AnnexRepo

from nose.tools import ok_, eq_, assert_false, assert_equal, assert_true

from .utils import with_tempfile, assert_in, with_tree
from .utils import SkipTest
from .utils import assert_cwd_unchanged, skip_if_on_windows
from .utils import assure_dict_from_str, assure_list_from_str
from .utils import ok_generator
from .utils import assert_not_in
from .utils import assert_raises
from .utils import ok_startswith
from .utils import skip_if_no_module


def test_get_func_kwargs_doc():
    from datalad.crawler.pipelines.openfmri import pipeline
    output = ['dataset', 'versioned_urls', 'topurl', 'leading_dirs_depth', 'prefix']
    eq_(get_func_kwargs_doc(pipeline), output)


@with_tempfile(mkdir=True)
def test_rotree(d):
    d2 = opj(d, 'd1', 'd2')  # deep nested directory
    f = opj(d2, 'f1')
    os.makedirs(d2)
    with open(f, 'w') as f_:
        f_.write("LOAD")
    with swallow_logs():
        ar = AnnexRepo(d2)
    rotree(d)
    # we shouldn't be able to delete anything UNLESS in "crippled" situation:
    # root, or filesystem is FAT etc
    # Theoretically annex should declare FS as crippled when ran as root, but
    # see http://git-annex.branchable.com/bugs/decides_that_FS_is_crippled_under_cowbuilder___40__symlinks_supported_etc__41__/#comment-60c3cbe2710d6865fb9b7d6e247cd7aa
    # so explicit 'or'
    if not (ar.is_crippled_fs() or (os.getuid() == 0)):
        assert_raises(OSError, os.unlink, f)
        assert_raises(OSError, shutil.rmtree, d)
        # but file should still be accessible
        with open(f) as f_:
            eq_(f_.read(), "LOAD")
    # make it RW
    rotree(d, False)
    os.unlink(f)
    shutil.rmtree(d)


def test_swallow_outputs():
    with swallow_outputs() as cm:
        eq_(cm.out, '')
        sys.stdout.write("out normal")
        sys.stderr.write("out error")
        eq_(cm.out, 'out normal')
        sys.stdout.write(" and more")
        eq_(cm.out, 'out normal and more')  # incremental
        eq_(cm.err, 'out error')
        eq_(cm.err, 'out error')  # the same value if multiple times


@with_tempfile
def test_swallow_logs(logfile):
    lgr = logging.getLogger('datalad')
    with swallow_logs(new_level=9) as cm:
        eq_(cm.out, '')
        lgr.log(8, "very heavy debug")
        eq_(cm.out, '')  # not even visible at level 9
        lgr.log(9, "debug1")
        eq_(cm.out, 'debug1\n')  # not even visible at level 9
        lgr.info("info")
        eq_(cm.out, 'debug1\ninfo\n')  # not even visible at level 9
    with swallow_logs(new_level=9, file_=logfile) as cm:
        eq_(cm.out, '')
        lgr.info("next info")
    from datalad.tests.utils import ok_file_has_content
    ok_file_has_content(logfile, "next info", strip=True)


def _check_setup_exceptionhook(interactive):
    old_exceptionhook = sys.excepthook

    post_mortem_tb = []

    def our_post_mortem(tb):
        post_mortem_tb.append(tb)

    with patch('sys.excepthook'), \
            patch('datalad.utils.is_interactive', lambda: interactive), \
            patch('pdb.post_mortem', our_post_mortem):
        setup_exceptionhook()
        our_exceptionhook = sys.excepthook
        ok_(old_exceptionhook != our_exceptionhook)
        #out = sys.stdout
        with swallow_logs() as cml, swallow_outputs() as cmo:
            # we need to call our_exceptionhook explicitly b/c nose
            # swallows all Exceptions and hook never gets executed
            try:
                raise RuntimeError
            except Exception as e:  # RuntimeError:
                type_, value_, tb_ = sys.exc_info()
            our_exceptionhook(type_, value_, tb_)
            if PY3:
                # Happens under tox environment but not in manually crafted ones -- not yet sure
                # what it is about but --dbg does work with python3 so lettting it skip for now
                raise SkipTest("TODO: Not clear why in PY3 calls cleanup if we try to access the beast")
            assert_in('Traceback (most recent call last)', cmo.err)
            assert_in('in _check_setup_exceptionhook', cmo.err)
            if interactive:
                assert_equal(post_mortem_tb[0], tb_)
            else:
                assert_equal(post_mortem_tb, [])
                # assert_in('We cannot setup exception hook', cml.out)

    eq_(old_exceptionhook, sys.excepthook)


def test_setup_exceptionhook():
    for tval in [True, False]:
        yield _check_setup_exceptionhook, tval


def test_md5sum():
    # just a smoke (encoding/decoding) test for md5sum
    _ = md5sum(__file__)


@with_tree([('1.tar.gz', (('1 f.txt', '1 f load'),))])
def test_md5sum_archive(d):
    # just a smoke (encoding/decoding) test for md5sum
    _ = md5sum(opj(d, '1.tar.gz'))

def test_updated():
    d = {}
    eq_(updated(d, {1: 2}), {1: 2})
    eq_(d, {})

    d = {'a': 'b'}
    eq_(updated(d, ((0, 1), (2, 3))), {0: 1, 'a': 'b', 2: 3})
    eq_(d, {'a': 'b'})

    # and that it would maintain the type
    d = OrderedDict(((99, 0), ('z', 0), ('a', 0)))
    d_ = updated(d, {0: 1})
    ok_(isinstance(d_, OrderedDict))
    eq_(d_, OrderedDict(((99, 0), ('z', 0), ('a', 0), (0, 1))))


def test_get_local_file_url_windows():
    raise SkipTest("TODO")

@assert_cwd_unchanged
def test_getpwd_basic():
    pwd = getpwd()
    ok_(isabs(pwd))
    eq_(os.getcwd(), abspath(pwd))

    # that we do not chdir anywhere if None provided
    with patch('os.chdir') as oschdir:
        with chpwd(None):
            eq_(getpwd(), pwd)
        assert_false(oschdir.called)


@skip_if_on_windows
@with_tempfile(mkdir=True)
@assert_cwd_unchanged
def test_getpwd_symlink(tdir):
    sdir = opj(tdir, 's1')
    pwd_orig = getpwd()
    os.symlink('.', sdir)
    s1dir = opj(sdir, 's1')
    s2dir = opj(sdir, 's2')
    try:
        chpwd(sdir)
        pwd = getpwd()
        eq_(pwd, sdir)
        chpwd('s1')
        eq_(getpwd(), s1dir)
        chpwd('.')
        eq_(getpwd(), s1dir)
        chpwd('..')
        eq_(getpwd(), sdir)
    finally:
        chpwd(pwd_orig)

    # test context handler way of use
    with chpwd(s1dir):
        eq_(getpwd(), s1dir)
    eq_(getpwd(), pwd_orig)

    assert_false(exists(s2dir))
    with assert_raises(OSError):
        with chpwd(s2dir):
            pass
    with chpwd(s2dir, mkdir=True):
        ok_(exists(s2dir))
        eq_(getpwd(), s2dir)


def test_auto_repr():

    class withoutrepr:
        def __init__(self):
            self.a = "does not matter"

    @auto_repr
    class buga:
        def __init__(self):
            self.a = 1
            self.b = list(range(100))
            self.c = withoutrepr()
            self._c = "protect me"

        def some(self):
            return "some"

    assert_equal(repr(buga()), "buga(a=1, b=<<[0, 1, 2, 3, 4, 5, 6, ...>>, c=<withoutrepr>)")
    assert_equal(buga().some(), "some")


def test_assure_list_from_str():
    assert_equal(assure_list_from_str(''), None)
    assert_equal(assure_list_from_str([]), None)
    assert_equal(assure_list_from_str('somestring'), ['somestring'])
    assert_equal(assure_list_from_str('some\nmultiline\nstring'), ['some', 'multiline', 'string'])
    assert_equal(assure_list_from_str(['something']), ['something'])
    assert_equal(assure_list_from_str(['a', 'listof', 'stuff']), ['a', 'listof', 'stuff'])


def test_assure_dict_from_str():
    assert_equal(assure_dict_from_str(''), None)
    assert_equal(assure_dict_from_str({}), None)
    assert_equal(assure_dict_from_str(
            '__ac_name={user}\n__ac_password={password}\nsubmit=Log in\ncookies_enabled='), dict(
             __ac_name='{user}', __ac_password='{password}', cookies_enabled='', submit='Log in'))
    assert_equal(assure_dict_from_str(
        dict(__ac_name='{user}', __ac_password='{password}', cookies_enabled='', submit='Log in')), dict(
             __ac_name='{user}', __ac_password='{password}', cookies_enabled='', submit='Log in'))


def test_any_re_search():
    assert_true(any_re_search('a', 'a'))
    assert_true(any_re_search('a', 'bab'))
    assert_false(any_re_search('^a', 'bab'))
    assert_true(any_re_search(['b', '.ab'], 'bab'))
    assert_false(any_re_search(['^b', 'bab'], 'ab'))


def test_find_files():
    tests_dir = dirname(__file__)
    proj_dir = normpath(opj(dirname(__file__), pardir))

    ff = find_files('.*', proj_dir)
    ok_generator(ff)
    files = list(ff)
    assert(len(files) > 10)  # we have more than 10 test files here
    assert_in(opj(tests_dir, 'test_utils.py'), files)
    # and no directories should be mentioned
    assert_not_in(tests_dir, files)

    ff2 = find_files('.*', proj_dir, dirs=True)
    files2 = list(ff2)
    assert_in(opj(tests_dir, 'test_utils.py'), files2)
    assert_in(tests_dir, files2)

    # now actually matching the path
    ff3 = find_files('.*/test_.*\.py$', proj_dir, dirs=True)
    files3 = list(ff3)
    assert_in(opj(tests_dir, 'test_utils.py'), files3)
    assert_not_in(tests_dir, files3)
    for f in files3:
        ok_startswith(basename(f), 'test_')

from .utils import with_tree
@with_tree(tree={
    '.git': {
        '1': '2'
    },
    'd1': {
        '.git': 'possibly a link from submodule'
    },
    'git': 'just a file'
})
def test_find_files_exclude_vcs(repo):
    ff = find_files('.*', repo, dirs=True)
    files = list(ff)
    assert_equal({basename(f) for f in files}, {'d1', 'git'})
    assert_not_in(opj(repo, '.git'), files)

    ff = find_files('.*', repo, dirs=True, exclude_vcs=False)
    files = list(ff)
    assert_equal({basename(f) for f in files}, {'d1', 'git', '.git', '1'})
    assert_in(opj(repo, '.git'), files)


def test_line_profile():
    skip_if_no_module('line_profiler')

    @line_profile
    def f(j):
        i = j + 1  # xyz
        return i

    with swallow_outputs() as cmo:
        assert_equal(f(3), 4)
        assert_equal(cmo.err, '')
        assert_in('i = j + 1  # xyz', cmo.out)


def test_not_supported_on_windows():
    with patch('datalad.utils.on_windows', True):
        assert_raises(NotImplementedError, not_supported_on_windows)
        assert_raises(NotImplementedError, not_supported_on_windows, "msg")

    with patch('datalad.utils.on_windows', False):
        assert_equal(not_supported_on_windows(), None)
        assert_equal(not_supported_on_windows("msg"), None)


def test_file_basename():
    eq_(file_basename('1'), '1')
    eq_(file_basename('d1/1'), '1')
    eq_(file_basename('/d1/1'), '1')
    eq_(file_basename('1.'), '1.')
    eq_(file_basename('1.tar.gz'), '1')
    eq_(file_basename('1.Tar.gz'), '1')
    eq_(file_basename('1._bak.gz'), '1')
    eq_(file_basename('1.tar.gz', return_ext=True), ('1', 'tar.gz'))
    eq_(file_basename('/tmp/1.tar.gz'), '1')
    eq_(file_basename('/tmp/1.longish.gz'), '1.longish')
    eq_(file_basename('1_R1.1.1.tar.gz'), '1_R1.1.1')
    eq_(file_basename('ds202_R1.1.1.tgz'), 'ds202_R1.1.1')


def test_expandpath():
    eq_(expandpath("some", False), expanduser('some'))
    eq_(expandpath("some", False), expandvars('some'))
    assert_true(isabs(expandpath('some')))
    # this may have to go because of platform issues
    eq_(expandpath("$HOME"), expanduser('~'))


def test_is_explicit_path():
    # by default expanded paths are absolute, hence explicit
    assert_true(is_explicit_path(expandpath('~')))
    assert_false(is_explicit_path("here"))


@with_tempfile
@with_tempfile
def test_knows_annex(here, there):
    from datalad.support.gitrepo import GitRepo
    from datalad.support.annexrepo import AnnexRepo
    GitRepo(path=here, create=True)
    assert_false(knows_annex(here))
    AnnexRepo(path=here, create=True)
    assert_true(knows_annex(here))
    GitRepo(path=there, url=here, create=True)
    assert_true(knows_annex(there))


def test_make_tempfile():
    # check if mkdir, content conflict caught
    with assert_raises(ValueError):
        with make_tempfile(content="blah", mkdir=True):  # pragma: no cover
            pass


def test_unique():
    eq_(unique(range(3)), [0, 1, 2])
    eq_(unique((1, 0, 1, 3, 2, 0, 1)), [1, 0, 3, 2])
    eq_(unique([]), [])
    eq_(unique([(1, 2), (1,), (1, 2), (0, 3)]), [(1, 2), (1,), (0, 3)])

    # with a key now
    eq_(unique([(1, 2), (1,), (1, 2), (0, 3)], key=itemgetter(0)), [(1, 2), (0, 3)])
    eq_(unique([(1, 2), (1, 3), (1, 2), (0, 3)], key=itemgetter(1)), [(1, 2), (1, 3)])


def test_path_():
    eq_(_path_('a'), 'a')
    if on_windows:
        eq_(_path_('a/b'), r'a\b')
    else:
        p = 'a/b/c'
        assert(_path_(p) is p)  # nothing is done to it whatsoever
<<<<<<< HEAD
        eq_(_path_(p, 'd'), 'a/b/c/d')
=======
        eq_(_path_(p, 'd'), 'a/b/c/d')


def test_get_timestamp_suffix():
    # we need to patch temporarily TZ
    import time
    try:
        with patch.dict('os.environ', {'TZ': 'GMT'}):
            time.tzset()
            assert_equal(get_timestamp_suffix(0), '-1970-01-01T00:00:00+0000')  # skynet DOB
            assert_equal(get_timestamp_suffix(0, prefix="+"), '+1970-01-01T00:00:00+0000')
            # yoh found no way to mock things out and didn't want to provide
            # explicit call to anything to get current time with the timezone, so disabling
            # this test for now besides that it should return smth sensible ;)
            #with patch.object(time, 'localtime', lambda: 1):
            #    assert_equal(get_timestamp_suffix(), '-1970-01-01T00:00:01+0000')  # skynet is 1 sec old
            assert(get_timestamp_suffix().startswith('-'))
    finally:
        time.tzset()
>>>>>>> 5fd8aef4
<|MERGE_RESOLUTION|>--- conflicted
+++ resolved
@@ -428,9 +428,6 @@
     else:
         p = 'a/b/c'
         assert(_path_(p) is p)  # nothing is done to it whatsoever
-<<<<<<< HEAD
-        eq_(_path_(p, 'd'), 'a/b/c/d')
-=======
         eq_(_path_(p, 'd'), 'a/b/c/d')
 
 
@@ -449,5 +446,4 @@
             #    assert_equal(get_timestamp_suffix(), '-1970-01-01T00:00:01+0000')  # skynet is 1 sec old
             assert(get_timestamp_suffix().startswith('-'))
     finally:
-        time.tzset()
->>>>>>> 5fd8aef4
+        time.tzset()