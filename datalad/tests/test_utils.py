--- conflicted
+++ resolved
@@ -19,23 +19,17 @@
 
 from os.path import join as opj, isabs, abspath
 from ..utils import rotree, swallow_outputs, swallow_logs, setup_exceptionhook, md5sum
-<<<<<<< HEAD
 from ..utils import traverse_and_do, rm_misses, ls_tree
-=======
 from ..utils import get_local_file_url, get_url_path
 from ..utils import getpwd, chpwd
 from ..support.annexrepo import AnnexRepo
->>>>>>> ce2d2dc7
 
 from nose.tools import ok_, eq_, assert_false, assert_raises, assert_equal
 from .utils import with_tempfile, assert_in, with_tree
 from .utils import SkipTest
-<<<<<<< HEAD
 from .utils import ok_startswith
 from .utils import on_windows
-=======
 from .utils import assert_cwd_unchanged, skip_if_on_windows
->>>>>>> ce2d2dc7
 
 @with_tempfile(mkdir=True)
 def test_rotree(d):
