--- conflicted
+++ resolved
@@ -16,30 +16,7 @@
 from nose.tools import assert_is, assert_equal, assert_false, assert_true, assert_greater
 
 from datalad.cmd import Runner
-<<<<<<< HEAD
 from datalad.tests.utils import with_tempfile, assert_cwd_unchanged, ignore_nose_capturing_stdout
-=======
-from datalad.tests.utils import with_tempfile, assert_cwd_unchanged
-
-
-def ignore_nose_capturing_stdout(func):
-    """Workaround for nose's behaviour with redirecting sys.stdout
-
-    See issue reported here:
-    https://code.google.com/p/python-nose/issues/detail?id=243&can=1&sort=-id&colspec=ID%20Type%20Status%20Priority%20Stars%20Milestone%20Owner%20Summary
-    """
-
-    @make_decorator(func)
-    def newfunc(*args, **kwargs):
-        try:
-            func(*args, **kwargs)
-        except AttributeError, e:
-            if e.message.find('StringIO') and e.message.find('fileno'):
-                pass
-            else:
-                raise e
-    return newfunc
->>>>>>> cc70b91c
 
 
 @ignore_nose_capturing_stdout
