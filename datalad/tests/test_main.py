--- conflicted
+++ resolved
@@ -17,16 +17,10 @@
 from .utils import eq_, ok_, assert_greater, \
      with_tree, serve_path_via_http, sorted_files, create_tree_archive, \
      md5sum, ok_clean_git, ok_file_under_git, get_most_obscure_supported_name, \
-<<<<<<< HEAD
-     on_windows
-from ..crawler.oldconfig import EnhancedConfigParser
-=======
      on_windows, on_osx
 from ..utils import rmtemp
-from nose.exc import SkipTest
-
-from ..config import EnhancedConfigParser
->>>>>>> 6f00dfe3
+
+from ..crawler.oldconfig import EnhancedConfigParser
 from ..crawler.main import DoubleAnnexRepo
 from ..db import load_db
 
