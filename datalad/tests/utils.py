--- conflicted
+++ resolved
@@ -352,12 +352,6 @@
     return newfunc
 
 
-<<<<<<< HEAD
-_TESTREPOS = {'basic/r1': 'git://github.com/datalad/testrepo--basic--r1'}
-
-
-=======
->>>>>>> 771abebe
 def _get_resolved_flavors(flavors):
     #flavors_ = (['local', 'clone'] + (['local-url'] if not on_windows else [])) \
     #           if flavors == 'auto' else flavors
