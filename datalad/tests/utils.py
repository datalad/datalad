--- conflicted
+++ resolved
@@ -33,12 +33,7 @@
 
 from nose.tools import \
     assert_equal, assert_raises, assert_greater, assert_true, assert_false, \
-<<<<<<< HEAD
     assert_in, assert_not_in, assert_in as in_, \
-=======
-    assert_in, assert_in as in_, \
-    assert_not_in, \
->>>>>>> 16df026f
     raises, ok_, eq_, make_decorator
 
 from nose import SkipTest
