# emacs: -*- mode: python; py-indent-offset: 4; tab-width: 4; indent-tabs-mode: nil -*-
# ex: set sts=4 ts=4 sw=4 noet:
# ## ### ### ### ### ### ### ### ### ### ### ### ### ### ### ### ### ### ### ##
#
#   See COPYING file distributed along with the datalad package for the
#   copyright and license terms.
#
# ## ### ### ### ### ### ### ### ### ### ### ### ### ### ### ### ### ### ### ##
"""Miscellaneous utilities to assist with testing"""

import glob, shutil, stat, os
from os.path import realpath
import tempfile
import platform

from functools import wraps
from os.path import exists, join as opj

from nose.tools import \
<<<<<<< HEAD
    assert_equal, assert_raises, assert_greater, assert_false, \
=======
    assert_equal, assert_raises, assert_greater, assert_true, assert_false, \
>>>>>>> 365784ae
    assert_in, assert_in as in_, \
    raises, ok_, eq_, make_decorator
from nose import SkipTest

from ..cmd import Runner
from ..support.repos import AnnexRepo
from ..utils import *

def rmtemp(f, *args, **kwargs):
    """Wrapper to centralize removing of temp files so we could keep them around

    It will not remove the temporary file/directory if DATALAD_TESTS_KEEPTEMP
    environment variable is defined
    """
    if not os.environ.get('DATALAD_TESTS_KEEPTEMP'):
        lgr.log(5, "Removing temp file: %s" % f)
        # Can also be a directory
        if os.path.isdir(f):
            rmtree(f, *args, **kwargs)
        else:
            os.unlink(f)
    else:
        lgr.info("Keeping temp file: %s" % f)

def create_archive(path, name, load):
    dirname = name[:-7]
    full_dirname = opj(path, dirname)
    os.makedirs(full_dirname)
    create_tree(full_dirname, load)
    # create archive
    status = Runner().run('tar -czvf %(name)s %(dirname)s' % locals(),
                          cwd=path, expect_stderr=True)
    # remove original tree
    shutil.rmtree(full_dirname)

def create_tree(path, tree):
    """Given a list of tuples (name, load) create such a tree

    if load is a tuple itself -- that would create either a subtree or an archive
    with that content and place it into the tree if name ends with .tar.gz
    """
    if not exists(path):
        os.makedirs(path)

    for name, load in tree:
        full_name = opj(path, name)
        if isinstance(load, tuple):
            if name.endswith('.tar.gz'):
                create_archive(path, name, load)
            else:
                create_tree(full_name, load)
        else:
            #encoding = sys.getfilesystemencoding()
            #if isinstance(full_name, unicode):
            #    import pydb; pydb.debugger()
            with open(full_name, 'w') as f:
                if isinstance(load, unicode):
                    load = load.encode('utf-8')
                f.write(load)

#
# Addition "checkers"
#

import git
from os.path import exists, join

def ok_clean_git(path, annex=True, untracked=[]):
    """Verify that under given path there is a clean git repository

    it exists, .git exists, nothing is uncommitted/dirty/staged
    """
    ok_(exists(path))
    ok_(exists(join(path, '.git')))
    if annex:
        ok_(exists(join(path, '.git', 'annex')))
    repo = git.Repo(path)

    ok_(repo.head.is_valid())

    # get string representations of diffs with index to ease troubleshooting
    index_diffs = [str(d) for d in repo.index.diff(None)]
    head_diffs = [str(d) for d in repo.index.diff(repo.head.commit)]

    eq_(sorted(repo.untracked_files), sorted(untracked))
    eq_(index_diffs, [])
    eq_(head_diffs, [])

def ok_file_under_git(path, filename, annexed=False):
    repo = AnnexRepo(path)
    assert(filename in repo.get_indexed_files()) # file is known to Git
    assert(annexed == os.path.islink(opj(path, filename)))

def ok_symlink(path):
    try:
        link = os.readlink(path)
    except OSError:
        raise AssertionError("Path %s seems not to be a symlink" % path)
    ok_(link)
    path_ = realpath(path)
    ok_(path != link)
    # TODO anything else?

def ok_good_symlink(path):
    ok_symlink(path)
    ok_(exists(realpath(path)),
        msg="Path %s seems to be missing.  Symlink %s is broken "
            % (realpath(path), path))

def ok_broken_symlink(path):
    ok_symlink(path)
    assert_false(exists(realpath(path)),
                 msg="Path %s seems to be present.  Symlink %s is not broken"
                 % (realpath(path), path))

def ok_startswith(s, prefix):
    ok_(s.startswith(prefix),
        msg="String %r doesn't start with %r" % (s, prefix))

def nok_startswith(s, prefix):
    assert_false(s.startswith(prefix),
        msg="String %r starts with %r" % (s, prefix))


#
# Decorators
#

from ..utils import optional_args

@optional_args
def with_tree(t, tree=None, **tkwargs):
    @wraps(t)
    def newfunc(*arg, **kw):
        d = tempfile.mkdtemp(**tkwargs)
        create_tree(d, tree)
        try:
            t(*(arg + (d,)), **kw)
        finally:
            rmtemp(d)
    return newfunc


# GRRR -- this one is crippled since path where HTTPServer is serving
# from can't be changed without pain.
import logging
import random
import SimpleHTTPServer
import SocketServer
from threading import Thread

lgr = logging.getLogger('datalad.tests')

class SilentHTTPHandler(SimpleHTTPServer.SimpleHTTPRequestHandler):
    """A little adapter to silence the handler
    """
    def __init__(self, *args, **kwargs):
        self._silent = lgr.getEffectiveLevel() > logging.DEBUG
        SimpleHTTPServer.SimpleHTTPRequestHandler.__init__(self, *args, **kwargs)

    def log_message(self, format, *args):
        if self._silent:
            return
        lgr.debug("HTTP: " + format % args)


def serve_path_via_http():
    """Decorator which serves content of a directory via http url
    """
    def decorate(func):
        def newfunc(*arg, **kw):
            port = random.randint(8000, 8500)
            # TODO: ATM we are relying on path being local so we could
            # start HTTP server in the same directory.  FIX IT!
            SocketServer.TCPServer.allow_reuse_address = True
            httpd = SocketServer.TCPServer(("", port), SilentHTTPHandler)
            server_thread = Thread(target=httpd.serve_forever)
            arg, path = arg[:-1], arg[-1]
            # There is a problem with Haskell on wheezy trying to
            # fetch via IPv6 whenever there is a ::1 localhost entry in
            # /etc/hosts.  Apparently fixing that docker image reliably
            # is not that straightforward, although see
            # http://jasonincode.com/customizing-hosts-file-in-docker/
            # so we just force to use 127.0.0.1 while on wheezy
            hostname = '127.0.0.1' if on_debian_wheezy else 'localhost'
            url = 'http://%s:%d/%s/' % (hostname, port, path)
            lgr.debug("HTTP: serving %s under %s", path, url)
            server_thread.start()

            #time.sleep(1)               # just give it few ticks
            try:
                func(*(arg + (path, url,)), **kw)
            finally:
                lgr.debug("HTTP: stopping server")
                httpd.shutdown()
                server_thread.join()
        newfunc = make_decorator(func)(newfunc)
        return newfunc
    return decorate


# TODO: just provide decorators for tempfile.mk* functions. This is ugly!
def _update_tempfile_kwargs_for_DATALAD_TESTS_TEMPDIR(tkwargs_):
    """Updates kwargs to be passed to tempfile. calls depending on env
    """
    directory = os.environ.get('DATALAD_TESTS_TEMPDIR')
    if directory and 'dir' not in tkwargs_:
        tkwargs_['dir'] = directory


@optional_args
def with_tempfile(t, *targs, **tkwargs):
    """Decorator function to provide a temporary file name and remove it at the end

    Parameters
    ----------
    mkdir : bool, optional (default: False)
        If True, temporary directory created using tempfile.mkdtemp()
    *args, **kwargs:
        All other arguments are passed into the call to tempfile.mk{t,d}emp(),
        and resultant temporary filename is passed as the first argument into
        the function t.  If no 'prefix' argument is provided, it will be
        constructed using module and function names ('.' replaced with
        '_').

    To change the used directory without providing keyword argument 'dir' set
    DATALAD_TESTS_TEMPDIR.

    Examples
    --------

        @with_tempfile
        def test_write(tfile):
            open(tfile, 'w').write('silly test')
    """

    @wraps(t)
    def newfunc(*arg, **kw):
        # operate on a copy of tkwargs to avoid any side-effects
        tkwargs_ = tkwargs.copy()

        if len(targs)<2 and not 'prefix' in tkwargs_:
            tkwargs_['prefix'] = \
                'datalad_temp_' + \
                ('' if on_windows \
                    else '%s.%s' % (t.__module__, t.func_name))

        # if DATALAD_TESTS_TEMPDIR is set, use that as directory,
        # let mktemp handle it otherwise. However, an explicitly provided
        # dir=... will override this.
        mkdir = tkwargs_.pop('mkdir', False)

        _update_tempfile_kwargs_for_DATALAD_TESTS_TEMPDIR(tkwargs_)

        filename = {False: tempfile.mktemp,
                    True: tempfile.mkdtemp}[mkdir](*targs, **tkwargs_)
        if __debug__:
            lgr.debug('Running %s with temporary filename %s'
                      % (t.__name__, filename))
        try:
            return t(*(arg + (filename,)), **kw)
        finally:
            # glob here for all files with the same name (-suffix)
            # would be useful whenever we requested .img filename,
            # and function creates .hdr as well
            lsuffix = len(tkwargs_.get('suffix', ''))
            filename_ = lsuffix and filename[:-lsuffix] or filename
            filenames = glob.glob(filename_ + '*')
            if len(filename_) < 3 or len(filenames) > 5:
                # For paranoid yoh who stepped into this already ones ;-)
                lgr.warning("It is unlikely that it was intended to remove all"
                            " files matching %r. Skipping" % filename_)
                return
            for f in filenames:
                try:
                    rmtemp(f)
                except OSError:
                    pass
    return newfunc


def _extend_globs(paths, flavors):
    globs = glob.glob(paths)

    # TODO -- provide management of 'network' tags somehow
    flavors_ = ['local', 'network', 'clone', 'network-clone'] if flavors=='auto' else flavors

    # TODO: move away?
    def get_repo_url(path):
        """Return ultimate URL for this repo"""
        if not exists(opj(path, '.git')):
            # do the dummiest check so we know it is not git.Repo's fault
            raise AssertionError("Path %s does not point to a git repository "
                                 "-- missing .git" % path)
        repo = git.Repo(path)
        if len(repo.remotes) == 1:
            remote = repo.remotes[0]
        else:
            remote = repo.remotes.origin
        return remote.config_reader.get('url')

    def clone_url(url):
        # delay import of our code until needed for certain
        from ..cmd import Runner
        runner = Runner()
        kw = dict(); _update_tempfile_kwargs_for_DATALAD_TESTS_TEMPDIR(kw)
        tdir = tempfile.mkdtemp(**kw)
        repo = runner(["git", "clone", url, tdir])
        open(opj(tdir, ".git", "remove-me"), "w").write("Please") # signal for it to be removed after
        return tdir

    globs_extended = []
    if 'local' in flavors_:
        globs_extended += globs

    if 'network' in flavors_:
        globs_extended += [get_repo_url(repo) for repo in globs]

    if 'clone' in flavors_:
        globs_extended += [clone_url(repo) for repo in globs]

    if 'network-clone' in flavors_:
        globs_extended += [clone_url(get_repo_url(repo)) for repo in globs]

    return globs_extended


@optional_args
def with_testrepos(t, paths='*/*', toppath=None, flavors='auto', skip=False):
    """Decorator to provide a test repository available locally and/or over the Internet

    All tests under datalad/tests/testrepos are stored in two-level hierarchy,
    where top-level name describes nature/identifier of the test repository, and
    there could be multiple instances (e.g. generated differently) of the same
    "content"

    Parameters
    ----------
    paths : string, optional
      Glob paths to consider
    toppath : string, optional
      Path to the test repositories top directory.  If not provided,
      `datalad/tests/testrepos` within datalad is used.
    flavors : {'auto', 'local', 'clone', 'network', 'network-clone'} or list of thereof, optional
      What URIs to provide.  E.g. 'local' would just provide path to that
      submodule, while 'network' would provide url of the origin remote where
      that submodule was originally fetched from.  'clone' would clone repository
      first to a temporary location. 'network-clone' would first clone from the network
      location. 'auto' would include the list of appropriate
      ones (e.g., no 'network*' flavors if network tests are "forbidden").
    skip : bool, optional
      Allow to skip if no repositories were found. Otherwise would raise
      AssertionError

    Examples
    --------

        @with_testrepos('basic/*')
        def test_write(repo):
            assert(os.path.exists(os.path.join(repo, '.git', 'annex')))

    """

    @wraps(t)
    def newfunc(*arg, **kw):
        # TODO: would need to either avoid this "decorator" approach for
        # parametric tests or again aggregate failures like sweepargs does
        toppath_ = os.path.join(os.path.dirname(__file__), 'testrepos') \
            if toppath is None else toppath

        globs_extended = _extend_globs(os.path.join(toppath_, paths), flavors)
        if not len(globs_extended):
            raise (SkipTest if skip else AssertionError)(
                "Found no test repositories under %s."
                % os.path.join(toppath_, paths) +
                " Run git submodule update --init --recursive "
                if toppath is None else "")

        # print globs_extended
        for d in globs_extended:
            repo = d
            if __debug__:
                lgr.debug('Running %s on %s' % (t.__name__, repo))
            try:
                t(*(arg + (repo,)), **kw)
            finally:
                # ad-hoc but works
                if exists(repo) and exists(opj(repo, ".git", "remove-me")):
                    rmtemp(repo)
                pass # might need to provide additional handling so, handle
    return newfunc
with_testrepos.__test__ = False

def assert_cwd_unchanged(func):
    """Decorator to test whether the current working directory remains unchanged

    """

    @make_decorator(func)
    def newfunc(*args, **kwargs):
        cwd_before = os.getcwd()
        func(*args, **kwargs)
        cwd_after = os.getcwd()
        assert_equal(cwd_before, cwd_after ,"CWD changed from %s to %s" % (cwd_before, cwd_after))

    return newfunc

def ignore_nose_capturing_stdout(func):
    """Decorator workaround for nose's behaviour with redirecting sys.stdout

    Needed for tests involving the runner and nose redirecting stdout.
    Counter-intuitively, that means it needed for nosetests without '-s'.
    See issue reported here:
    https://code.google.com/p/python-nose/issues/detail?id=243&can=1&sort=-id&colspec=ID%20Type%20Status%20Priority%20Stars%20Milestone%20Owner%20Summary
    """

    @make_decorator(func)
    def newfunc(*args, **kwargs):
        try:
            func(*args, **kwargs)
        except AttributeError, e:
            if e.message.find('StringIO') > -1 and e.message.find('fileno') > -1:
                pass
            else:
                raise
    return newfunc

# List of most obscure filenames which might or not be supported by different
# filesystems across different OSs.  Start with the most obscure
OBSCURE_FILENAMES = (
    " \"';a&b/&cd `| ", # shouldn't be supported anywhere I guess due to /
    " \"';a&b&cd `| ",
    " \"';abcd `| ",
    " \"';abcd | ",
    " \"';abcd ",
    " ;abcd ",
    " ab cd ",
    "a",
    " abc d.dat ", # they all should at least support spaces and dots
)

@with_tempfile(mkdir=True)
def get_most_obscure_supported_name(tdir):
    """Return the most filename which filesystem under TEMPDIR could support

    TODO: we might want to use it as a function where we would provide tdir
    """
    for filename in OBSCURE_FILENAMES:
        try:
            with open(opj(tdir, filename), 'w') as f:
                f.write("TEST LOAD")
            return filename # it will get removed as a part of wiping up the directory
        except:
            lgr.debug("Filename %r is not supported on %s under %s",
                      filename, platform.system(), tdir)
            pass
    raise RuntimeError("Could not create any of the files under %s among %s"
                       % (tdir, OBSCURE_FILENAMES))

#
# Context Managers
#
import StringIO, sys
from contextlib import contextmanager

@contextmanager
def swallow_outputs():
    """Context manager to help consuming both stdout and stderr.

    stdout is available as cm.out and stderr as cm.err whenever cm is the
    yielded context manager.
    Internally uses temporary files to guarantee absent side-effects of swallowing
    into StringIO which lacks .fileno
    """

    class StringIOAdapter(object):
        """Little adapter to help getting out/err values
        """
        def __init__(self):
            kw = dict()
            _update_tempfile_kwargs_for_DATALAD_TESTS_TEMPDIR(kw)

            self._out = open(tempfile.mktemp(**kw), 'w')
            self._err = open(tempfile.mktemp(**kw), 'w')

        def _read(self, h):
            with open(h.name) as f:
                return f.read()

        @property
        def out(self):
            self._out.flush()
            return self._read(self._out)

        @property
        def err(self):
            self._err.flush()
            return self._read(self._err)

        @property
        def handles(self):
            return self._out, self._err

        def cleanup(self):
            self._out.close()
            self._err.close()
            rmtemp(self._out.name)
            rmtemp(self._err.name)

    # preserve -- they could have been mocked already
    oldout, olderr = sys.stdout, sys.stderr
    adapter = StringIOAdapter()
    sys.stdout, sys.stderr = adapter.handles

    try:
        yield adapter
    finally:
        sys.stdout, sys.stderr = oldout, olderr
        adapter.cleanup()

@contextmanager
def swallow_logs(new_level=None):
    """Context manager to consume all logs.

    """
    lgr = logging.getLogger("datalad")

    # Keep old settings
    old_level = lgr.level
    old_handlers = lgr.handlers

    # Let's log everything into a string
    # TODO: generalize with the one for swallow_outputs
    class StringIOAdapter(object):
        """Little adapter to help getting out values

        And to stay consistent with how swallow_outputs behaves
        """
        def __init__(self):
            kw = dict()
            _update_tempfile_kwargs_for_DATALAD_TESTS_TEMPDIR(kw)

            self._out = open(tempfile.mktemp(**kw), 'w')

        def _read(self, h):
            with open(h.name) as f:
                return f.read()

        @property
        def out(self):
            self._out.flush()
            return self._read(self._out)

        @property
        def lines(self):
            return self.out.split('\n')

        @property
        def handle(self):
            return self._out

        def cleanup(self):
            self._out.close()
            rmtemp(self._out.name)

    adapter = StringIOAdapter()
    lgr.handlers = [logging.StreamHandler(adapter.handle)]
    if old_level < logging.DEBUG: # so if HEAVYDEBUG etc -- show them!
        lgr.handlers += old_handlers
    if isinstance(new_level, basestring):
        new_level = getattr(logging, new_level)

    if new_level is not None:
        lgr.setLevel(new_level)

    try:
        yield adapter
    finally:
        lgr.handlers, lgr.level = old_handlers, old_level
        adapter.cleanup()<|MERGE_RESOLUTION|>--- conflicted
+++ resolved
@@ -17,11 +17,7 @@
 from os.path import exists, join as opj
 
 from nose.tools import \
-<<<<<<< HEAD
-    assert_equal, assert_raises, assert_greater, assert_false, \
-=======
     assert_equal, assert_raises, assert_greater, assert_true, assert_false, \
->>>>>>> 365784ae
     assert_in, assert_in as in_, \
     raises, ok_, eq_, make_decorator
 from nose import SkipTest
