--- conflicted
+++ resolved
@@ -342,35 +342,30 @@
     assert_equal(len(dirs), n2,
                  msg="Found following dirs when needed %d of them: %s" % (n2, dirs))
 
-<<<<<<< HEAD
 
 def ok_exists(path):
     assert exists(path), 'path %s does not exist' % path
 
 
-def ok_file_has_content(path, content, re_=False, **kwargs):
-=======
-def ok_file_has_content(path, content, strip=False):
->>>>>>> e4673ff7
+def ok_file_has_content(path, content, strip=False, re_=False, **kwargs):
     """Verify that file exists and has expected content"""
     ok_exists(path)
     with open(path, 'r') as f:
         content_ = f.read()
-<<<<<<< HEAD
+
+        if strip:
+            content_ = content_.strip()
+
         if re_:
             assert_re_in(content, content_, **kwargs)
         else:
             assert_equal(content, content_, **kwargs)
 
-=======
-        if strip:
-            content_ = content_.strip()
-        assert_equal(content_, content)
->>>>>>> e4673ff7
 
 #
 # Decorators
 #
+
 
 @optional_args
 def with_tree(t, tree=None, archives_leading_dir=True, delete=True, **tkwargs):
