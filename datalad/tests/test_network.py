--- conflicted
+++ resolved
@@ -9,12 +9,8 @@
 
 from .utils import eq_, ok_
 
-<<<<<<< HEAD
 from ..support.network import same_website, dlurljoin
-=======
-from ..support.network import same_website, dgurljoin
 from ..support.network import get_url_straight_filename
->>>>>>> 330fa6ae
 
 
 def test_same_website():
@@ -23,19 +19,13 @@
     ok_(same_website("https://a.b/page/2/", "http://a.b/2014/01/xxx/"))
     ok_(same_website("http://a.b/page/2/", "https://a.b/2014/01/xxx/"))
 
-def test_dgurljoin():
-<<<<<<< HEAD
+def test_dlurljoin():
     eq_(dlurljoin('http://a.b/', 'f'), 'http://a.b/f')
     eq_(dlurljoin('http://a.b/page', 'f'), 'http://a.b/f')
     eq_(dlurljoin('http://a.b/dir/', 'f'), 'http://a.b/dir/f')
     eq_(dlurljoin('http://a.b/dir/', 'http://url'), 'http://url')
     eq_(dlurljoin('http://a.b/dir/', '/'), 'http://a.b/')
     eq_(dlurljoin('http://a.b/dir/', '/x/y'), 'http://a.b/x/y')
-=======
-    eq_(dgurljoin('http://a.b/', 'f'), 'http://a.b/f')
-    eq_(dgurljoin('http://a.b/page', 'f'), 'http://a.b/f')
-    eq_(dgurljoin('http://a.b/dir/', 'f'), 'http://a.b/dir/f')
-    eq_(dgurljoin('http://a.b/dir/', 'http://url'), 'http://url')
 
 def _test_get_url_straight_filename(suf):
     eq_(get_url_straight_filename('http://a.b/' + suf), '')
@@ -54,5 +44,4 @@
     yield _test_get_url_straight_filename, '#tag'
     yield _test_get_url_straight_filename, '#tag/obscure'
     yield _test_get_url_straight_filename, '?param=1'
-    yield _test_get_url_straight_filename, '?param=1&another=/'
->>>>>>> 330fa6ae
+    yield _test_get_url_straight_filename, '?param=1&another=/'