# emacs: -*- mode: python; py-indent-offset: 4; tab-width: 4; indent-tabs-mode: nil -*-
# ex: set sts=4 ts=4 sw=4 noet:
# ## ### ### ### ### ### ### ### ### ### ### ### ### ### ### ### ### ### ### ##
#
#   See COPYING file distributed along with the datalad package for the
#   copyright and license terms.
#
# ## ### ### ### ### ### ### ### ### ### ### ### ### ### ### ### ### ### ### ##
"""Test implementation of class GitRepo

"""

import os
from os.path import join as opj, exists

from os.path import join as opj

from nose.tools import assert_raises, assert_is_instance, assert_true, assert_equal, assert_in
from git.exc import GitCommandError

from datalad.support.gitrepo import GitRepo, normalize_paths, _normalize_path
from datalad.tests.utils import with_tempfile, with_testrepos, assert_cwd_unchanged, on_windows,\
    with_tree, get_most_obscure_supported_name, ok_clean_git
from datalad.support.exceptions import FileNotInRepositoryError
from datalad.cmd import Runner

from .utils import swallow_logs

# For now (at least) we would need to clone from the network
# since there are troubles with submodules on Windows.
# See: https://github.com/datalad/datalad/issues/44
local_flavors = ['network-clone' if on_windows else 'local']


@assert_cwd_unchanged
@with_testrepos(flavors=local_flavors)
@with_tempfile
def test_GitRepo_instance_from_clone(src, dst):

    gr = GitRepo(dst, src)
    assert_is_instance(gr, GitRepo, "GitRepo was not created.")
<<<<<<< HEAD
    assert_true(exists(opj(dst, '.git')))
=======
    assert_true(os.path.exists(opj(dst, '.git')))
>>>>>>> c67794df

    # do it again should raise GitCommandError since git will notice there's already a git-repo at that path
    # and therefore can't clone to `dst`
    with swallow_logs() as logs:
        assert_raises(GitCommandError, GitRepo, dst, src)


@assert_cwd_unchanged
@with_testrepos(flavors=local_flavors)
def test_GitRepo_instance_from_existing(path):

    gr = GitRepo(path)
    assert_is_instance(gr, GitRepo, "GitRepo was not created.")
<<<<<<< HEAD
    assert_true(exists(opj(path, '.git')))
=======
    assert_true(os.path.exists(opj(path, '.git')))
>>>>>>> c67794df


@assert_cwd_unchanged
@with_tempfile
def test_GitRepo_instance_brand_new(path):

    gr = GitRepo(path)
    assert_is_instance(gr, GitRepo, "GitRepo was not created.")
<<<<<<< HEAD
    assert_true(exists(opj(path, '.git')))
=======
    assert_true(os.path.exists(opj(path, '.git')))
    ok_clean_git(path, annex=False)
>>>>>>> c67794df


@assert_cwd_unchanged
@with_testrepos(flavors=local_flavors)
@with_tempfile
def test_GitRepo_add(src, path):

    gr = GitRepo(path, src)
    filename = get_most_obscure_supported_name()
    with open(opj(path, filename), 'w') as f:
        f.write("File to add to git")
    gr.git_add(filename)

    assert_in(filename, gr.get_indexed_files(), "%s not successfully added to %s" % (filename, path))


@assert_cwd_unchanged
@with_tempfile
def test_GitRepo_commit(path):

    gr = GitRepo(path)
    filename = get_most_obscure_supported_name()
    with open(opj(path, filename), 'w') as f:
        f.write("File to add to git")

    gr.git_add(filename)
    gr.git_commit("Testing GitRepo.git_commit().")
    ok_clean_git(path, annex=False, untracked=[])


@with_testrepos(flavors=local_flavors)
@with_tempfile
def test_GitRepo_get_indexed_files(src, path):

    gr = GitRepo(path, src)
    idx_list = gr.get_indexed_files()

    runner = Runner()
    out = runner(['git', 'ls-files'], cwd=path)
    out_list = out[0].split()

    for item in idx_list:
        assert_in(item, out_list, "%s not found in output of git ls-files in %s" % (item, path))
    for item in out_list:
        assert_in(item, idx_list, "%s not found in output of get_indexed_files in %s" % (item, path))


@with_tree([
    ('empty', ''),
    ('d1', (
        ('empty', ''),
        ('d2',
            (('empty', ''),
             )),
        )),
    ])
@assert_cwd_unchanged(ok_to_chdir=True)
def test_normalize_path(git_path):

    cwd = os.getcwd()
    gr = GitRepo(git_path)

    # cwd is currently outside the repo, so any relative path
    # should be interpreted as relative to `annex_path`
    assert_raises(FileNotInRepositoryError, _normalize_path, gr.path, os.getcwd())

    result = _normalize_path(gr.path, "testfile")
    assert_equal(result, "testfile", "_normalize_path() returned %s" % result)

    # result = _normalize_path(gr.path, opj('.', 'testfile'))
    # assert_equal(result, "testfile", "_normalize_path() returned %s" % result)
    #
    # result = _normalize_path(gr.path, opj('testdir', '..', 'testfile'))
    # assert_equal(result, "testfile", "_normalize_path() returned %s" % result)
    # Note: By now, normpath within normalize_paths() is disabled, therefore
    # disable these tests.

    result = _normalize_path(gr.path, opj('testdir', 'testfile'))
    assert_equal(result, opj("testdir", "testfile"), "_normalize_path() returned %s" % result)

    result = _normalize_path(gr.path, opj(git_path, "testfile"))
    assert_equal(result, "testfile", "_normalize_path() returned %s" % result)

    # now we are inside, so relative paths are relative to cwd and have
    # to be converted to be relative to annex_path:
    os.chdir(opj(git_path, 'd1', 'd2'))

    result = _normalize_path(gr.path, "testfile")
    assert_equal(result, opj('d1', 'd2', 'testfile'), "_normalize_path() returned %s" % result)

    result = _normalize_path(gr.path, opj('..', 'testfile'))
    assert_equal(result, opj('d1', 'testfile'), "_normalize_path() returned %s" % result)

    assert_raises(FileNotInRepositoryError, _normalize_path, gr.path, opj(git_path, '..', 'outside'))

    result = _normalize_path(gr.path, opj(git_path, 'd1', 'testfile'))
    assert_equal(result, opj('d1', 'testfile'), "_normalize_path() returned %s" % result)

    os.chdir(cwd)


def test_GitRepo_files_decorator():

    class testclass(object):
        def __init__(self):
            self.path = opj('some', 'where')

        @normalize_paths
        def decorated_many(self, files):
            return files

        @normalize_paths
        def decorated_one(self, file_):
            return file_


    test_instance = testclass()

<<<<<<< HEAD
    files_to_test = opj(test_instance.path, 'deep', get_most_obscure_supported_name())
    assert_equal(test_instance.decorated(files_to_test),
                 [_normalize_path(test_instance.path, files_to_test)])
=======
    # When a single file passed -- single path returned
    obscure_filename = get_most_obscure_supported_name()
    file_to_test = opj(test_instance.path, 'deep', obscure_filename)
    assert_equal(test_instance.decorated_many(file_to_test),
                 _normalize_path(test_instance.path, file_to_test))
    assert_equal(test_instance.decorated_one(file_to_test),
                 _normalize_path(test_instance.path, file_to_test))

    file_to_test = obscure_filename
    assert_equal(test_instance.decorated_many(file_to_test),
                 _normalize_path(test_instance.path, file_to_test))
    assert_equal(test_instance.decorated_one(file_to_test),
                 _normalize_path(test_instance.path, file_to_test))
>>>>>>> c67794df


<<<<<<< HEAD
    files_to_test = opj(get_most_obscure_supported_name(), 'beyond', 'obscure')
    assert_equal(test_instance.decorated(files_to_test),
                 [_normalize_path(test_instance.path, files_to_test)])

    files_to_test = opj(os.getcwd(), 'somewhere', 'else', get_most_obscure_supported_name())
    assert_raises(FileNotInRepositoryError, test_instance.decorated, files_to_test)

=======
    file_to_test = opj(obscure_filename, 'beyond', 'obscure')
    assert_equal(test_instance.decorated_many(file_to_test),
                 _normalize_path(test_instance.path, file_to_test))

    file_to_test = opj(os.getcwd(), 'somewhere', 'else', obscure_filename)
    assert_raises(FileNotInRepositoryError, test_instance.decorated_many,
                  file_to_test)

    # If a list passed -- list returned
>>>>>>> c67794df
    files_to_test = ['now', opj('a list', 'of'), 'paths']
    expect = []
    for item in files_to_test:
        expect.append(_normalize_path(test_instance.path, item))
    assert_equal(test_instance.decorated_many(files_to_test), expect)

<<<<<<< HEAD
    assert_equal(test_instance.decorated(''), [''])

    assert_raises(ValueError, test_instance.decorated, 1)


@with_testrepos(flavors=local_flavors)
@with_tempfile
def test_GitRepo_remote_add(orig_path, path):

    gr = GitRepo(path, orig_path)
    out = gr.git_remote_show()
    assert_in('origin', out)
    assert_equal(len(out), 1)
    gr.git_remote_add('github', 'git://github.com/datalad/testrepo--basic--r1')
    out = gr.git_remote_show()
    assert_in('origin', out)
    assert_in('github', out)
    assert_equal(len(out), 2)
    out = gr.git_remote_show('github')
    assert_in('  Fetch URL: git://github.com/datalad/testrepo--basic--r1', out)


@with_testrepos(flavors=local_flavors)
@with_tempfile
def test_GitRepo_remote_remove(orig_path, path):

    gr = GitRepo(path, orig_path)
    gr.git_remote_add('github', 'git://github.com/datalad/testrepo--basic--r1')
    gr.git_remote_remove('github')
    out = gr.git_remote_show()
    assert_equal(len(out), 1)
    assert_in('origin', out)


@with_testrepos(flavors=local_flavors)
@with_tempfile
def test_GitRepo_remote_show(orig_path, path):

    gr = GitRepo(path, orig_path)
    gr.git_remote_add('github', 'git://github.com/datalad/testrepo--basic--r1')
    out = gr.git_remote_show(verbose=True)
    assert_equal(len(out), 4)
    assert_in('github\tgit://github.com/datalad/testrepo--basic--r1 (fetch)',
              out)
    assert_in('github\tgit://github.com/datalad/testrepo--basic--r1 (push)',
              out)
    assert_in('origin\t%s (fetch)' % orig_path, out)
    assert_in('origin\t%s (push)' % orig_path, out)


@with_testrepos(flavors=local_flavors)
@with_tempfile
def test_GitRepo_get_remote_url(orig_path, path):

    gr = GitRepo(path, orig_path)
    gr.git_remote_add('github', 'git://github.com/datalad/testrepo--basic--r1')
    assert_equal(gr.git_get_remote_url('origin'), orig_path)
    assert_equal(gr.git_get_remote_url('github'),
                 'git://github.com/datalad/testrepo--basic--r1')


@with_testrepos(flavors=local_flavors)
@with_tempfile
@with_tempfile
def test_GitRepo_pull(test_path, orig_path, clone_path):

    origin = GitRepo(orig_path, test_path)
    clone = GitRepo(clone_path, orig_path)
    filename = get_most_obscure_supported_name()

    with open(opj(orig_path, filename), 'w') as f:
        f.write("New file.")
    origin.git_add(filename)
    origin.git_commit("new file added.")
    clone.git_pull()
    assert_true(exists(opj(clone_path, filename)))


@with_tempfile
@with_tempfile
def test_GitRepo_push_n_checkout(orig_path, clone_path):

    origin = GitRepo(orig_path)
    clone = GitRepo(clone_path, orig_path)
    filename = get_most_obscure_supported_name()

    with open(opj(clone_path, filename), 'w') as f:
        f.write("New file.")
    clone.git_add(filename)
    clone.git_commit("new file added.")
    # TODO: need checkout first:
    clone.git_push('origin +master:new-branch')
    origin.git_checkout('new-branch')
    assert_true(exists(opj(orig_path, filename)))


@with_tempfile
@with_tempfile
@with_tempfile
def test_GitRepo_remote_update(path1, path2, path3):

    git1 = GitRepo(path1)
    git2 = GitRepo(path2)
    git3 = GitRepo(path3)

    git1.git_remote_add('git2', path2)
    git1.git_remote_add('git3', path3)

    # Setting up remote 'git2'
    with open(opj(path2, 'masterfile'), 'w') as f:
        f.write("git2 in master")
    git2.git_add('masterfile')
    git2.git_commit("Add something to master.")
    git2.git_checkout('branch2', '-b')
    with open(opj(path2, 'branch2file'), 'w') as f:
        f.write("git2 in branch2")
    git2.git_add('branch2file')
    git2.git_commit("Add something to branch2.")

    # Setting up remote 'git3'
    with open(opj(path3, 'masterfile'), 'w') as f:
        f.write("git3 in master")
    git3.git_add('masterfile')
    git3.git_commit("Add something to master.")
    git3.git_checkout('branch3', '-b')
    with open(opj(path3, 'branch3file'), 'w') as f:
        f.write("git3 in branch3")
    git3.git_add('branch3file')
    git3.git_commit("Add something to branch3.")

    git1.git_remote_update()

    # checkouts are 'tests' themselves, since they'll raise CommandError
    # if something went wrong
    git1.git_checkout('branch2')
    git1.git_checkout('branch3')

    branches1 = git1.git_branch()
    assert_equal({'branch2', 'branch3'}, set(branches1))


# TODO:
#   def git_fetch(self, name, options=''):
=======
    assert_raises(ValueError, test_instance.decorated_many, 1)
>>>>>>> c67794df
<|MERGE_RESOLUTION|>--- conflicted
+++ resolved
@@ -13,8 +13,6 @@
 import os
 from os.path import join as opj, exists
 
-from os.path import join as opj
-
 from nose.tools import assert_raises, assert_is_instance, assert_true, assert_equal, assert_in
 from git.exc import GitCommandError
 
@@ -39,11 +37,7 @@
 
     gr = GitRepo(dst, src)
     assert_is_instance(gr, GitRepo, "GitRepo was not created.")
-<<<<<<< HEAD
     assert_true(exists(opj(dst, '.git')))
-=======
-    assert_true(os.path.exists(opj(dst, '.git')))
->>>>>>> c67794df
 
     # do it again should raise GitCommandError since git will notice there's already a git-repo at that path
     # and therefore can't clone to `dst`
@@ -57,11 +51,7 @@
 
     gr = GitRepo(path)
     assert_is_instance(gr, GitRepo, "GitRepo was not created.")
-<<<<<<< HEAD
     assert_true(exists(opj(path, '.git')))
-=======
-    assert_true(os.path.exists(opj(path, '.git')))
->>>>>>> c67794df
 
 
 @assert_cwd_unchanged
@@ -70,12 +60,8 @@
 
     gr = GitRepo(path)
     assert_is_instance(gr, GitRepo, "GitRepo was not created.")
-<<<<<<< HEAD
     assert_true(exists(opj(path, '.git')))
-=======
-    assert_true(os.path.exists(opj(path, '.git')))
     ok_clean_git(path, annex=False)
->>>>>>> c67794df
 
 
 @assert_cwd_unchanged
@@ -191,14 +177,8 @@
         def decorated_one(self, file_):
             return file_
 
-
     test_instance = testclass()
 
-<<<<<<< HEAD
-    files_to_test = opj(test_instance.path, 'deep', get_most_obscure_supported_name())
-    assert_equal(test_instance.decorated(files_to_test),
-                 [_normalize_path(test_instance.path, files_to_test)])
-=======
     # When a single file passed -- single path returned
     obscure_filename = get_most_obscure_supported_name()
     file_to_test = opj(test_instance.path, 'deep', obscure_filename)
@@ -212,18 +192,8 @@
                  _normalize_path(test_instance.path, file_to_test))
     assert_equal(test_instance.decorated_one(file_to_test),
                  _normalize_path(test_instance.path, file_to_test))
->>>>>>> c67794df
-
-
-<<<<<<< HEAD
-    files_to_test = opj(get_most_obscure_supported_name(), 'beyond', 'obscure')
-    assert_equal(test_instance.decorated(files_to_test),
-                 [_normalize_path(test_instance.path, files_to_test)])
-
-    files_to_test = opj(os.getcwd(), 'somewhere', 'else', get_most_obscure_supported_name())
-    assert_raises(FileNotInRepositoryError, test_instance.decorated, files_to_test)
-
-=======
+
+
     file_to_test = opj(obscure_filename, 'beyond', 'obscure')
     assert_equal(test_instance.decorated_many(file_to_test),
                  _normalize_path(test_instance.path, file_to_test))
@@ -233,17 +203,16 @@
                   file_to_test)
 
     # If a list passed -- list returned
->>>>>>> c67794df
     files_to_test = ['now', opj('a list', 'of'), 'paths']
     expect = []
     for item in files_to_test:
         expect.append(_normalize_path(test_instance.path, item))
     assert_equal(test_instance.decorated_many(files_to_test), expect)
 
-<<<<<<< HEAD
-    assert_equal(test_instance.decorated(''), [''])
-
-    assert_raises(ValueError, test_instance.decorated, 1)
+    assert_equal(test_instance.decorated_many(''), '')
+
+    assert_raises(ValueError, test_instance.decorated_many, 1)
+    assert_raises(ValueError, test_instance.decorated_one, 1)
 
 
 @with_testrepos(flavors=local_flavors)
@@ -384,6 +353,3 @@
 
 # TODO:
 #   def git_fetch(self, name, options=''):
-=======
-    assert_raises(ValueError, test_instance.decorated_many, 1)
->>>>>>> c67794df
