--- conflicted
+++ resolved
@@ -29,11 +29,8 @@
 from .utils import local_testrepo_flavors
 from .utils import skip_if_no_network
 from .utils import assert_re_in
-<<<<<<< HEAD
 from .utils import ok_
-=======
 from .utils_testrepos import BasicHandleTestRepo
->>>>>>> 3df0b917
 
 
 @assert_cwd_unchanged
