--- conflicted
+++ resolved
@@ -1201,32 +1201,11 @@
                 raise RIARemoteError("Invalid push-url: {}. Pushing over HTTP "
                                      "not implemented."
                                      "".format(self.ria_store_pushurl))
-<<<<<<< HEAD
             self.storage_host_push, \
             self.store_base_path_push, \
             self.ria_store_pushurl = \
                 verify_ria_url(self.ria_store_pushurl, url_cfgs)
-=======
-            self.storage_host_push, self.store_base_path_push, \
-                self.ria_store_pushurl = verify_ria_url(self.ria_store_pushurl,
-                                                        url_cfgs)
             self.store_base_path_push = PurePosixPath(self.store_base_path_push)
-
-        # TODO duplicates call to `git-config` after RIA url rewrite
-        self._load_cfg(gitdir, name)
-
-        # go look for an ID
-        self.archive_id = self.annex.getconfig('archive-id')
-        if fail_noid and not self.archive_id:
-            raise RIARemoteError(
-                "No archive ID configured. This should not happen.")
-
-        # TODO: This should prob. not be done! Would only have an effect if
-        #       force-write was committed annex-special-remote-config and this
-        #       is likely a bad idea.
-        if not self.force_write:
-            self.force_write = self.annex.getconfig('force-write')
->>>>>>> 58f563be
 
     def _get_version_config(self, path):
         """ Get version and config flags from RIA store's layout file
