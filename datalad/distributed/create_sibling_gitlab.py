--- conflicted
+++ resolved
@@ -115,7 +115,6 @@
     "datalad.gitlab-SITENAME-access"
         Access method used for the GitLab instance SITENAME (see --access)
     "datalad.gitlab-SITENAME-project"
-<<<<<<< HEAD
         Project "location/path" used for a datasets at GitLab instance
         SITENAME (see --project). Configuring this is useful for deriving
         project paths for subdatasets, relative to superdataset.
@@ -123,13 +122,6 @@
         GitLab's web interface.
     "datalad.gitlab-default-projectname"
         The collection layout publishes (sub)datasets as projects
-=======
-        Project location/path used for datasets at GitLab instance
-        SITENAME (see --project). Configuring this is useful for deriving
-        project paths for subdatasets, relative to a superdataset.
-    "datalad.gitlab-default-projectname"
-        The hierarchy and collection layouts publish (super)datasets as projects
->>>>>>> f9e7efde
         with a custom name. The default name "project" can be overridden with
         this configuration.
     "datalad.gitlab-default-pathseparator"
