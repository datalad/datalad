# emacs: -*- mode: python; py-indent-offset: 4; tab-width: 4; indent-tabs-mode: nil -*-
# ex: set sts=4 ts=4 sw=4 noet:
# ## ### ### ### ### ### ### ### ### ### ### ### ### ### ### ### ### ### ### ##
#
#   See COPYING file distributed along with the datalad package for the
#   copyright and license terms.
#
# ## ### ### ### ### ### ### ### ### ### ### ### ### ### ### ### ### ### ### ##
"""Basic crawler for the web
"""

import re
from distutils.version import LooseVersion

import os
from os import unlink
from os.path import splitext, dirname, basename, curdir
from os.path import lexists
from os.path import join as opj

from boto.s3.key import Key
from boto.s3.prefix import Prefix
from boto.s3.deletemarker import DeleteMarker
import time

from six import iteritems
from ...utils import updated
from ...dochelpers import exc_str
from ...support.s3 import get_key_url
from ...support.network import iso8601_to_epoch
from ...downloaders.providers import Providers
from ...downloaders.s3 import S3Downloader
from ...downloaders.base import TargetFileAbsent
from ..dbs.versions import SingleVersionDB

from logging import getLogger
lgr = getLogger('datalad.crawl.s3')


def get_version_for_key(k, fmt='0.0.%Y%m%d'):
    """Given a key return a version it identifies to be used for tagging

    Uses 0.0.YYYYMMDD by default
    """
    t = iso8601_to_epoch(k.last_modified)
    # format it
    return time.strftime(fmt, time.gmtime(t))

def _strip_prefix(s, prefix):
    return s[len(prefix):] if s and s.startswith(prefix) else s


class crawl_s3(object):
    """Given a source bucket and optional prefix, generate s3:// urls for the content

    """
    def __init__(self,
                 bucket,
                 prefix=None,
                 strip_prefix=True,  # either to strip leading prefix if provided
                 url_schema='s3',
                 strategy='naive',
                 versionfx=get_version_for_key,
                 repo=None,
                 ncommits=None,
                 recursive=False,
                 versioned=True,
                 ):
        """

        Parameters
        ----------

        bucket: str
        prefix: str, optional
          Either to remember redirects for subsequent invocations
        strip_prefix: bool, optional
          Either to strip the prefix (if given) off the target paths
        versionfx: function, optional
          If not None, to define a version from the last processed key
        repo: GitRepo, optional
          Under which to store information about latest scraped version
        strategy: {'naive', 'commit-versions'}, optional
          With `naive` strategy no commits are made if there is a deletion,
          or update event, so a single run should result in a single commit
          even though interim different "load" could be added to annex under
          the same filename
        ncommits: int or None, optional
          If specified, used as max number of commits to perform.
          ??? In principle the same effect could be achieved by a node
          raising FinishPipeline after n'th commit
        recursive: bool, optional
          Either to traverse recursively or just list elements at that level
        versioned: bool, optional
          Either to expect bucket to be versioned and demand all versions per
          prefix and generate versioned urls
        """
        self.bucket = bucket
        if prefix and not prefix.endswith('/'):
            lgr.warning("ATM we assume prefixes to correspond only to directories, adding /")
            prefix += "/"
        self.prefix = prefix
        self.strip_prefix = strip_prefix
        self.url_schema = url_schema
        assert(strategy in {'naive', 'commit-versions'})
        self.strategy = strategy
        self.versionfx = versionfx
        self.repo = repo
        self.ncommits = ncommits
        self.recursive = recursive
        self.versioned = versioned

    def __call__(self, data):

        stats = data.get('datalad_stats', None)
        url = "s3://%s" % self.bucket
        if self.prefix:
            url += "/" + self.prefix.lstrip('/')
        providers = Providers.from_config_files()
        downloader = providers.get_provider(url).get_downloader(url)

        # bucket = provider.authenticator.authenticate(bucket_name, provider.credential)
        try:
            _ = downloader.get_status(url)  # just to authenticate and establish connection
        except TargetFileAbsent as exc:
            lgr.debug("Initial URL %s lead to not something downloader could fetch: %s", url, exc_str(exc))
            pass
        bucket = downloader.bucket
        assert(bucket is not None)

        if self.repo:
            versions_db = SingleVersionDB(self.repo)
            prev_version = versions_db.version
        else:
            prev_version, versions_db = None, None

        # TODO:  we could probably use headers to limit from previously crawled last-modified
        # for now will be inefficient -- fetch all, sort, proceed
<<<<<<< HEAD
        kwargs = {} if self.recursive else {'delimiter': '/'}
        all_versions = (bucket.list_versions if self.versioned else bucket.list)(self.prefix, **kwargs)
        # Comparison becomes tricky whenever as if in our test bucket we have a collection
        # of rapid changes within the same ms, so they couldn't be sorted by last_modified, so we resolve based
        # on them being marked latest, or not being null (as could happen originally), and placing Delete after creation
        # In real life last_modified should be enough, but life can be as tough as we made it for 'testing'
        def kf(k, f):
            """Some elements, such as Prefix wouldn't have any of attributes to sort by"""
            return getattr(k, f, None)
        # So ATM it would sort Prefixes first, but that is not necessarily correct...
        # Theoretically the only way to sort Prefix'es with the rest is traverse that Prefix
        # and take latest last_modified there but it is expensive, so -- big TODO if ever ;)
        # ACTUALLY -- may be there is an API call to return sorted by last_modified, then we
        # would need only a single entry in result to determine the last_modified for the Prefix, thus TODO
        cmp = lambda k: (
            kf(k, 'last_modified'),
            k.name,
            kf(k, 'is_latest'),
            kf(k, 'version_id') != 'null',
            isinstance(k, DeleteMarker)
        )
=======
        from operator import attrgetter
        all_versions = bucket.list_versions(self.prefix)
        # Comparison becomes tricky whenever in our test bucket we have a collection
        # of rapid changes within the same ms, so they couldn't be sorted by last_modified. We resolve based on
        # them being marked latest, or not being null (as could happen originally), and placing Delete after creation.
        # In real life, last_modified should be enough, but life can be as tough as we made it for 'testing'
        cmp = lambda k: (k.last_modified, k.name, k.is_latest, k.version_id != 'null', isinstance(k, DeleteMarker))
>>>>>>> 50f26567
        versions_sorted = sorted(all_versions, key=cmp)  # attrgetter('last_modified'))
        # print '\n'.join(map(str, [cmp(k) for k in versions_sorted]))

        version_fields = ['last-modified', 'name', 'version-id']
        def get_version_cmp(k):
            # this one will return action version_id so we could uniquely identify
            return kf(k, 'last_modified'), k.name, kf(k, 'version_id')

        if prev_version:
            last_modified_, name_, version_id_ = [prev_version[f] for f in version_fields]
            # roll forward until we get to the element > this
            # to not breed list copies
            for i, k in enumerate(versions_sorted):
                lm, n, vid = get_version_cmp(k)
                if lm > last_modified_:
                    start = i
                    break
                elif lm == last_modified_:
                    # go by name/version_id to be matched and then switch to the next one
                    if (n, vid) == (name_, version_id_):
                        start = i+1  # from the next one
                        if stats:
                            stats.increment('skipped')
                        break
                stats.increment('skipped')
            versions_sorted = versions_sorted[start:]

        # a set of items which we have already seen/yielded so hitting any of them again
        # would mean conflict/versioning is necessary since two actions came for the same item
        staged = set()
        strategy = self.strategy
        e_prev = None
        ncommits = self.ncommits or 0

        # adding None so we could deal with the last commit within the loop without duplicating
        # logic later outside
        def update_versiondb(e, force=False):
            # this way we could recover easier after a crash
            # TODO: config crawl.crawl_s3.versiondb.saveaftereach=True
            if e is not None and (force or True):
                versions_db.version = dict(zip(version_fields, get_version_cmp(e)))
        for e in versions_sorted + [None]:
            filename = e.name if e is not None else None
            if (self.strip_prefix and self.prefix):
                 filename = _strip_prefix(filename, self.prefix)

            if filename in staged or e is None:
                # we should finish this one and commit
                if staged:
                    if self.versionfx and e_prev is not None:
                        version = self.versionfx(e_prev)
                        if version not in stats.versions:
                            stats.versions.append(version)
                    if versions_db:
                        # save current "version" DB so we would know where to pick up from
                        # upon next rerun.  Record should contain
                        # last_modified, name, versionid
                        # TODO?  what if e_prev was a DeleteMarker???
                        update_versiondb(e_prev, force=True)
                    if strategy == 'commit-versions':
                        yield updated(data, {'datalad_action': 'commit'})
                        if self.ncommits:
                            ncommits += 1
                            if self.ncommits <= ncommits:
                                lgr.debug("Interrupting on %dth commit since asked to do %d",
                                          ncommits, self.ncommits)
                                break
                    staged.clear()
                if e is None:
                    break  # we are done
            staged.add(filename)
            if isinstance(e, Key):
                if e.name.endswith('/'):
                    # signals a directory for which we don't care explicitly (git doesn't -- we don't! ;) )
                    continue
                url = get_key_url(e, schema=self.url_schema, versioned=self.versioned)
                # generate and pass along the status right away since we can
                yield updated(
                    data,
                    {
                        'url': url,
                        'url_status': S3Downloader.get_key_status(e, dateformat='iso8601'),
                        'filename': filename,
                        'datalad_action': 'annex',
                    })
                update_versiondb(e)
            elif isinstance(e, DeleteMarker):
                if strategy == 'commit-versions':
                    yield updated(data, {'filename': filename, 'datalad_action': 'remove'})
                update_versiondb(e)
            elif isinstance(e, Prefix):
                # so  we were provided a directory (in non-recursive traversal)
                assert(not self.recursive)
                yield updated(
                    data,
                    {
                        'url': url,
                        'filename': filename.rstrip('/'),
                        'datalad_action': 'directory',
                    }
                )
            else:
                raise ValueError("Don't know how to treat %s" % e)
            e_prev = e<|MERGE_RESOLUTION|>--- conflicted
+++ resolved
@@ -136,7 +136,6 @@
 
         # TODO:  we could probably use headers to limit from previously crawled last-modified
         # for now will be inefficient -- fetch all, sort, proceed
-<<<<<<< HEAD
         kwargs = {} if self.recursive else {'delimiter': '/'}
         all_versions = (bucket.list_versions if self.versioned else bucket.list)(self.prefix, **kwargs)
         # Comparison becomes tricky whenever as if in our test bucket we have a collection
@@ -158,15 +157,7 @@
             kf(k, 'version_id') != 'null',
             isinstance(k, DeleteMarker)
         )
-=======
-        from operator import attrgetter
-        all_versions = bucket.list_versions(self.prefix)
-        # Comparison becomes tricky whenever in our test bucket we have a collection
-        # of rapid changes within the same ms, so they couldn't be sorted by last_modified. We resolve based on
-        # them being marked latest, or not being null (as could happen originally), and placing Delete after creation.
-        # In real life, last_modified should be enough, but life can be as tough as we made it for 'testing'
-        cmp = lambda k: (k.last_modified, k.name, k.is_latest, k.version_id != 'null', isinstance(k, DeleteMarker))
->>>>>>> 50f26567
+
         versions_sorted = sorted(all_versions, key=cmp)  # attrgetter('last_modified'))
         # print '\n'.join(map(str, [cmp(k) for k in versions_sorted]))
 
