--- conflicted
+++ resolved
@@ -352,11 +352,7 @@
         self._statusdb = None  # actual DB to be instantiated later
 
         if ultimatedb is None:
-<<<<<<< HEAD
             ultimatedb = cfg.getbool('datalad.crawl', 'ultimatedb', default=False)
-=======
-            ultimatedb = cfg.getbool('crawl', 'annex.ultimatedb', default=False)
->>>>>>> 57a9ef05
         if isinstance(ultimatedb, bool) and ultimatedb:
             # so we don't require sqlalchemy for lightweight deployments??? XXX
             from ..dbs.ultimate import UltimateDB
@@ -844,7 +840,7 @@
             last_merged_checksum = self.repo.get_merge_base([target_branch_, branch])
             skip_no_changes_ = skip_no_changes
             if skip_no_changes is None:
-                # TODO: skip_no_changes = config.getbool('crawl', 'skip_merge_if_no_changes', default=True)
+                # TODO: skip_no_changes = config.getbool('datalad.crawl', 'skip_merge_if_no_changes', default=True)
                 skip_no_changes_ = True
 
             if last_merged_checksum == self.repo.get_hexsha(branch):
