--- conflicted
+++ resolved
@@ -46,10 +46,7 @@
 from glob import glob
 from os.path import dirname, join as opj, isabs, exists, curdir, basename
 
-<<<<<<< HEAD
-=======
 from .. import cfg
->>>>>>> 0ee5c044
 from ..consts import CRAWLER_META_DIR, HANDLE_META_DIR, CRAWLER_META_CONFIG_PATH
 from ..utils import updated
 from ..dochelpers import exc_str
