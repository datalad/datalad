"""A pipeline for crawling FCP Classic Data Table"""

import os, re
from os.path import lexists

# Import necessary nodes
from ..nodes.crawl_url import crawl_url
from ..nodes.matches import xpath_match, a_href_match
from ..nodes.misc import assign, skip_if, sub
from ..nodes.misc import get_disposition_filename
from ..nodes.misc import find_files
from ..nodes.annex import Annexificator
from ...consts import ARCHIVES_SPECIAL_REMOTE

from logging import getLogger
lgr = getLogger("datalad.crawler.pipelines.fcptable")

TOPURL = "http://fcon_1000.projects.nitrc.org/fcpClassic/FcpTable.html"


def superdataset_pipeline(url=TOPURL):
    """
    Parameters
    ----------
    url: str
       URL point to all datasets, hence the URL at the top
<<<<<<< HEAD
=======
    -------

>>>>>>> 1f159272
    """
    annex = Annexificator()
    lgr.info("Creating a FCP collection pipeline")
    return [
        crawl_url(url),
        xpath_match('//*[@class="tableHdr"]/td/strong/text()', output='dataset'),
        # skipping Cleveland and NewYork due to URL redirects, Durham due to lack of dataset tarball
        skip_if({'dataset': 'Cleveland CCF|Durham_Madden|NewYork_Test-Retest_Reliability'}, re=True),
        assign({'dataset_name': '%(dataset)s'}, interpolate=True),
        annex.initiate_dataset(
            template="fcptable",
            data_fields=['dataset'],
            existing='skip'
        )
    ]


def extract_readme(data):

    if lexists("README.txt"):
        os.unlink("README.txt")

    with open("README.txt", "w") as fi:
        fi.write("""\
FCP1000 sub-dataset %(dataset)s
------------------------

Author(s): %(PI)s
Details: %(details)s
        """ % data)

        lgr.info("Generated README.txt")
        yield {'filename': "README.txt"}


class find_dataset(object):

    def __init__(self, dataset):
        """
        Pipeline to crawl/annex a FCP Table dataset

        Parameters
        ----------
        dataset: str
            Id of the FCP Table dataset (e.g. Baltimore)
        """
        self.dataset = dataset

    def __call__(self, data):

        titles = [x['match'] for x in xpath_match('//*/tr [@class="tableHdr"]/td/strong/text()')(data)]
        tar_tds = [x['match'] for x in xpath_match('//*/tr [@class="tableDownload"]/td')(data)]
        details = [x['match'] for x in xpath_match('//*[@class="tableHdr"]/td|strong/text()')(data)]

        if len(titles) != len(tar_tds):
            assert tar_tds[-1] == '<td></td>'
            assert len(tar_tds) == len(titles) + 1

        for title, tar, detail in zip(titles, tar_tds, details):
            if title == self.dataset:
                data['title'] = title
                data['response'] = tar
                pi = (re.search(('<br>.*<br>'), detail)).group()
                cleaner = re.compile('<.*?>')
                data['PI'] = re.sub(cleaner, '', pi)
                data['details'] = (re.search(('n =.*[0-9]'), detail)).group()
                yield data
                return
        raise RuntimeError("Failed to find a cell for the dataset %s" % self.dataset)


def pipeline(dataset):
    lgr.info("Creating a pipeline for the FCP Table dataset %s" % dataset)
    annex = Annexificator(create=False, statusdb='json', special_remotes=[ARCHIVES_SPECIAL_REMOTE],
                          options=["-c",
                                   "annex.largefiles="
                                   "exclude=Makefile and exclude=LICENSE* and exclude=ISSUES*"
                                   " and exclude=CHANGES* and exclude=README*"
                                   " and exclude=*.[mc] and exclude=dataset*.json"
                                   " and exclude=*.txt"
                                   " and exclude=*.json"
                                   " and exclude=*.tsv"
                                   ])
    # FCP Table has no versioning, so no changelog either
    return [
        annex.switch_branch('incoming'),
        [
            crawl_url(TOPURL),
            [
                assign({'dataset': dataset}),
                # skipping Cleveland and NewYork due to URL redirects, Durham due to lack of dataset tarball
                skip_if({'dataset': 'Cleveland CCF|Durham_Madden|NewYork_Test-Retest_Reliability'}, re=True),
                # first row was formatted differently so we need to condition it a bit
                sub({'response': {'<div class="tableParam">([^<]*)</div>': r'\1'}}),
                find_dataset(dataset),
                [  # README
                    extract_readme,
                    annex,
                ],

                # and collect all URLs pointing to tarballs
                a_href_match('http://www.nitrc.org/frs/downloadlink.php/[0-9999]', min_count=1),
                #  get_disposition_filename,
                annex,
            ],
        ],
        annex.remove_obsolete(),
        [
            annex.switch_branch('incoming-processed'),
            annex.merge_branch('incoming', one_commit_at_a_time=True, strategy='theirs', commit=False),
            [
               {'loop': True},
               find_files("\.(zip|tgz|tar(\..+)?)$", fail_if_none=True),
               annex.add_archive_content(
                   existing='archive-suffix',
                   strip_leading_dirs=True,
                   leading_dirs_depth=1,
                   delete=True,
                   exclude=['(^|%s)\._' % os.path.sep],
               ),
            ],
            annex.switch_branch('master'),
            annex.merge_branch('incoming-processed', commit=True),
            annex.finalize(tag=True),
        ],
        annex.switch_branch('master'),
        annex.finalize(cleanup=True),
    ]<|MERGE_RESOLUTION|>--- conflicted
+++ resolved
@@ -1,3 +1,11 @@
+# emacs: -*- mode: python; py-indent-offset: 4; tab-width: 4; indent-tabs-mode: nil -*-
+# ex: set sts=4 ts=4 sw=4 noet:
+# ## ### ### ### ### ### ### ### ### ### ### ### ### ### ### ### ### ### ### ##
+#
+#   See COPYING file distributed along with the datalad package for the
+#   copyright and license terms.
+#
+# ## ### ### ### ### ### ### ### ### ### ### ### ### ### ### ### ### ### ### ##
 """A pipeline for crawling FCP Classic Data Table"""
 
 import os, re
@@ -24,11 +32,6 @@
     ----------
     url: str
        URL point to all datasets, hence the URL at the top
-<<<<<<< HEAD
-=======
-    -------
-
->>>>>>> 1f159272
     """
     annex = Annexificator()
     lgr.info("Creating a FCP collection pipeline")
